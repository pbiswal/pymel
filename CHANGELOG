
Version 1.0.0

NON-BACKWARD COMPATIBLE CHANGES

pymel no longer has 'everything' in namespace - use pymel.all for this
<<<<<<< HEAD
pymel.core.nodetypes now moved to it's own namespace
pymel.mayahook.Version functionality moved to pymel.versions module
	to compare versions, instead of Version class, use, for example, pymel.versions.current() >= pymel.versions.v2008
	pymel.mayahook.mayautils.getMayaVersion()/getMayaVersion(extension=True) replaced with pymel.versions.installName()
	pymel.mayahook.mayautils.getMayaVersion(extension=True) replaced with pymel.versions.shortName()
removed 0_7_compatibility_mode
removed deprecated methods: 
	Attribute: __setattr__, size
	Camera: getFov, setFov, getFilmAspect
	Mesh: vertexCount, edgeCount, faceCount, uvcoordCount, triangleCount
	SelectSet: issubset, issuperset, update
	Mesh components: toEdges, toFaces, toVertices
removed deprecated and inapplicable string methods from ProxiUnicode, base of all PyNodes: 
	__contains__,  __len__, __mod__, __rmod__, __mul__, __rmod__, __rmul__, expandtabs, translate, decode, encode, splitlines, capitalize, swapcase, title, isalnum, isalpha, isdigit, isspace, istitle, zfill
removed Smart Layout Creator in favor of 'with' statement support


FEATURES

added support for creation of class-based python Attribute Editor templates, using ui.AETemplate.
better support for attribute aliases:
	DependNode.attr() now casts aliases to Attributes properly (PyNode already does)
	added DependNode.listAliases()
	added 'alias' keyword to DependNode.listAttr()
	added Attribute.setAlias(), Attribute.getAlias()
added 'with statement' compatibility to UI Layout and Menu classes
added the ability to generate completion files for IDEs like Wing, Eclipse, and Komodo
added regex flag to ls command


TOOLS

ipymel: added colorization to dag command
py2mel: now works with lambdas and methods.  new option to provide a list or dictionary of mel types.
re-added missing scriptEditor files


INSTALLATION

added a pre-made .pth file for users to use during install
added upgradeScripts, a tool for converting 0.9 scripts to be 1.0 compatible


CHANGES AND ADDITIONS

added TwoWayDict/EquivalencePair to utilityTypes
added preorder, postorder, and breadth functions in util.arguments, which have more intuitive arguments
moved functions for working with the shell into util.shell
split out ui classes from core.windows into core.uitypes for lazy loading
for versions >= 2009, use open/close undo chunks instead of mel hack to ensure that an entire callback can be undone in one go
added new Layout class that all layouts inherit from
improved lsUI
added UITemplate class
cast modelEditor camera query to PyNode
cast dimensionShape
moved component types out of nodetypes and into general
__repr__ for nodetypes, uitypes, and datatypes reflect their location so as not to cause confusion.  using short module names nt, ui, and dt.
caches are now compressed for speed
allow setting pymel.conf location via environment variable PYMEL_CONF
DagNode.getBoundingBox() now allows you to specify space
added usable __iter__ to workspace dict / file dict objects
added two tier setup scripts for maya (user/site) just like with python. This new siteSetup.py is intended for studio setup of maya and reserved userSetup.py for user level scripts.
add a partial replacement maya package with a logger with a shell and gui handler qne changed plogging to use the new default maya logger
added setAttr/getAttr support for all numeric datatypes, along with tests
added Transform.getShapes() for returning a list of shapes
added FileReference comparison operators
core.modeling: ensure that the 'name' flag for surface and curve operates on shape as well
added DependNode.longName(stripNamespace=False,level=0)
added SkinCluster.setWeights()
added AnimCurve.addKeys()
changes to allow myCube.vtx[1,3,5]
internal: any command wrapped by pmcmds that raises a standard TypeError for a non-existent object will now raise a MayaObjectError
core.general: added an Error class above MayaAttributeError and MayaComponentError called MayaSubObjectError
simplified getParent code on Attribute and DagNode to improve function signatures.
fixed instantiation of PyNode from MPlug instance


BUGFIXES

fixed a bug where Maya version was incorrectly detected when Maya was installed to a custom location 
fixed bug where wrap of function which took multiple refs all pointed to same MScriptUtil
fixes for handling wrapping of unsigned ptr api types
fixes for negative comp indices
mel2py: bugfix with mel2pyStr


=======
all 'version' information moved to own module - pymel.version
	to compare versions, instead of Version class, use, ie, pymel.version.CURRENT >= pymel.version.v2008
	pymel.mayahook.mayautils.getMayaVersion()/getMayaVersion(extension=True) replaced with pymel.version._installName
	pymel.mayahook.mayautils.getMayaVersion(extension=True) replaced with pymel.version._shortName
DagNode.getParent() no longer accepts keyword arguments
>>>>>>> 30b0948c

Version 0.9.2

CHANGES AND ADDITIONS

added support for 2010 and python 2.6
added basic support for all component types
added a 'removeNamespace' flag to FileReference.importContents()
added support for open-ended time ranges for command like keyframes (Issue 82)
enhanced keyframe function: if both valueChange and timeChange are queried, the result will be a list of (time,value) pairs
added ability to pass a list of types to ls 'type' argument, as you can with listRelatives
added checkLocalArray and checkOtherArray arguments to Attribute.isConnectedTo which will cause the function to also test mulit/array elements
improved core.language.pythonToMel reliability on lists
improved custom virtual class workflow
added functionality to pymel.tools.py2mel for dynamically creating MEL commands based on python functions/classes
added a new module pymel.api.plugins for working with api plugins in a more reasonable and automated fashion
updated eclipse integration documentation


BUGFIXES

fixed importFile, createReference, loadReference, and openFile now return PyNodes when passed returnNewNodes flag (Issue 85)
fixed rare bug with Vista where platform.system was failing during startup (Issue 87)
fixed a bug with plugin loading to intelligently handle when callback does not get a name
fixed optionMenu and optionMenuGrp to return empty lists instead of None
restored core.other.AttributeName.exists method
fixed a bug in 0.7_compatibility_mode
fixed minor bug in listRelatives
fixed a bug where curve command was returning a string instead of a PyNode (Issue 96)


EASY INSTALL IMPROVEMENTS

setup now copies over a readline library for 2010 OSX using readline.so from toxik which is more compatible
changed ipymel to be part of the default install instead of an extra package
fixed interpreter path of ipymel and other executable scripts on OSX
setup now detects and fixes invalid python installations on Linux which previously caused distutils and thus setup.py to fail



Version 0.9.1

CHANGES AND ADDITIONS

new feature:  virtual subclasses.  allows the user to create their own subclasses which are returned by PyNode
added v2009sp1 and v2009sp1a to Version
changed MelGlobals.__getitem__ to raise a KeyError on missing global, instead of a typeError
util.path now supports regular expression filtering in addition to globs.  
moved moduleDir from util to mayahook since it is explicitly for pymel.  
ensured that all default plugins are loaded when creating the api cache so that we can avoid calculating those each time the plugins are loaded
added a new `errors` flag to recurseMayaScriptPath for controlling how to handle directory walking errors: warn or ignore
moved pwarnings to ensure that pymel.util is completely separated from maya
adding new sphinx documentation. modifying source docstrings where necessary.
setParent now allows 'None' arg to specify world parent
adopted a standard setuptools-compliant package layout, with pymel as a subdirectory of the top level
forced line numbers on for Mel.eval
changed ipymel to use $MAYA_LOCATION to find mayapy instead of /usr/bin/env
changed datatypes examples to demonstrate the necessity to include a namespace
added groupname, get_groupname, and chgrp to path class for dealing with unix groups as strings instead of as gid's
added alias path.Path for path.path so as to follow PEP8
added a new option to pymel.conf to allow disabling of mel initialization in standalone mode.
added ability to set logger verbosity using PYMEL_LOGLEVEL environment variable.  great for quick testing.


BUGFIXES

fixed a bug in undoInfo
fixed a bug that was breaking mel2py
fixed a bug with logging that was locking it to INFO level.  INFO is now the default, but it can be properly changed in pymel.conf
fixed input casting of datatypes.Time 
bug fixes in error handling within path class
fixed issue 65: DependencyNode.listAttr broken
made sure NameParse objects are stringified before fed to MFnDependencyNode.findPlug
added a few more reserved types so as to avoid creating them, which can lead to crashes on some setups
fixed issue 66 where nodes could be created twice when using PEP8 style class instantiation: pm.Locator()
path.walk* now properly prunes all directories below those that do not match the supplied patterns.
maya bug workaround: changed pluginLoaded callback to API-based for 2009 and later
fixed bug in hasAttr
removed bug in arrays.dot where incorrect duplicate definition was taking precedence
fixed bug in PyNode.__ne__ when comparing DagNodes to DependNodes
fixed Issue 72: cannot select lists of components
fixed bug with startup on windows (backslashes not escaped)
fix for Component('pCube1.vtx[3]')
fix for nurbsCurveCV('nurbsCircle1') failing
pythonToMel and Mel now properly convert datatypes.Vectors to mel vectors ( <<0,0,0>> ). MelGlobals now returns datatypes.Vectors
fixed bug with duplicate(addShape=1)
fixed a bug where selectionSets can't be selected
fixed a bug with sets() when it returns lists
fixed issue 76, where non-unique joint names were returned by pymel.joint and thus were unsuccessfully cast to nodetypes.Joint
fixed issue 80, regading incorrect association of nodetypes.File with cmds.file. 
fixed a bug in connectAttr that was preventing connection errors from being raised when the force flag was used

<|MERGE_RESOLUTION|>--- conflicted
+++ resolved
@@ -4,7 +4,6 @@
 NON-BACKWARD COMPATIBLE CHANGES
 
 pymel no longer has 'everything' in namespace - use pymel.all for this
-<<<<<<< HEAD
 pymel.core.nodetypes now moved to it's own namespace
 pymel.mayahook.Version functionality moved to pymel.versions module
 	to compare versions, instead of Version class, use, for example, pymel.versions.current() >= pymel.versions.v2008
@@ -20,7 +19,7 @@
 removed deprecated and inapplicable string methods from ProxiUnicode, base of all PyNodes: 
 	__contains__,  __len__, __mod__, __rmod__, __mul__, __rmod__, __rmul__, expandtabs, translate, decode, encode, splitlines, capitalize, swapcase, title, isalnum, isalpha, isdigit, isspace, istitle, zfill
 removed Smart Layout Creator in favor of 'with' statement support
-
+DagNode.getParent() no longer accepts keyword arguments
 
 FEATURES
 
@@ -90,14 +89,6 @@
 fixes for negative comp indices
 mel2py: bugfix with mel2pyStr
 
-
-=======
-all 'version' information moved to own module - pymel.version
-	to compare versions, instead of Version class, use, ie, pymel.version.CURRENT >= pymel.version.v2008
-	pymel.mayahook.mayautils.getMayaVersion()/getMayaVersion(extension=True) replaced with pymel.version._installName
-	pymel.mayahook.mayautils.getMayaVersion(extension=True) replaced with pymel.version._shortName
-DagNode.getParent() no longer accepts keyword arguments
->>>>>>> 30b0948c
 
 Version 0.9.2
 
