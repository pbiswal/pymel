#!/usr/bin/env python

from pydoc import *         #@UnusedWildImport
import pydoc, sys, pprint   #@Reimport
import __builtin__
import os                   #@Reimport
import pkgutil              #@Reimport
import collections
import inspect
import ast
import keyword
import re
import types
import json

OBJ = 0
OBJTYPE = 1
SOURCEMOD = 2
NAMES = 3

PYTHON_OBJECT_RE = re.compile('^[a-zA-Z_][a-zA-Z_0-9]*(?:\.[a-zA-Z_][a-zA-Z_0-9]*)*(?:\(.*\))?$')

builtins = set(__builtin__.__dict__.values())

# some basic data types which may not exist...
if 'bytes' not in globals():
    bytes = str
if 'basestring' not in globals():
    basestring = str

verbose = False


# def classify_class_attrs(object):
#     """Wrap inspect.classify_class_attrs, with fixup for data descriptors."""
#     def fixup(data):
#         name, kind, cls, value = data
#         if inspect.isdatadescriptor(value):
#             if kind == 'property':
#                 print name, value, cls
#             kind = 'data descriptor'
#         return name, kind, cls, value
#     return map(fixup, inspect.classify_class_attrs(object))


def walk_packages(path=None, prefix='', onerror=None, skip_regex=None):
    """Yields (module_loader, name, ispkg) for all modules recursively
    on path, or, if path is None, all accessible modules.

    'path' should be either None or a list of paths to look for
    modules in.

    'prefix' is a string to output on the front of every module name
    on output.

    Note that this function must import all *packages* (NOT all
    modules!) on the given path, in order to access the __path__
    attribute to find submodules.

    'onerror' is a function which gets called with one argument (the
    name of the package which was being imported) if any exception
    occurs while trying to import a package.  If no onerror function is
    supplied, ImportErrors are caught and ignored, while all other
    exceptions are propagated, terminating the search.

    Examples:

    # list all modules python can access
    walk_packages()

    # list all submodules of ctypes
    walk_packages(ctypes.__path__, ctypes.__name__+'.')
    """

    def seen(p, m={}):
        if p in m:
            return True
        m[p] = True

    for importer, name, ispkg in pkgutil.iter_modules(path, prefix):

        if skip_regex and re.match(skip_regex, name):
            if verbose:
                print("skipping %s %s" % (name, skip_regex))
            continue

        yield importer, name, ispkg

        if ispkg:
            try:
                mod = __import__(name)
            except ImportError:
                if onerror is not None:
                    onerror(name)
            except Exception:
                if onerror is not None:
                    onerror(name)
                else:
                    raise
            else:
                path = getattr(sys.modules[name], '__path__', None) or []

                # don't traverse path items we've seen before
                path = [p for p in path if not seen(p)]

                for item in walk_packages(path, name+'.', onerror, skip_regex):
                    yield item


def subpackages(packagemod, skip_regex=None):
    """
    Given a module object, returns an iterator which yields a tuple
    (modulename, moduleobject, ispkg)
    for the given module and all it's submodules/subpackages.
    """
    if hasattr(packagemod, '__path__'):
        yield packagemod.__name__, packagemod, True
        for importer, modname, ispkg in walk_packages(
                packagemod.__path__, packagemod.__name__ + '.',
                skip_regex=skip_regex):
            # if skip_regex and re.match(skip_regex, modname):
            #     print("skipping %s %s" % (modname, skip_regex))
            #     mod = None
            # else:
            if modname not in sys.modules:
                if verbose:
                    print("importing %s" % (modname,))
                try:
                    mod = importer.find_module(modname).load_module(modname)
                except Exception, e:
                    print "error importing %s: %s" % (modname, e)
                    mod = None
            else:
                mod = sys.modules[modname]
            yield modname, mod, ispkg
    else:
        yield packagemod.__name__, packagemod, False


def get_source_module(obj, default):
    mod = inspect.getmodule(obj)
    if mod == __builtin__ and obj in builtins:
        return mod
    if (not mod or inspect.isbuiltin(obj) or isdata(obj)
        or not mod.__name__ or mod.__name__.startswith('_')):
        mod = default
    return mod


def get_unique_name(basename=None, all_names=()):
    if basename is None:
        basename = '_unknown'
    elif not basename.startswith('_'):
        # we only use this in cases where the name wasn't orignally
        # found in the module - ie, we're just trying to add in
        # something that isn't really supposed to be in the module, but
        # we need it there to refer to it...
        # ...therefore, we want to make sure the name is at least
        # hidden...
        basename = '_' + basename
    name = basename
    num = 2
    while name in all_names:
        name = '%s%s' % (basename, num)
        num += 1
    return name


def get_class(obj):
    '''Retrieves the class of the given object.

    unfortunately, it seems there's no single way to query class that works in
    all cases - `.__class__` doesn't work on some builtin-types, like
    `re._pattern_type` instances, and type() doesn't work on old-style
    classes...
    '''
    cls = type(obj)
    if cls == types.InstanceType:
        cls = obj.__class__
    return cls


def has_default_constructor(cls):
    '''Returns true if it's possible to make an instance of the class with no args.
    '''
    # these classes's __init__/__new__ are slot_wrapper objects, which we can't
    # query... but we know that they are ok...
    if is_named_tuple(cls):
        return False

    safe_methods = set()
    for safe_cls in (object, list, dict, tuple, set, frozenset, str, unicode):
        safe_methods.add(safe_cls.__init__)
        safe_methods.add(safe_cls.__new__)

    for method in (getattr(cls, '__init__', None),
                   getattr(cls, '__new__', None)):
        if method in safe_methods:
            continue
        if method is None:
            # we got an old-style class that didn't define an __init__ or __new__...
            # it's ok..
            continue

        try:
            args, _, _, defaults = inspect.getargspec(method)
        except TypeError:
            # sometimes we get 'slot_wrapper' objects, which we can't query...
            # assume these are bad...
            return False
        if defaults is None:
            numDefaults = 0
        else:
            numDefaults = len(defaults)
        # there can be one 'mandatory' arg - which will be cls or self
        if len(args) > numDefaults + 1:
            return False
    return True


def is_dict_like(obj):
    '''Test whether the object is "similar" to a dict
    '''
    if isinstance(obj, collections.Mapping):
        return True
    for method in ('__getitem__', '__setitem__', 'keys'):
        if not inspect.ismethod(getattr(obj, method, None)):
            return False
    return True

def is_named_tuple(cls):
    '''Detect whether we think a class is the result of a namedtuple call'''
    if not inspect.isclass(cls):
        raise ValueError('is_named_tuple must be passed class objects - got '
                         '{!r}'.format(cls))

    if not isinstance(cls, type):
        # print "old-style class"
        return False

    if cls.__bases__ != (tuple,):
        # print "wrong bases"
        return False

    if cls.__dict__.get('__slots__') != ():
        # print "no slots"
        return False

    fields = cls.__dict__.get('_fields')
    if not isinstance(fields, tuple):
        # print "no fields"
        return False
    if not all(isinstance(f, basestring) for f in fields):
        # print "non-string fields"
        return False

    if not isinstance(cls.__dict__.get('_make'), classmethod):
        # print "no _make"
        return False
    if not isinstance(cls.__dict__.get('_asdict'), types.FunctionType):
        # print "no _asdict"
        return False
    if not isinstance(cls.__dict__.get('_replace'), types.FunctionType):
        # print "no _replace"
        return False

    return True


class ModuleNamesVisitor(ast.NodeVisitor):
    def __init__(self):
        self.names = set()

    def visit(self, node):
        # if we have the module, recurse
        if isinstance(node, ast.Module):
            self.generic_visit(node)

        # we are looking for statements which could define a new name...
        elif isinstance(node,
                        (ast.Assign,
                         ast.ClassDef,
                         ast.FunctionDef,
                         ast.Import,
                         ast.ImportFrom,
                         ast.For,
                         ast.With,
                         ast.TryExcept,
                        )):
            self.add_names(node)

    def add_names(self, obj):
        # print "add_names: %r" % obj
        # string... add it!
        if isinstance(obj, basestring):
            self.names.add(obj)

        # A name node... add if the context is right
        elif isinstance(obj, ast.Name):
            if isinstance(obj.ctx, (ast.Store, ast.AugStore, ast.Param)):
                self.add_names(obj.id)

        # An alias... check for 'foo as bar'
        elif isinstance(obj, ast.alias):
            if obj.asname:
                name = obj.asname
            else:
                name = obj.name
            if name != '*':
                self.add_names(name)

        # list/tuple.. iterate...
        elif isinstance(obj, (list, tuple)):
            for item in obj:
                self.add_names(item)
        elif isinstance(obj, (ast.Tuple, ast.List)):
            self.add_names(obj.elts)

        # Statements (or subparts)...
        elif isinstance(obj, ast.Assign):
            self.add_names(obj.targets)
        elif isinstance(obj, ast.ClassDef):
            self.add_names(obj.name)
        elif isinstance(obj, ast.FunctionDef):
            self.add_names(obj.name)
        elif isinstance(obj, ast.Import):
            self.add_names(obj.names)
        elif isinstance(obj, ast.ImportFrom):
            self.add_names(obj.names)
        elif isinstance(obj, ast.For):
            self.add_names(obj.target)
        elif isinstance(obj, ast.With):
            self.add_names(obj.optional_vars)
        elif isinstance(obj, ast.TryExcept):
            self.add_names(obj.handlers)
        elif isinstance(obj, ast.ExceptHandler):
            self.add_names(obj.name)


def get_static_module_names(module):
    '''Given a module object, tries to do static code analysis to find the names
    that will be defined at module level.
    '''
    path = module.__file__
    if path.endswith(('.pyc', '.pyo')):
        path = path[:-1]
    with open(path, 'r') as f:
        text = f.read()
    if not text.endswith('\n'):
        # for some reason, the parser requires the text end with a newline...
        text += '\n'
    moduleAst = ast.parse(text, path)
    visitor = ModuleNamesVisitor()
    visitor.visit(moduleAst)
    return visitor.names


def have_id_name(id_to_data, id_obj, name):
    "return if the id_object has the passed name"
    data = id_to_data.get(id_obj, None)
    if data is None:
        return False
    return name in data[NAMES]


def get_importall_modules(id_to_data, other_module_names):
    importall_modules = []
    for other_mod, other_id_names in other_module_names.iteritems():
        other_all = getattr(other_mod, '__all__', None)
        visible_other = 0
        in_this = []
        for id_obj, other_names in other_id_names.iteritems():
            for other_name in other_names:
                if not visiblename(other_name, other_all):
                    continue
                visible_other += 1
                if have_id_name(id_to_data, id_obj, other_name):
                    in_this.append((id_obj, other_name))
        # rough heuristic - if 90% of the objects can be found in this
        # module, we assume an import all was done... note that we're not
        # even checking if they're present in this module with the same
        # name... it's a rough heuristic anyway...

        # chose .85 just because core.language gets .87 in pymel.core
        if float(len(in_this)) / visible_other > .85:
            importall_modules.append(other_mod)
            # go through and REMOVE all the in_this entries from
            # id_to_data...
            for id_obj, other_name in in_this:
                data = id_to_data[id_obj]
                data[NAMES].remove(other_name)
                if not data[NAMES]:
                    del id_to_data[id_obj]
    return importall_modules


class NoUnicodeTextRepr(TextRepr):
    '''PyDev barfs when a unicode literal (ie, u'something') is in a pypredef
    file; use this repr to make sure they don't show up.
    '''
    def __init__(self):
        self.maxlevel = 6
        self.maxtuple = 100000
        self.maxlist = 100000
        self.maxarray = 100000
        self.maxdict = 100000
        self.maxset = 100000
        self.maxfrozenset = 100000
        self.maxdeque = 100000
        self.maxstring = 100000
        self.maxlong = 100000
        self.maxother = 100000

    def repr_unicode(self, uStr, level):
        return self.repr_string(str(uStr), level)

    def repr1(self, x, level):
        # believe it or not there are cases where split(s) fails and s.split()
        # succeeds.  specifically, I'm seeing this error with a PySide object:
        # SystemError: Objects/longobject.c:244: bad argument to internal
        # function so this is a slight edit of TextRepr.repr1
        if hasattr(type(x), '__name__'):
            methodname = 'repr_' + join(type(x).__name__.split(), '_')
            if hasattr(self, methodname):
                return getattr(self, methodname)(x, level)
        return cram(stripid(repr(x)), self.maxother)


class StubDoc(Doc):
    """Formatter class for text documentation."""

    # ------------------------------------------- text formatting utilities
    _repr_instance = NoUnicodeTextRepr()
    # We don't care if it's compact, we just want it to parse right...
    repr = _repr_instance.repr

    ALLOWABLE_DOUBLE_UNDER_ATTRS = (
        '__version__', '__author__', '__date__', '__credits__')

<<<<<<< HEAD
    # Mapping of (module, objectsToNeverImportFromIt)
    OBJECT_IMPORT_EXCLUDES = {
        'ctypes': set(['WinError']),
    }

    # Mapping of (module, modulesNotToImport)
    MODULE_EXCLUDES = {
                       'pymel.api':set(['pymel.internal.apicache']),
                       'pymel'    :set(['pymel.all']),
                       'maya.precomp':set(['precompmodule']),
                      }
    debugmodule = 'pymel.core'
=======
    SIMPLE_TYPES = (basestring, bytes, bool, int, long, float, complex)
    PASS = 'pass'
    UNKNOWN_SIGNATURE = '(*args, **kwargs)'
>>>>>>> bbb1f685

    def __init__(self, import_exclusions=None, import_substitutions=None,
                 import_filter=None, debugmodules=None, skipdocs=False,
                 type_data=None, imports_precede_classes=True):
        self.missing_modules = set([])
        self.module_map = {}
        # Mapping of (module, dontImportThese)
        self.module_excludes = import_exclusions or {}
        self.import_substitutions = import_substitutions or {}
        self.import_filter = import_filter
        self.debugmodules = debugmodules or ()
        self.skipdocs = skipdocs

        self.id_map = {}
        self.static_module_names = {}
        self.safe_constructor_classes = set()

        self.type_data = type_data
        # a hack to avoid cyclical imports that doesn't always work
        self.imports_precede_classes = imports_precede_classes

        if hasattr(Doc, '__init__'):
            Doc.__init__(self)

    # def bold(self, text):
    #     """Format a string in bold by overstriking."""
    #     return join(map(lambda ch: ch + '\b' + ch, text), '')

    def indent(self, text, prefix='    '):
        """Indent text by prepending a given prefix to each line."""
        if not text:
            return ''
        lines = split(text, '\n')
        lines = map(lambda line, prefix=prefix: prefix + line, lines)
        if lines:
            lines[-1] = rstrip(lines[-1])
        return join(lines, '\n')

    # def section(self, title, contents):
    #     """Format a section with a given heading."""
    #     quotes = "'''" if '"""' in contents else '"""'
    #     return rstrip(self.indent( quotes +'\n' + contents + '\n' + quotes)) + '\n\n'

    def docstring(self, contents):
        """Format a section with a given heading."""
        quotes = "'''" if '"""' in contents else '"""'
        return quotes + '\n' + contents + '\n' + quotes + '\n\n'

    # ---------------------------------------------- type-specific routines

    def formattree(self, tree, modname, parent=None, prefix=''):
        """Render in text a class tree as returned by inspect.getclasstree()."""
        result = ''
        for entry in tree:
            if type(entry) is type(()):
                c, bases = entry
                result = result + prefix + self.classname(c, modname)
                if bases and bases != (parent,):
                    parents = map(lambda c, m=modname: self.classname(c, m), bases)
                    result = result + '(%s)' % join(parents, ', ')
                result = result + '\n'
            elif type(entry) is type([]):
                result = result + self.formattree(
                    entry, modname, c, prefix + '    ')
        return result

    def docmodule_add_parent_classes(self, this_module, id_to_data, class_parents, all_names):
        def is_module_added(parent_mod):
            found_parent_mod = False
            if parent_mod:
                if id(parent_mod) in id_to_data:
                    return True
                else:
                    mod_name = parent_mod.__name__
                    mod_name_split = mod_name.split('.')
                    while mod_name_split:
                        mod_name_split.pop()
                        mod_name = '.'.join(mod_name_split)
                        parent_mod = sys.modules.get(mod_name, None)
                        if parent_mod is not None and id(
                                parent_mod) in id_to_data:
                            return True
            return False

        def handle_named_tuple(cls):
            if is_named_tuple(cls):
                self.docmodule_add_obj(collections.namedtuple, None, id_to_data,
                                       all_names, source_module=collections)
                # note that even though we may be adding a new object to the
                # module namespace, we don't have to worry about incrementing
                # new_to_this_module, as that's only used to signal whether
                # we need to continue looking for new parent classes, etc -
                # namedtuple is essentially a builtin that we don't need
                # to inspect further
                return True
            return False

        # deal with the classes - for classes in this module, we need to
        # find their base classes, and make sure they are also defined, or
        # imported
        untraversed_classes = list(obj for (obj, objtype, source_module, names)
                                   in id_to_data.itervalues()
                                   if objtype == 'class'
                                   and source_module == this_module
                                   and id(obj) not in class_parents)
        new_to_this_module = 0
        while untraversed_classes:
            child_class = untraversed_classes.pop()
            if handle_named_tuple(child_class):
                continue
            try:
                parents = [x for x in child_class.__bases__]
            except Exception:
                print "problem iterating %s.__bases__" % child_class
                parents = (object,)
            class_parents[id(child_class)] = parents

            for parent_class in parents:
                # note that even if the parent class is a named tuple,
                # we will still need to process it to add it to the module
                handle_named_tuple(parent_class)
                id_parent = id(parent_class)
                parent_mod = inspect.getmodule(parent_class)
                if id_parent not in id_to_data:
                    if parent_class in builtins:
                        continue

                    # We've found a class that's not in this namespace...
                    # ...but perhaps it's parent module is?
                    if parent_mod and parent_mod is not this_module \
                            and is_module_added(parent_mod):
                        # the parent module was there... skip this parent
                        # class..
                        continue

                    # we've found a new class... add it...
                    new_to_this_module += 1
                    self.docmodule_add_obj(parent_class, this_module,
                                           id_to_data, all_names)
                    source_module = id_to_data[id_parent][SOURCEMOD]
                    if source_module == this_module:
                        untraversed_classes.append(parent_class)
                else:
                    # make sure that the class's module exists in the
                    # current namespace
                    if parent_mod is not None and not \
                            is_module_added(parent_class):
                        # perhaps this logic should be handled in docmodule_add_obj.
                        # we privatize this because we're adding an object which
                        # did not exist in the original namespace (not in id_to_data)
                        # so we don't want to cause any conflicts
                        self.docmodule_add_obj(
                            parent_mod, this_module, id_to_data, all_names,
                            name='_' + parent_mod.__name__.split('.')[-1])

        return new_to_this_module

    def docmodule_add_obj(self, obj, this_module, id_to_data, all_names,
                          name=None, source_module=None):
        id_obj = id(obj)
        if id_obj in id_to_data:
            # the object was already known - check that the source_module
            # is consistent, and add the name if needed
            objtype, old_source_module, names = id_to_data[id_obj][OBJTYPE:]

            if source_module is None:
                # use the old source module..
                source_module = old_source_module
            # if the source modules are different, but the 'new' module
            # is this module, we're okay - we couldn't find the object
            # in the desired source_module, so we're just moving it
            # into this one...
            elif (source_module != old_source_module
                  and source_module != this_module):
                # ...otherwise, something weird is going on...
                raise RuntimeError(
                    "got conflicting source modules for %s" % obj)

            # If we don't know the name, and the object already exists in
            # the module, then we don't need to do anything... we can just
            # use one of the names already assigned to the object...
            if name is not None:
                # ...otherwise, we need to add the name to list of
                # aliases for the object in this module...
                if name not in names:
                    # if __name__ matches name, put the name at the
                    # front of the list of names, to make it the
                    # 'default' name...
                    if getattr(obj, '__name__', None) == name:
                        names.insert(0, name)
                    else:
                        names.append(name)
        else:
            # the object wasn't known... generate it's info...
            if name is None:
                # we didn't know the name - generate a unique one, hopefully
                # based off the object's name...
                name = get_unique_name(getattr(obj, '__name__', None),
                                       all_names=all_names)
            if source_module is None:
                source_module = get_source_module(obj, this_module)

            # now find the objtype...
            if inspect.ismodule(obj):
                objtype = 'module'
            elif inspect.isclass(obj):
                objtype = 'class'
            elif inspect.isroutine(obj):
                objtype = 'func'
            else:
                objtype = 'data'
            names = [name]
        id_to_data[id_obj] = (obj, objtype, source_module, names)

    def docmodule_get_missing_modules(self, this_module):
        return [self.import_mod_text(this_module, mod, '')
                for mod in self.missing_modules]

    def docmodule(self, this_module, name=None, mod=None, stubmodules=None):
        """Produce text documentation for a given module object."""

        this_name = this_module.__name__  # ignore the passed-in name
        desc = splitdoc(getdoc(this_module))[1]
        self.contents = []
        self.module_map = {}
        self.id_map = {}
        self.missing_modules = set([])
        self.safe_constructor_classes = set()
        all = getattr(this_module, '__all__', None)
        if stubmodules is None:
            self.stubmodules = set([this_name])
        else:
            self.stubmodules = set(stubmodules)

        if desc:
            self.contents.extend(self.docstring(desc).split('\n'))

        # set of all names in this module
        all_names = set()

        # these are all dicts that key off the object id...
        # we index by obj-id, instead of obj, because not all objects are
        # hashable, and we really only care about 'is' comparisons, not
        # equality comparisons...

        # this is a dict that maps from object id to a tuple
        #   (obj, objtype, source_module, names)
        # where obj is the object itself, objtype is one of the strings
        # module/class/func/data, and names is a list of the names/aliases under
        # which the object can be found in this module.
        id_to_data = {}

        # add all the objects that we have names for / should be in this
        # module
        for name, obj in inspect.getmembers(this_module):
            if (name.startswith('__') and name.endswith('__')
                    and name not in self.ALLOWABLE_DOUBLE_UNDER_ATTRS):
                continue
            self.docmodule_add_obj(obj, this_module, id_to_data, all_names,
                                   name=name)

        # We now need to do two things:
        #  1) find the parent classes for any classes we will define in this
        #     module, and make sure that they are accessible under some name
        #     from within this module
        #  2) for all objects we will be importing from other modules, make
        #     sure we can actually find them under some name in that module;
        #     if not, change their source_module to THIS module (ie, so we
        #     define a dummy placeholder for it in this module)

        # Since both of these can end up adding new objects to the list of
        # objects defined in this module (ie, whose
        # source_module == this_module), which can then cause the need to check
        # for updates on the other, we run both in a loop until neither task
        # finds any new things added to this module's namespace

        # maps from the id of a class to it's parent classes, for classes
        # which we will define in this module...
        class_parents = {}

        # maps from an id_obj to its ('default') name in the source module
        import_other_name = {}
        # maps from module to a dict, mapping from id to names within that
        # module
        other_module_names = {}

        def find_import_data():
            unknown_import_objs = list(
                (obj, source_module) for (obj, objtype, source_module, names)
                in id_to_data.itervalues() if
                objtype != 'module' and source_module != this_module
                and id(obj) not in import_other_name)
            new_to_this_module = 0
            for obj, source_module in unknown_import_objs:
                id_obj = id(obj)
                other_id_names = other_module_names.get(source_module, None)
                if other_id_names is None:
                    other_id_names = {}
                    for other_name, other_obj in inspect.getmembers(source_module):
                        id_other = id(other_obj)
                        other_id_names.setdefault(id_other, []).append(other_name)
                    other_module_names[source_module] = other_id_names
                other_names = other_id_names.get(id_obj, None)
                if not other_names:
                    # we couldn't find obj in the desired module - we'll
                    # have to move it to this_module...
                    new_to_this_module += 1
                    # calling docmodule_add_obj with the same obj but module as
                    # this_module will update it...
                    self.docmodule_add_obj(obj, this_module, id_to_data,
                                           all_names, source_module=this_module)
                else:
                    # check to see if we've already found the object
                    # in the module - if so, only update the name if it's the
                    # __name__ of the object
                    name = getattr(obj, '__name__', None)
                    if name is None or name not in other_names:
                        name = other_names[0]
                    import_other_name[id_obj] = name

            return new_to_this_module

        new_to_this_module = 1
        while new_to_this_module:
            new_to_this_module = self.docmodule_add_parent_classes(
                this_module, id_to_data, class_parents, all_names) + find_import_data()

        # check the other modules for possible "from mod import *" action...
        importall_modules = get_importall_modules(id_to_data, other_module_names)

        # We finally have all the objects that will be added to this module
        # (with their names in this module), all the parent clases for classes
        # defined here, and all the import names for objects being imported...

        # Now, sort them all into lists by type for objects defined in in
        # this module, and a list of imported for things in other modules...

        modules = []
        classes = []
        funcs = []
        data = []
        imported = []

        bins = {
            'module': modules,
            'class': classes,
            'func': funcs,
            'data': data
        }
        for id_obj, (obj, objtype, source_module, names) in id_to_data.iteritems():
            if source_module == this_module or objtype == 'module':
                bins[objtype].append((obj, names))
            else:
                imported.append((obj, names, source_module))

        # Before adding things, prepopulate our module_map and id_map

        # these are modules which may or may not be used.  if we add an import
        # line it should be as close to possible to where it is used to avoid
        # circular imports
        self.maybe_modules = {}

        for obj, names in modules:
            self.add_to_module_map(obj.__name__, names[0])

        for mod in importall_modules:
            self.add_to_module_map(mod.__name__, '')

        # eventually, might want to replace module_map and id_map
        # with id_to_data...
        for id_obj, (obj, objtype, source_module, names) in id_to_data.iteritems():
            if objtype == 'module':
                continue
            self.id_map[id_obj] = names[0]

        # Finally, go through and start writing stuff out! Go though by type:
        #
        #    1) module imports
        #    2) from MODULE import *
        #    3) from MODULE import OBJ
        #    4) class definitions
        #    5) func defs
        #    6) data

        if modules:  # module imports
            for obj, names in modules:
                for import_name in names:
                    realname = getattr(obj, '__name__', None)
                    if not realname:
                        print "Warning - could not get a name for module %s" % obj
                        continue
                    if realname == this_name:
                        continue
                    import_text = self.import_mod_text(this_module, realname, import_name)
                    if import_text:
                        self.maybe_modules[import_name] = import_text

        if self.import_filter:
            modules, imported, importall_modules = self.import_filter(
                this_name, modules, imported, importall_modules)

        if importall_modules:  # from MODULE import *
            for mod in importall_modules:
                import_text = self.import_mod_text(this_module, mod.__name__, '*')
                if import_text:
                    self.contents.append(import_text)
            self.contents.extend(['', ''])

        if imported:  # from MODULE import OBJ
            for obj, names, source_module in imported:
                for name in names:
                    import_text = self.import_obj_text(source_module.__name__,
                                                       import_other_name[id(obj)],
                                                       name)
                    if import_text:
                        self.contents.append(import_text)
            self.contents.extend(['', ''])

        if classes:
            # sort in order of resolution
            def nonconflicting(classlist):
                for cls in classlist:
                    ancestors = set(inspect.getmro(cls)[1:])
                    if not ancestors.intersection(classlist):
                        yield cls

            sorted = []
            unsorted = set([x[0] for x in classes])

            while unsorted:
                for cls in nonconflicting(unsorted):
                    sorted.append(cls)
                unsorted.difference_update(sorted)

            contents = []
            classes = dict(classes)
            for cls in sorted:
                names = classes[cls]
                name = names[0]
                contents.append(self.document(cls, name, this_name))
                for alias in names[1:]:
                    contents.append('%s = %s' % (alias, name))
                # check if it has a default constructor... if so, add to the
                # list of classes that it is safe to create...
                if has_default_constructor(cls):
                    self.safe_constructor_classes.add(id(cls))

            classres = join(contents, '\n').split('\n')

            for i, line in enumerate(classres):
                if u'\xa0' in line:
                    print "bad char"
                    for j in range(max(i-10, 0), min(i+10, len(classres))):
                        if j == i:
                            print '-'*80
                        print classres[j]
                        if j == i:
                            print '-'*80
                    classres[i] = ''.join(line.split(u'\xa0'))

            self.contents.extend(classres)
            self.contents.extend(['', ''])

        if funcs:
            contents = []
            for obj, names in funcs:
                name = names[0]
                contents.append(self.document(obj, name, this_name))
            for alias in names[1:]:
                contents.append('%s = %s' % (alias, name))
            self.contents.extend(contents)
            self.contents.extend(['', ''])

        if data:
            contents = []
            for obj, names in data:
                name = names[0]
                contents.append(self.docother(obj, name, this_name, maxlen=70))
            for alias in names[1:]:
                contents.append('%s = %s' % (alias, name))
            self.contents.extend(contents)
            self.contents.extend(['', ''])

#        if hasattr(this_module, '__version__'):
#            version = str(this_module.__version__)
#            if version[:11] == '$' + 'Revision: ' and version[-1:] == '$':
#                version = strip(version[11:-1])
#            result = result + self.section('VERSION', version) + '\n\n'
#        if hasattr(this_module, '__date__'):
#            result = result + self.section('DATE', str(this_module.__date__)) + '\n\n'
#        if hasattr(this_module, '__author__'):
#            result = result + self.section('AUTHOR', str(this_module.__author__)) + '\n\n'
#        if hasattr(this_module, '__credits__'):
#            result = result + self.section('CREDITS', str(this_module.__credits__)) + '\n\n'

        missing = self.docmodule_get_missing_modules(this_module)
        if missing:
            contents = []
            for import_text in missing:
                if import_text:
                    contents.append(import_text)
            self.contents = contents + ['', ''] + self.contents
        result = join(self.contents, '\n')
        self.safe_constructor_classes = set()
        return result

    def add_to_module_map(self, realname, newname):
        oldname = self.module_map.get(realname, None)
        if oldname is None:
            self.module_map[realname] = newname
            return
        else:
            # if either old or new is a 'from realname import *', that's the
            # best possible outcome...
            if not oldname or not newname:
                self.module_map[realname] = ''
                return
            # otherwise, check to see if one of the names matches the last
            # part of realname...
            final_name = realname.split('.')[-1]
            if final_name in (oldname, newname):
                self.module_map[realname] = final_name
                return

            # otherwise, just take whatever one has the shorter number of
            # parts, with tie going to the old_val...
            oldnum = len(oldname.split('.'))
            newnum = len(newname.split('.'))

            if oldnum < newnum:
                self.module_map[realname] = oldname
            elif oldnum > newnum:
                self.module_map[realname] = newname
            # tie, do nothing...
            return

    def _module_has_static_name(self, module, name):
        if isinstance(module, basestring):
            module = sys.modules[module]
        elif not isinstance(module, types.ModuleType):
            raise TypeError(module)

        if module not in self.static_module_names:
            self.static_module_names[module] = get_static_module_names(module)
        return name in self.static_module_names[module]

    def classname(self, klass, modname, realmodule=None, consume_import=False):
        """Get a class name and qualify it with a module name if necessary."""
        if id(klass) in self.id_map:
            result = self.id_map[id(klass)]
            if consume_import:
                return result, None
            else:
                return result
        if realmodule is None:
            realmodule = klass.__module__
        return self._classname(klass.__name__, modname, realmodule, klass,
                               consume_import=consume_import)

    def _classname(self, realname, modname, realmodule, klass=None,
                   consume_import=False):
        import_text = None
        missing = None
        # first, see if the object's module is THIS module...
        if realmodule not in [modname, '__builtin__']:
            # next, check if the module is in map of 'known' modules...
            if realmodule in self.module_map:
                newmodname = self.module_map[realmodule]
            else:
                newmodname = None
                missing = False
                if klass is not None:
                    # check all known modules... see if any of them have this
                    # class in their contents...
                    for m in self.module_map.keys():
                        try:
                            mod = sys.modules[m]
                        except KeyError:
                            continue
                        else:
                            # print '\t', m, mod
                            if klass in mod.__dict__.values():
                                # print '\tfound'
                                newmodname = self.module_map[m]
                                break
                if not newmodname:
                    # try to see if any parent modules are known...
                    mod_parts = realmodule.split('.')
                    sub_parts = []
                    while mod_parts:
                        parentmod = '.'.join(mod_parts)
                        parentmodName = self.module_map.get(parentmod)
                        if parentmodName is not None:
                            # we have a parent module - so, ie,
                            # our class is xml.sax.handler.ErrorHandler,
                            # and we found the parent class xml.sax
                            # then our sub_parts will be ['handler']
                            # so we want to set modname to
                            #    (module_map['xml.sax']).handler...
                            newmodname = '.'.join([parentmodName] + sub_parts)

                            # check to see if the parentmod is in maybe_modules
                            # if so, we will need to make sure it is imported
                            # now
                            if consume_import:
                                import_text = self.maybe_modules.pop(parentmodName, None)

                            # we still need to make sure that the module gets
                            # imported, so that the parent module has the
                            # correct attributes on it - ie, if xml.sax exists,
                            # but we've never imported xml.sax.handler, the
                            # 'handler' attribute will not be on xml.sax
                            if sub_parts:
                                missing = True

                            # ...though we can add an entry to the module map

                            self.add_to_module_map(realmodule, newmodname)
                            break

                        sub_parts.insert(0, mod_parts.pop())

                if not newmodname:
                    missing = True
                    newmodname = realmodule
                elif verbose:
                    print "newmodname", newmodname, realmodule, self.maybe_modules
                if missing:
                    self.missing_modules.add(realmodule)
                    self.add_to_module_map(realmodule, realmodule)
            if newmodname:
                realname = newmodname + '.' + realname
                if consume_import and not import_text:
                    import_text = self.maybe_modules.pop(newmodname, None)
        if consume_import:
            return realname, import_text
        else:
            return realname

    def docclass(self, object, name=None, mod=None):
        """Produce text documentation for a given class object."""
        # print "docclass", name, object
        realname = object.__name__
        name = name or realname

        if is_named_tuple(object):
            title = '{name} = {namedtuple}({realname!r}, {fields!r})'.format(
                name=name, namedtuple=self.id_map[id(collections.namedtuple)],
                realname=realname, fields=object._fields)
            contents = []
        else:
            title, contents = self._docclass(object, name, mod=mod)
        contents = '\n'.join(contents)

        return title + self.indent(rstrip(contents), '    ') + '\n\n'

    def _docclass(self, object, name, mod=None):
        bases = object.__bases__
        full_name = mod + '.' + name

        title = 'class ' + name

        if bases:
            data = [self.classname(c, mod, consume_import=self.imports_precede_classes)
                    for c in bases]
            if self.imports_precede_classes:
                parents = [d[0] for d in data]
                imports = [d[1] for d in data if d[1] is not None]
            else:
                parents = data
                imports = []

            title = title + '(%s)' % join(parents, ', ')
            if imports:
                imports = '\n'.join(imports)
                title = imports + '\n\n' + title
        title += ':\n'

        doc = getdoc(object)
        contents = doc and [self.docstring(doc) + '\n'] or []
        push = contents.append

        def spill(msg, attrs, predicate):
            ok, attrs = pydoc._split_list(attrs, predicate)
            if ok:
                for name, kind, homecls, value in ok:
                    # docroutine
                    push(self.document(getattr(object, name),
                                       name, full_name, object, kind))
            return attrs

        def spilldescriptors(msg, attrs, predicate):
            ok, attrs = pydoc._split_list(attrs, predicate)
            if ok:
                for name, kind, homecls, value in ok:
                    push(self._docdescriptor(name, value, full_name))
            return attrs

        def spilldata(msg, attrs, predicate):
            ok, attrs = pydoc._split_list(attrs, predicate)
            if ok:
                for name, kind, homecls, value in ok:
                    if (hasattr(value, '__call__') or
                            inspect.isdatadescriptor(value)):
                        doc = getdoc(value)
                    else:
                        doc = None
                    push(self.docother(getattr(object, name),
                                       name, full_name, maxlen=70, doc=doc) + '\n')
            return attrs

        attrs = filter(lambda data: visiblename(data[0]),
                       inspect.classify_class_attrs(object))

        thisclass = object
        attrs, inherited = pydoc._split_list(attrs, lambda t: t[2] is thisclass)

        if thisclass is not __builtin__.object:
            if attrs:
                # Sort attrs by name.
                attrs.sort()

                # Pump out the attrs, segregated by kind.
                attrs = spill("Methods", attrs,
                              lambda t: t[1] == 'method')
                attrs = spill("Class methods", attrs,
                              lambda t: t[1] == 'class method')
                attrs = spill("Static methods", attrs,
                              lambda t: t[1] == 'static method')
                attrs = spill("Properties", attrs,
                              lambda t: t[1] == 'property')
                attrs = spilldescriptors("Data descriptors", attrs,
                                         lambda t: t[1] == 'data descriptor')
                attrs = spilldata("Data and other attributes", attrs,
                                  lambda t: t[1] == 'data')
            else:
                contents.append('pass')

        return title, contents

    def formatvalue(self, object):
        """Format an argument default value as text."""
        # check if the object is os.environ...
        isEnviron = False
        # os.environ is an old-style class, can't use isinstance on it!
        if object is os.environ or object.__class__ == os.environ.__class__:
            isEnviron = True
        if isinstance(object, dict):
            if object == os.environ:
                isEnviron = True
            elif len(set(object) & set(os.environ)) > (len(object) * 0.9):
                # If over 90% of the keys are in os.environ, assume it's os.environ
                isEnviron = True
        if isEnviron:
            objRepr = repr({'PROXY_FOR': 'os.environ'})
        else:
            if isinstance(object, unicode):
                # pydev can't handle unicode literals - ie, u'stuff' - so
                # convert to normal strings
                object = str(object)

            objRepr = self.repr(object)
            isPythonNameRepr = None

            if objRepr[0] == '<' and objRepr[-1] == '>':
                # representation needs to be converted to a string
                objRepr = repr(objRepr)
                realmodule = None
            # get the object's module
            elif hasattr(object, '__module__'):
                realmodule = object.__module__
            elif PYTHON_OBJECT_RE.match(objRepr):
                # it's a standard instance repr: e.g. foo.Bar('spangle')
                # ...or a constant, like PySide2.QtGui.QPalette.ColorRole.NoRole
                # see if we know the module
                realmodule = None
                name = objRepr
                while True:
                    parts = name.rsplit('.', 1)
                    if len(parts) == 1:
                        # done splitting
                        break
                    name = parts[0]
                    if name in self.module_map or name in sys.modules:
                        realmodule = name
                        break
            else:
                isPythonNameRepr = False
                realmodule = None

            foundSafeRepr = False

            if realmodule:
                # this code was added to handle PySide objects used as defaults
                # specifically maya.app.renderSetup.views.lightEditor.itemModel
                if objRepr.startswith(realmodule + '.'):
                    newObjRepr = objRepr[len(realmodule) + 1:]
                else:
                    newObjRepr = objRepr
                try:
                    modname = self.module_map[realmodule]
                except KeyError:
                    # check to see if it's an attribute on an object we're
                    # bringing in already - ie, PySide2.QtGui.QPalette.ColorRole.NoRole
                    # if we're already doing "from PySide2.QtGui import QPalette"
                    currentObj = sys.modules.get(realmodule)
                    foundObj = False

                    # check to see if the module this object is in is one that
                    # we're making a stub for; if so, it's highly likely that
                    # even if we can drill all the way down to get the object
                    # off the "real" thing, we may not be able to do so off the
                    # stub-object.  ie, if we do:
                    #    from PySide2.QtGui import QPalette
                    # and PySide2 is the "real" module, then we can do:
                    #    QPalette.ColorRole.NoRole
                    # safely. However, if we're stubbing all of PySide2, then
                    # PySide2.QtGui will be a stub module, and QPalette.ColorRole
                    # will be None.
                    # So it's not safe to use the "real name" if we have a stub
                    # module...
                    if realmodule in self.stubmodules or any(
                            realmodule.startswith(stubmod + '.') for stubmod in
                            self.stubmodules):
                        currentObj = None

                    if currentObj is not None:
                        if not newObjRepr:
                            remainingPieces = []
                        else:
                            remainingPieces = newObjRepr.split('.')
                            # reverse so we can pop off the end for efficiency...
                            remainingPieces.reverse()
                        finalNamePieces = []
                        while True:
                            if not finalNamePieces:
                                importedObjName = self.id_map.get(id(currentObj))
                                if importedObjName is not None:
                                    # we found an object that was already imported into
                                    # the namespace - ie, we got QPallete - but we need
                                    # to see if we can drill down to the desired object
                                    # - ie, QPalette.ColorRole.NoRole - so keep going
                                    finalNamePieces.append(importedObjName)
                            if not remainingPieces:
                                if finalNamePieces:
                                    # if we found an imported object, and we have no
                                    # more pieces, we successfully drilled down all
                                    # the way!
                                    foundObj = True
                                    objRepr = '.'.join(finalNamePieces)
                                break
                            nextPiece = remainingPieces.pop()
                            if not hasattr(currentObj, nextPiece):
                                # we got to a part of the name we couldn't retrieve,
                                # abort
                                break
                            if finalNamePieces:
                                finalNamePieces.append(nextPiece)
                            currentObj = getattr(currentObj, nextPiece)
                    if not foundObj:
                        print "WARNING: Not a known module: %r" % realmodule
                else:
                    if modname:
                        # it's possible that we got a module, but that the repr
                        # we have isn't a python name - ie, our module might be
                        # "os", and our repr is '{"dict": "wrapper"}', but we don't
                        # want to end up with 'os.{"dict": "wrapper"}'
                        if isPythonNameRepr is None:
                            isPythonNameRepr = bool(
                                PYTHON_OBJECT_RE.match(objRepr))
                        if isPythonNameRepr:
                            objRepr = modname + '.' + newObjRepr
            if not foundSafeRepr:
                # turn the object into a string - this is guaranteed
                # safe, and is still more informative than using None
                objRepr = repr(objRepr)
        return '=' + objRepr

    def docroutine_getspec(self, obj, parent=None, kind=None, signature_data=None):
        if inspect.isfunction(obj):
            args, varargs, varkw, defaults = inspect.getargspec(obj)
            return inspect.formatargspec(
                args, varargs, varkw, defaults, formatvalue=self.formatvalue)
        else:
            return self.UNKNOWN_SIGNATURE

    def _add_docs(self, obj, decl, skipdocs):
        if skipdocs:
            doc = ''
        else:
            doc = getdoc(obj) or ''
        if doc:
            doc = rstrip(self.indent(self.docstring(doc)))
            return decl + '\n' + doc + '\n' + self.indent(self.PASS)
        else:
            return decl + ' ' + self.PASS

    def docroutine(self, obj, name=None, parent=None, parent_cls=None, kind=None, signature_data=None):
        """Produce text documentation for a function or method object."""
        realname = obj.__name__
        name = name or realname
        if name in keyword.kwlist:
            name += '_'

        if inspect.ismethod(obj):
            method = obj
            obj = obj.im_func
        else:
            method = None

        title = name

        decl = 'def ' + title + self.docroutine_getspec(obj, parent, kind, signature_data) + ':'

        if kind == 'static method' or isinstance(obj, staticmethod):
            decl = '@staticmethod\n' + decl
        elif kind == 'class method' or isinstance(obj, classmethod):
            decl = '@classmethod\n' + decl

        if (realname == '__getattr__' and method and
                    method.im_class.__name__ == 'Mel'):
            # special case handling for pymel.core.language.Mel.__getattr__,
            # so that if you do pm.mel.someMelFunction, it thinks it's valid
            return decl + '\n' + self.indent('return lambda *args: None') + '\n\n'
        else:
            return self._add_docs(obj, decl, self.skipdocs)

    def _docdescriptor(self, name, obj, mod):
        results = []
        push = results.append

        if name:
            push(name + ' = None')
            push('\n')
        return ''.join(results)

    def docproperty(self, obj, name=None, mod=None, klass=None, kind=None):
        """Produce text documentation for a property."""
        # print "docproperty", name, obj, mod, kind
        decl = '@property\ndef %s(self):' % (name,)
        return self._add_docs(obj, decl, self.skipdocs)

    def docdata(self, obj, name=None, mod=None, *args):
        """Produce text documentation for a data descriptor."""
        # print "docdata", name, object
        return self._docdescriptor(name, obj, mod)

    def docother_data_repr(self, obj):
        """Get string representation for a value"""
        try:
            for simple_type in self.SIMPLE_TYPES:
                if isinstance(obj, simple_type):
                    return self.repr(simple_type(obj))
            if is_dict_like(obj):
                value = '{}'
            elif isinstance(obj, tuple):
                value = '()'
            elif isinstance(obj, collections.Sequence):
                value = '[]'
            elif isinstance(obj, frozenset):
                value = 'frozenset()'
            elif isinstance(obj, collections.Set):
                value = 'set()'
            else:
                value = 'None'
        except NameError:
            # doing 'isinstance(object, collections.Mapping)' can cause:
            # NameError: Unknown C global variable
            # in some situations... ie, maya.OpenMaya.cvar...
            # ...some sort of swig error?
            value = 'None'
        return value

    def docother(self, object, name=None, mod=None, parent=None, maxlen=None, doc=None):
        """Produce text documentation for a data object."""
        # print "docother", name, object
        if name in ['__metaclass__']:
            return ''

        if name == '__all__':
            value = pprint.pformat(object)
        elif id(get_class(object)) in self.safe_constructor_classes:
            cls_name = self.id_map[id(get_class(object))]
            value = '%s()' % cls_name
        else:
            value = self.docother_data_repr(object)
        assert name is not None, "Name of object %r is None" % object
        if name == 'None':
            # special case exception for None, which is syntactically invalid
            # to assign to but can still be used as an attribute
            name = "locals()['None']"
        line = (name and name + ' = ' or '') + value + '\n'
        return line

    def import_mod_text(self, currmodule, importmodule, asname):
        # unfortunately, we need to use relative imports to avoid circular
        # import issues...
        ispkg = hasattr(currmodule, '__path__')
        currname = currmodule.__name__

        if importmodule in self.module_excludes.get(currname, ()):
            print "%s had %s in module_excludes" % (currname, importmodule)
            return ''

        if asname == '*':
            if importmodule in self.import_substitutions:
                return self.import_substitutions[importmodule]
            else:
                self.add_to_module_map(importmodule, '')
                return 'from ' + importmodule + ' import *'
        else:
            realname = importmodule

            realparts = realname.split('.')
            currparts = currname.split('.')
            importname = realname
            fromname = ''
            if currname in self.debugmodules:
                print '\t %-30s %-30s %s' % (realname, importname, asname)

            # test for siblings - needed to avoid circular imports
            if len(realparts) == len(currparts):
                if realparts[:-1] == currparts[:-1] and not ispkg:
                    if currname in self.debugmodules:
                        print "\t\tsibling"
                    fromname = '.'
                    importname = realparts[-1]
            # test if importing a child - ie, pymel may have a .core attribute,
            # simply because at some point we imported pymel.core, but we don't
            # need / want an explicit import statement
            elif len(realparts) > len(currparts):
                if realparts[:len(currparts)] == currparts:
                    # Check that asname matches realname, so that if we do
                    #     import pymel.core.nt as nt
                    # from inside pymel.core, we still get the nt showing up
                    if asname == realparts[-1]:
                        # Ok, we have a child module, with the standard name,
                        # inside the parent module... it's still possible the
                        # parent module explicitly imported the child... so
                        # use the static code analysis of the module to see if
                        # this name is in the expected module names...
                        if not self._module_has_static_name(currmodule, asname):
                            if currname in self.debugmodules:
                                print "\t\tparent, and not in static module names - no import"
                            return ''

                    # if we're doing a renamed parent import, we want to make it
                    # relative to avoid circular imports
                    fromname = '.'
                    importname = '.'.join(realparts[len(currparts):])

            if verbose:
                print "adding", realname, asname, importname

            self.add_to_module_map(realname, asname if asname else importname)
            if importname in self.import_substitutions:
                return '%s = None' % asname
            else:
                result = 'import ' + importname
                if importname != asname and asname:
                    result += ' as ' + asname
                if fromname:
                    result = 'from ' + fromname + ' ' + result
                return result

    def import_obj_text(self, importmodule, importname, asname):
        if importname in self.OBJECT_IMPORT_EXCLUDES.get(importmodule, ()):
            print "%s had %s in OBJECT_IMPORT_EXCLUDES" % (importmodule, importname)
            return ''

        result = 'from %s import %s' % (importmodule, importname)
        if asname and asname != importname:
            result += (' as ' + asname)
        return result


class PEP484StubDoc(StubDoc):
    PASS = '...'
    UNKNOWN_SIGNATURE = '(...)'

    def __init__(self, *args, **kwargs):
        kwargs.setdefault('imports_precede_classes', False)
        StubDoc.__init__(self, *args, **kwargs)

    def docmodule_get_missing_modules(self, this_module):
        missing = super(self, PEP484StubDoc).docmodule_get_missing_modules(this_module)
        return missing + self.maybe_modules.values()

    def docmodule(self, *args, **kwargs):
        result = StubDoc.docmodule(self, *args, **kwargs)
        result = 'from typing import Any, Container, Dict, Generic, Iterable, Iterator, List, Optional, Set, Tuple, TypeVar, Union\n' + result
        return result

    def docother(self, obj, name=None, mod=None, parent=None, maxlen=None,
                 doc=None):
        """Produce text documentation for a data object."""
        # print "docother", name, object
        if name in ['__metaclass__']:
            return ''

        if name == '__all__':
            value = pprint.pformat(obj)
            typ = None
        else:
            # value = self.docother_data_repr(obj)
            value = None
            if inspect.isclass(obj):
                typ = 'Type[%s]' % self.classname(obj, modname=mod)
            else:
                typ = self.classname(obj.__class__, modname=mod)

        assert name is not None, "Name of object %r is None" % obj
        if name == 'None':
            # special case exception for None, which is syntactically invalid
            # to assign to but can still be used as an attribute
            name = "locals()['None']"
        if typ is not None:
            line = name + ' : ' + typ
        else:
            line = name
        if value is not None:
            line += ' = ' + value
        # line += '\n'
        return line

    def docroutine_getspec(self, obj, parent=None, method_kind=None,
                           signature_data=None):
        if signature_data is None:
            return StubDoc.docroutine_getspec(self, obj, parent, method_kind)

        # NOTE: parent is the complete dotted path of the parent, including
        # e.g. the class
        IDENTIFIER = r'([a-zA-Z_][a-zA-Z0-9_.]*)'

        if method_kind is not None:
            # remove the class
            module = parent.rsplit('.', 1)[0]
        else:
            module = parent

        def get_id(typestr):
            parts = typestr.rsplit('.', 1)
            if len(parts) == 2 and module == parts[0]:
                # the type is from the same module.  remove the module name, but
                # also wrap the name in quotes.  types specified as strings are
                # forward-references and are perfectly valid.  the only
                # alternative to this is trying to order definitions based on
                # their types, which would be very hard, and would still require
                # forward references in some cases.
                return str(repr(parts[1]))
            elif len(parts) == 1:
                # not an identifier
                return typestr
            else:
                # typ = pydoc.locate(typestr)
                # if typ is not None:
                #     print "located", `typestr`, module
                #     return self.classname(typ, module)[0]
                # else:
                #     print "could not import", `typestr`, module
                #     return typestr
                id = self._classname(parts[1], modname=module,
                                     realmodule=parts[0])
                return id

        def make_annotation(typestr):
            # FIXME: being lazy here: we should only pass the parts of the
            # result that matched the IDENTIFER regex to get_id()
            return ''.join([get_id(x)
                            for x in re.split(IDENTIFIER, str(typestr))])

        # def make_annotation(typestr):
        #     typ = pydoc.locate(typestr)
        #     if typ:
        #         return self.classname(typ, parent)
        #     else:
        #         print "could not locate", typestr
        #         return typestr

        args = []
        if method_kind == 'method':
            args.append('self')
        elif method_kind == 'class method':
            args.append('cls')
        for arg in signature_data['args']:
            argdef = arg['name'] + ': ' + make_annotation(arg['type'])
            default = arg.get('default')
            if default:
                # argdef += ' = ' + default
                argdef += ' = ...'
            args.append(argdef)
        signature = '(' + ', '.join(args) + ')'
        signature += ' -> ' + make_annotation(signature_data['result'])
        return signature

    def _get_type_data(self, pathparts):
        if self.type_data is None:
            return None
        doc = self.type_data
        for i, p in enumerate(pathparts):
            if i != 0:
                doc = doc['members']
            try:
                doc = doc[p]
            except KeyError as err:
                return None
        return doc

    def docroutine(self, obj, name=None, parent=None, parent_cls=None,
                   kind=None, signature_data=None):
        parents = parent.split('.')
        doc = self._get_type_data(parents + [name])
        sigs = None
        CMP = {
            'args': [
                {
                    'name': 'other',
                    'type': 'Any'
                }
            ],
            'result': 'bool'
        }
        special = {
            '__eq__': CMP,
            '__ne__': CMP,
            '__ge__': CMP,
            '__le__': CMP,
            '__gt__': CMP,
            '__lt__': CMP,
            '__len__': {'args': [], 'result': 'int'},
            '__str__': {'args': [], 'result': 'str'},
            '__repr__': {'args': [], 'result': 'str'},
            '__nonzero__': {'args': [], 'result': 'bool'},
        }
        if name in special:
            doc = {'signatures': [special[name]]}

        if doc is not None:
            try:
                sigs = doc['signatures']
            except KeyError:
                print("Document missing 'signature' entry %s" % '.'.join(
                      parents + [name]))
                print(doc)
                sigs = None

        if sigs is None or len(sigs) == 1:
            if sigs is None:
                sig = None
            else:
                try:
                    sig = sigs[0]
                except IndexError:
                    print("Could not extract signature from %s" % '.'.join(parents + [name]))
                    print(doc)
                    raise
            return StubDoc.docroutine(self, obj, name, parent, parent_cls,
                                      kind, sig)
        else:
            defs = []
            for signature_data in sigs:
                defs.append('@override')
                defs.append(StubDoc.docroutine(self, obj, name, parent,
                                               parent_cls, kind, signature_data))
            return '\n'.join(defs)

    def docproperty_get_sig(self, obj, name, parent, doc, propkind):
        parents = parent.split('.')
        if doc is None:
            # foo -> Foo
            altname = name[0].upper() + name[1:]
            doc = self._get_type_data(parents + [altname])
            if doc is None:
                # foo ->  GetFoo
                altname = propkind.capitalize() + altname
                doc = self._get_type_data(parents + [altname])
                if doc is None and propkind == 'get':
                    # foo ->  IsFoo
                    altname = 'Is' + name[0].upper() + name[1:]
                    doc = self._get_type_data(parents + [altname])
        if doc:
            signature = self.docroutine_getspec(obj, parent=parent,
                                                method_kind='method',
                                                signature_data=doc['signatures'][0])
        else:
            signature = '(self)' if propkind == 'get' else '(self, value)'
        return signature

    def docproperty(self, obj, name=None, parent=None, klass=None, kind=None):
        """Produce text documentation for a property."""
        # print "docproperty", name, obj, mod, kind
        parents = parent.split('.')
        doc = self._get_type_data(parents + [name])
        signature = self.docproperty_get_sig(obj, name, parent, doc, 'get')
        decl = '@property\ndef %s%s:' % (name, signature)
        result = self._add_docs(obj, decl, self.skipdocs)
        if obj.fset is not None:
            signature = self.docproperty_get_sig(obj, name, parent, doc, 'set')
            decl = '@%s.setter\ndef %s%s:' % (name, name, signature)
            result += '\n' + self._add_docs(obj, decl, skipdocs=True)
        return result


def packagestubs(packagename, outputdir='', extensions=('py', 'pypredef', 'pi'),
                 skip_module_regex=None, import_exclusions=None, import_filter=None,
                 debugmodules=None, type_data=None, stubmodules=None):

    def get_python_file(modname, extension, ispkg):
        basedir = os.path.join(outputdir, extension)
        if extension == 'pypredef':
            curfile = os.path.join(basedir, modname)
        else:
            curfile = os.path.join(basedir, *modname.split('.'))
            if ispkg:
                curfile = os.path.join(curfile, '__init__')

        curfile = curfile + os.extsep + extension
        return curfile

    packagemod = __import__(packagename, globals(), locals(), ['dummy'], -1)
    # first, check to see if the given package is not a 'top level' module...and
    # if so, create any parent package dirs/__init__.py
    if '.' in packagename:
        for extension in extensions:
            if extension == 'pypredef':
                # pypredefs don't make directories / __init__.py
                continue
            parts = packagename.split('.')
            # if our packagename is 'my.long.sub.package', this will give us
            #   my
            #   my.long
            #   my.long.sub
            for i in xrange(1, len(parts)):
                parent_package = '.'.join(parts[:i])
                parent_file = get_python_file(parent_package, extension, True)
                parent_dir = os.path.dirname(parent_file)
                if not os.path.isdir(parent_dir):
                    os.makedirs(parent_dir)
                if not os.path.isfile(parent_file):
                    print "making empty %s" % parent_file
                    # this will "touch" the file - ie, create an empty one
                    with open(parent_file, 'a'):
                        pass

    if isinstance(type_data, str):
        with open(type_data) as f:
            type_data = json.load(f)

    for modname, mod, ispkg in subpackages(packagemod, skip_module_regex):
        if mod is None:
            # failed to import or skipped
            continue

        if verbose:
            print modname, ": starting"

        for extension in extensions:
            stub_class = PEP484StubDoc if extension == 'pyi' else StubDoc
            stubgen = stub_class(
                import_exclusions=import_exclusions,
                import_filter=import_filter,
                debugmodules=debugmodules,
                type_data=type_data)

            contents = stubgen.docmodule(mod, stubmodules=stubmodules)

            basedir = os.path.join(outputdir, extension)
            if extension == 'pypredef':
                curfile = os.path.join(basedir, modname)
            else:
                curfile = os.path.join(basedir, *modname.split('.'))
                if ispkg:
                    curfile = os.path.join(curfile, '__init__')

            curfile = curfile + os.extsep + extension

            curdir = os.path.dirname(curfile)
            if not os.path.isdir(curdir):
                os.makedirs(curdir)
            print "\t ...writing %s" % curfile
            with open(curfile, 'w') as f:
                f.write(contents)

        if verbose:
            print modname, ": done"
    if verbose:
        print "done"


def pymelstubs(extensions=('py', 'pypredef', 'pi'),
               modules=('pymel', 'maya', 'PySide2', 'shiboken2', 'flux'),
               skip_module_regex=None,
               pyRealUtil=False):
    """ Builds pymel stub files for autocompletion.

    Can build Python Interface files (pi) with extension='pi' for IDEs like wing."""
    
    buildFailures = []
    pymeldir = os.path.dirname(os.path.dirname(sys.modules[__name__].__file__))
    outputdir = os.path.join(pymeldir, 'extras', 'completion')
    print "Stub output dir:", outputdir
    if not os.path.exists(outputdir):
        os.makedirs(outputdir)

    importExclusions = {
            'pymel.api': set(['pymel.internal.apicache']),
            'pymel': set(['pymel.all']),
            'maya.precomp': set(['precompmodule']),
        }

    def filterImports(current, modules, imported, importall_modules):
        if importall_modules:  # from MODULE import *
            # special-case handling for pymel.internal.pmcmds, which ends up
            # with a bunch of 'from pymel.core.X import *' commands
            if current == 'pymel.internal.pmcmds':
                importall_modules = [
                    x for x in importall_modules
                    if not getattr(x, '__name__', 'pymel.core').startswith('pymel.core')]
                imported = [(obj, names, source_module)
                            for obj, names, source_module in imported
                            if not getattr(source_module, '__name__', 'pymel.core').startswith('pymel.core')]
                if not any(x.__name__ == 'maya.cmds' for x in importall_modules):
                    import maya.cmds
                    importall_modules.append(maya.cmds)

        return modules, imported, importall_modules

    for modulename in modules:
        try:
            print "making stubs for: %s" % modulename
            packagestubs(modulename, outputdir=outputdir, extensions=extensions,
                         skip_module_regex=skip_module_regex, import_exclusions=importExclusions,
                         import_filter=filterImports,
                         debugmodules={'pymel.core'}, stubmodules=modules)

        except Exception as err:
            import traceback
            buildFailures.append((modulename, err, traceback.format_exc()))

    if pyRealUtil:
        # build a copy of 'py' stubs, that have a REAL copy of pymel.util...
        # useful to put on the path of non-maya python interpreters, in
        # situations where you want to be able to import the "dummy" maya/pymel
        # stubs, but still have acces to the handy non-maya-required pymel.util
        def copyDir(src, dest):
            # ignore if the source dir doesn't exist...
            if os.path.isdir(src):
                import shutil
                if os.path.isdir(dest):
                    shutil.rmtree(dest)
                elif os.path.isfile(dest):
                    raise RuntimeError(
                        "A file called %s existed (expected a dir "
                        "or nothing)" % dest)
                shutil.copytree(src, dest)
            elif os.path.isfile(src):
                raise RuntimeError(
                    "A file called %s existed (expected a dir "
                    "or nothing)" % src)

        pyDir = os.path.join(outputdir, 'py')
        pyRealUtilDir = os.path.join(outputdir, 'pyRealUtil')
        print "creating %s" % pyRealUtilDir
        copyDir(pyDir, pyRealUtilDir)

        srcUtilDir = os.path.join(pymeldir, 'pymel', 'util')
        destUtilDir = os.path.join(pyRealUtilDir, 'pymel', 'util')
        copyDir(srcUtilDir, destUtilDir)
    
    if buildFailures:
        indent = '   '
        print "WARNING! Module specified failed to build :"
        for failedModule, err, traceStr in buildFailures:
            print "{}{} - {}".format(indent, failedModule, err)
            print indent * 2 + traceStr.replace('\n', '\n' + indent * 2)
        print "(Try specify different list of modules for 'modules' keyword " \
              "argument)"

    return outputdir


# don't start name with test - don't want it automatically run by nose
def stubstest(pystubdir, extensions, doprint=True):
    '''Test the stubs modules.

    Don't call this from 'inside maya', as we've probably already loaded all
    the various 'real' modules, which can give problems.
    '''
    def importError(modname):
        print 'error importing %s:' % modname
        import traceback
        bad.append((modname, traceback.format_exc()))

    bad = []
    for ext in extensions:
        stubdir = os.path.realpath(os.path.join(pystubdir, ext))
        print "Testing all modules in: %s" % stubdir
        sys.path.insert(0, stubdir)
        try:
            for importer, modname, ispkg in \
                    pkgutil.walk_packages(path=[stubdir],
                                          onerror=importError):
                if verbose:
                    print 'testing %s' % modname
                try:
                    # Don't use the importer returned by walk_packages, as it
                    # doesn't always properly update parent packages's dictionary
                    # with submodule name - ie, you would do:
                    # import pymel.all
                    # print pymel.all
                    # ...and find that pymel had no attribute 'all'
                    #importer.find_module(modname).load_module(modname)
                    mod = __import__(modname, globals(), locals(), [])
                except Exception, error:
                    print 'Error: found bad module: %s - %s' % (modname, error)
                    importError(modname)
                else:
                    modfile = os.path.dirname(os.path.realpath(mod.__file__))
                    if not modfile.startswith(stubdir):
                        print("Warning: Imported module does not appear to be in "
                              "stub dir:\n   %s\n   %s" % (modfile, stubdir))
        finally:
            sys.path.pop(0)
    print 'done walking modules'
    if doprint:
        for modname, error in bad:
            print '*' * 60
            print 'could not import %s:\n%s' % (modname, error)
    return bad


def get_parser():
    import argparse
    # NOTE: it is important that the first line of the description is a
    # brief sentence, usually starting with a verb (Get, Download, Run),
    # optionally followed by two newlines and a more detailed description.
    # This ensure that it is parsed by our documentation generator.
    parser = argparse.ArgumentParser(
        description='Generate stub files')
    parser.add_argument('modules', nargs='*')

    parser.add_argument('--skip-module-regex', '-s', dest='skip_module_regex',
                        metavar='REGEX',
                        help='Reg'
                             'ular expression for modules which should not'
                             'be inspected')
    parser.add_argument('--extensions', metavar='EXT1,EXT2',
                        default='py', help='Comma setparated file extension')
    parser.add_argument('--test', action='store_true',
                        default=False, help='Test the stubs in output-dir')
    parser.add_argument('--verbose', action='store_true',
                        default=False, help='Verbose feedback')
    parser.add_argument('--output-dir', '-o', dest='outputdir', default='.',
                        help='Output directory')
    return parser


def main(argv=None):
    if argv is None:
        argv = sys.argv[1:]
    parser = get_parser()
    args = parser.parse_args(argv)
    outputdir = os.path.abspath(args.outputdir)
    extensions = [x.strip() for x in args.extensions.split(',')]
    globals()['verbose'] = args.verbose
    if args.test:
        sys.exit(int(bool(stubstest(outputdir, extensions))))
    else:
        for module in args.modules:
            packagestubs(module, extensions=extensions,
                         skip_module_regex=args.skip_module_regex,
                         outputdir=outputdir)

if __name__ == '__main__':
    main()<|MERGE_RESOLUTION|>--- conflicted
+++ resolved
@@ -437,24 +437,14 @@
     ALLOWABLE_DOUBLE_UNDER_ATTRS = (
         '__version__', '__author__', '__date__', '__credits__')
 
-<<<<<<< HEAD
     # Mapping of (module, objectsToNeverImportFromIt)
     OBJECT_IMPORT_EXCLUDES = {
         'ctypes': set(['WinError']),
     }
 
-    # Mapping of (module, modulesNotToImport)
-    MODULE_EXCLUDES = {
-                       'pymel.api':set(['pymel.internal.apicache']),
-                       'pymel'    :set(['pymel.all']),
-                       'maya.precomp':set(['precompmodule']),
-                      }
-    debugmodule = 'pymel.core'
-=======
     SIMPLE_TYPES = (basestring, bytes, bool, int, long, float, complex)
     PASS = 'pass'
     UNKNOWN_SIGNATURE = '(*args, **kwargs)'
->>>>>>> bbb1f685
 
     def __init__(self, import_exclusions=None, import_substitutions=None,
                  import_filter=None, debugmodules=None, skipdocs=False,
