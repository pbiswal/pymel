from pydoc import *         #@UnusedWildImport
import pydoc, sys, pprint   #@Reimport
import __builtin__
import os                   #@Reimport
import pkgutil              #@Reimport

builtins = set(__builtin__.__dict__.values())

# for the sake of stubtest, don't importy anything pymel/maya at module level 
#import pymel.util as util

class StubDoc(Doc):
    """Formatter class for text documentation."""

    # ------------------------------------------- text formatting utilities
    module_map = {}
    _repr_instance = TextRepr()
    # We don't care if it's compact, we just want it to parse right...
    _repr_instance.maxlist = _repr_instance.maxtuple = _repr_instance.maxdict\
        = _repr_instance.maxstring = _repr_instance.maxother = 100000
    repr = _repr_instance.repr
    
    
    # Mapping of (module, dontImportThese)
    MODULE_EXCLUDES = {
                       'pymel.api':set(['pymel.internal.apicache']),
                       'pymel'    :set(['pymel.all']),
                      }
<<<<<<< HEAD
=======
    debugmodule = 'pymel.api'    
    
    def __init__(self, *args, **kwargs):
        self.missing_modules = set([])
        if hasattr(Doc, '__init__'):
            Doc.__init__(self, *args, **kwargs)
>>>>>>> 07197d9f
    
    def bold(self, text):
        """Format a string in bold by overstriking."""
        return join(map(lambda ch: ch + '\b' + ch, text), '')

    def indent(self, text, prefix='    '):
        """Indent text by prepending a given prefix to each line."""
        if not text: return ''
        lines = split(text, '\n')
        lines = map(lambda line, prefix=prefix: prefix + line, lines)
        if lines: lines[-1] = rstrip(lines[-1])
        return join(lines, '\n')

    def section(self, title, contents):
        """Format a section with a given heading."""
        quotes = "'''" if '"""' in contents else '"""'
        return rstrip(self.indent( quotes +'\n' + contents + '\n' + quotes)) + '\n\n'

    def docstring(self, contents):
        """Format a section with a given heading."""
        quotes = "'''" if '"""' in contents else '"""'
        return quotes + '\n' + contents + '\n' + quotes + '\n\n'
    
    # ---------------------------------------------- type-specific routines

    def formattree(self, tree, modname, parent=None, prefix=''):
        """Render in text a class tree as returned by inspect.getclasstree()."""
        result = ''
        for entry in tree:
            if type(entry) is type(()):
                c, bases = entry
                result = result + prefix + classname(c, modname)
                if bases and bases != (parent,):
                    parents = map(lambda c, m=modname: classname(c, m), bases)
                    result = result + '(%s)' % join(parents, ', ')
                result = result + '\n'
            elif type(entry) is type([]):
                result = result + self.formattree(
                    entry, modname, c, prefix + '    ')
        return result
    
    importSubstitutions = {'pymel.util.objectParser':'''
class ProxyUni(object): pass
class Parsed(ProxyUni): pass
''',
                           'precompmodule':''}

    def docmodule(self, object, name=None, mod=None):
        """Produce text documentation for a given module object."""
        
        name = object.__name__ # ignore the passed-in name
        desc = splitdoc(getdoc(object))[1]
        result = ''
        self.module_map = {}
        self.missing_modules = set([])
        try:
            all = object.__all__
        except AttributeError:
            all = None
        
#        try:
#            file = inspect.getabsfile(object)
#        except TypeError:
#            file = '(built-in)'
#        result = result + self.section('FILE', file)
#
#        docloc = self.getdocloc(object)
#        if docloc is not None:
#            result = result + self.section('MODULE DOCS', docloc)

        if desc:
            result += result + self.docstring(desc)

        def classModule(classObj):
            mod = inspect.getmodule(classObj)
            if not mod:
                mod = object
            elif mod == __builtin__ and classObj not in builtins:
                mod = object
            return mod

        untraversedClasses = []
        for key, value in inspect.getmembers(object, inspect.isclass):
            # if __all__ exists, believe it.  Otherwise use old heuristic.
            if (all is not None
                    or classModule(value) is object):
                if visiblename(key, all):
                    untraversedClasses.append((key, value))
        # A visible class may have a non-visible baseClass from this module,
        # which will still need to be included if the module is to import
        # correctly - ie,
        # class _AbstractClass(object): pass
        # class InheritedClass(_AbstractClass): pass
        classes = []
        while untraversedClasses:
            key, childClass = untraversedClasses.pop()
            classes.append( (key, childClass) )
            for parentClass in childClass.__bases__:
                if classModule(parentClass) is object:
                    newTuple = (parentClass.__name__, parentClass)
                    if newTuple not in classes and newTuple not in untraversedClasses:
                        untraversedClasses.append( newTuple )
                    
        funcs = []
        for key, value in inspect.getmembers(object, inspect.isroutine):
            # if __all__ exists, believe it.  Otherwise use old heuristic.
            if (all is not None or inspect.getmodule(value) is object):
                if visiblename(key, all):
                    funcs.append((key, value))
        data = []
        for key, value in inspect.getmembers(object, isdata):
            if visiblename(key, all):
                data.append((key, value))

        modules = []
        for key, value in inspect.getmembers(object, inspect.ismodule):
            modules.append((key, value))
        
        fromall_modules = set([])
        for key, value in inspect.getmembers(object, lambda x: not inspect.ismodule(x) ):
            if hasattr(value, '__module__') and value.__module__ not in [None, object.__name__] and not value.__module__.startswith('_'):
                if object.__name__ == self.debugmodule and value.__module__ == 'pymel.internal.apicache':
                    print "import* %r" % value
                fromall_modules.add( value.__module__ )

        if modules:
            contents = []
            #print "modules", object
            for key, value in modules:
                realname = value.__name__
                if realname == name:
                    continue
<<<<<<< HEAD
                realparts = realname.split('.')
                currparts = name.split('.')
                importname = realname
                if len(realparts) == len(currparts): #test for siblings
                    if realparts[:-1] == currparts[:-1] and not ispkg:
                        if object.__name__ == debugmodule: print "sibling"
                        importname = realparts[-1]
                elif len(realparts) > len(currparts): #test if current is parent
                    if realparts[:len(currparts)] == currparts:
                        if object.__name__ == debugmodule: print "parent"
                        importname = '.'.join(realparts[len(currparts):])
                        continue
                self.module_map[realname] = key if importname != key else importname
                if object.__name__ == debugmodule:
                    print '\t %-30s %-30s %s' % ( realname, importname, key )
                if importname in self.importSubstitutions:
                    if importname != key:
                        importname = key
                    contents.append('%s = None' % importname)
                else:
                    contents.append( 'import ' + importname + ( ( ' as ' + key ) if importname != key else '') )
=======
                import_text = self.import_mod_text(object, realname, key)
                if import_text:
                    contents.append(import_text)
>>>>>>> 07197d9f
            result = result + join(contents, '\n') + '\n\n'
        if fromall_modules:
            # special-case handling for pymel.internal.pmcmds, which ends up
            # with a bunch of 'from pymel.core.X import *' commands
            if name == 'pymel.internal.pmcmds':
                fromall_modules = [x for x in fromall_modules if not x.startswith('pymel.core')]
                fromall_modules.append('maya.cmds')
            contents = []
            for modname in fromall_modules:
                import_text = self.import_mod_text(object, modname, '*')
                if import_text:
                    contents.append(import_text)
            result = result + join(contents, '\n') + '\n\n'
        
        if classes:
            # sort in order of resolution
            def nonconflicting(classlist):
                for cls in classlist:
                    mro = set(inspect.getmro(cls)[1:])
                    if not mro.intersection(classlist):
                        yield cls
            
            inspect.getmro(str)
            sorted = []
            unsorted = set([x[1] for x in classes])
            
            while unsorted:
                for cls in nonconflicting(unsorted):
                    sorted.append(cls)
                unsorted.difference_update(sorted)
                        
#            classlist = map(lambda key_value: key_value[1], classes)
#            contents = [self.formattree(
#                inspect.getclasstree(classlist, 1), name)]
            contents = []
            classes = dict([ (x[1], x[0]) for x in classes])
            for key in sorted:
                contents.append(self.document(key, classes[key], name))
            
            classres = join(contents, '\n').split('\n')
            
            for i, line in enumerate(classres):
                if u'\xa0' in line:
                    print "bad char"
                    for j in range( max(i-10,0), min(i+10,len(classres)) ):
                        if j == i:
                            print '-'*80
                        print classres[j]
                        if j == i:
                            print '-'*80
                    classres[i] = ''.join(line.split( u'\xa0'))
                        
            result = result + join(classres, '\n')

        if funcs:
            contents = []
            for key, value in funcs:
                contents.append(self.document(value, key, name))
            result = result + join(contents, '\n')

        if data:
            contents = []
            for key, value in data:
                contents.append(self.docother(value, key, name, maxlen=70))
            result = result + join(contents, '\n')

#        if hasattr(object, '__version__'):
#            version = str(object.__version__)
#            if version[:11] == '$' + 'Revision: ' and version[-1:] == '$':
#                version = strip(version[11:-1])
#            result = result + self.section('VERSION', version)
#        if hasattr(object, '__date__'):
#            result = result + self.section('DATE', str(object.__date__))
#        if hasattr(object, '__author__'):
#            result = result + self.section('AUTHOR', str(object.__author__))
#        if hasattr(object, '__credits__'):
#            result = result + self.section('CREDITS', str(object.__credits__))
        if self.missing_modules:
            contents = []
            for mod in self.missing_modules:
                import_text = self.import_mod_text(object, mod, mod)
                if import_text:
                    contents.append(import_text)
            result = join(contents, '\n') + '\n\n'  + result
                        
        return result

    def classname(self, object, modname):
        """Get a class name and qualify it with a module name if necessary."""
        name = object.__name__
        if object.__module__ not in [ modname,'__builtin__']:
            #print object
            try:
                newmodname = self.module_map[object.__module__]
                #print "from map", object.__module__, repr(modname)
            except KeyError:
                newmodname = None
                for m in self.module_map.keys():
                    mod = sys.modules[m]
                    #print '\t', m, mod
                    if object in mod.__dict__.values():
                        #print '\tfound'
                        newmodname = self.module_map[m]
                        break
                if not newmodname:
                    #print "missing"
                    self.missing_modules.add(object.__module__)
            if newmodname:
                name = newmodname + '.' + name
        return name

    def docclass(self, object, name=None, mod=None):
        """Produce text documentation for a given class object."""
        realname = object.__name__
        name = name or realname
        bases = object.__bases__

        def makename(c, m=object.__module__):
            return self.classname(c, m)

        title = 'class ' + name

        if bases:
            parents = map(makename, bases)
            title = title + '(%s)' % join(parents, ', ')
        title += ':\n'
        
        doc = getdoc(object)
        contents = doc and [self.docstring(doc) + '\n'] or []
        push = contents.append

        def spill(msg, attrs, predicate):
            ok, attrs = pydoc._split_list(attrs, predicate)
            if ok:
                for name, kind, homecls, value in ok:       #@UnusedVariable
                    push(self.document(getattr(object, name),
                                       name, mod, object))
            return attrs

        def spilldescriptors(msg, attrs, predicate):
            ok, attrs = pydoc._split_list(attrs, predicate)
            if ok:
                for name, kind, homecls, value in ok:       #@UnusedVariable
                    push(self._docdescriptor(name, value, mod))
            return attrs

        def spilldata(msg, attrs, predicate):
            ok, attrs = pydoc._split_list(attrs, predicate)
            if ok:
                for name, kind, homecls, value in ok:       #@UnusedVariable
                    if (hasattr(value, '__call__') or
                            inspect.isdatadescriptor(value)):
                        doc = getdoc(value)
                    else:
                        doc = None
                    push(self.docother(getattr(object, name),
                                       name, mod, maxlen=70, doc=doc) + '\n')
            return attrs

        attrs = filter(lambda data: visiblename(data[0]),
                       classify_class_attrs(object))

        thisclass = object
        attrs, inherited = pydoc._split_list(attrs, lambda t: t[2] is thisclass)

        if thisclass is __builtin__.object:
            attrs = inherited
        else:
            if attrs:
                tag = None
        
                # Sort attrs by name.
                attrs.sort()
        
                # Pump out the attrs, segregated by kind.
                attrs = spill("Methods %s:\n" % tag, attrs,
                              lambda t: t[1] == 'method')
                attrs = spill("Class methods %s:\n" % tag, attrs,
                              lambda t: t[1] == 'class method')
                attrs = spill("Static methods %s:\n" % tag, attrs,
                              lambda t: t[1] == 'static method')
                attrs = spilldescriptors("Data descriptors %s:\n" % tag, attrs,
                                         lambda t: t[1] == 'data descriptor')
                attrs = spilldata("Data and other attributes %s:\n" % tag, attrs,
                                  lambda t: t[1] == 'data')
            else:
                contents.append('pass')

        contents = '\n'.join(contents)
        
        return title + self.indent(rstrip(contents), '    ') + '\n\n'

    def formatvalue(self, object):
        """Format an argument default value as text."""
        # check if the object is os.environ...
        isEnviron = False
        if object == os.environ:
            isEnviron = True
        elif isinstance(object, dict):
            # If over 90% of the keys are in os.environ, assume it's os.environ
            if len(set(object) & set(os.environ)) > (len(object) * 0.9):
                isEnviron = True
        if isEnviron:
            objRepr = repr({'PROXY_FOR':'os.environ'})
        else:
            if isinstance(object, unicode):
                # pydev can't handle unicode literals - ie, u'stuff' - so
                # convert to normal strings
                object = str(object)
            objRepr = self.repr(object)
            if objRepr[0] == '<' and objRepr[-1] == '>':
                objRepr = repr(objRepr)
        return '=' + objRepr

    def docroutine(self, object, name=None, mod=None, cl=None):
        """Produce text documentation for a function or method object."""
        realname = object.__name__
        name = name or realname
        skipdocs = 0
        if inspect.ismethod(object):
            object = object.im_func
        
        title = name
        if inspect.isfunction(object):
            args, varargs, varkw, defaults = inspect.getargspec(object)
            argspec = inspect.formatargspec(
                args, varargs, varkw, defaults, formatvalue=self.formatvalue)
        else:
            argspec = '(*args, **kwargs)'
        decl = 'def ' + title + argspec + ':'
        
        if isinstance(object, staticmethod):
            decl = '@staticmethod\n' + decl
        elif isinstance(object, classmethod):
            decl = '@classmethod\n' + decl

        if skipdocs:
            return decl + 'pass\n'
        else:
            doc = getdoc(object) or ''
            return decl + '\n' + (doc and rstrip(self.indent(self.docstring(doc))) + '\n\n') + self.indent('pass') + '\n\n'

    def _docdescriptor(self, name, value, mod):
        results = []
        push = results.append

        if name:
            push(name + ' = None')
            push('\n')
        return ''.join(results)

    def docproperty(self, object, name=None, mod=None, cl=None):
        """Produce text documentation for a property."""
        return self._docdescriptor(name, object, mod)

    def docdata(self, object, name=None, mod=None, cl=None):
        """Produce text documentation for a data descriptor."""
        return self._docdescriptor(name, object, mod)

    def docother(self, object, name=None, mod=None, parent=None, maxlen=None, doc=None):
        """Produce text documentation for a data object."""
        if name in ['__metaclass__']:
            return ''
        if name == '__all__':
            value = pprint.pformat(object)
        else:
            value = 'None' 
        line = (name and name + ' = ' or '') + value + '\n'
        return line
    
    def import_mod_text(self, currmodule, importmodule, asname):
        ispkg = hasattr(currmodule, '__path__')
        currname = currmodule.__name__

        if importmodule in self.MODULE_EXCLUDES.get(currname, ()):
            print "%s had %s in MODULE_EXCLUDES" % (currname, importmodule)
            return ''
        elif asname != '*':
            realname = importmodule

            realparts = realname.split('.')
            currparts = currname.split('.')
            importname = realname
            if len(realparts) == len(currparts): #test for siblings
                if realparts[:-1] == currparts[:-1] and not ispkg:
                    if currname == self.debugmodule: print "sibling"
                    importname = realparts[-1]
            elif len(realparts) > len(currparts): #test if current is parent
                if realparts[:len(currparts)] == currparts:
                    if currname == self.debugmodule: print "parent"
                    importname = '.'.join(realparts[len(currparts):])
            self.module_map[realname] = asname if importname != asname else importname
            if currname == self.debugmodule:
                print '\t %-30s %-30s %s' % ( realname, importname, asname )
            if importname in self.importSubstitutions:
                return '%s = None' % asname
            else:
                return 'import ' + importname + ( ( ' as ' + asname ) if importname != asname else '')
        else:
            self.module_map[importmodule] = ''
            if importmodule in self.importSubstitutions:
                return self.importSubstitutions[importmodule]
            else:
                return 'from ' + importmodule + ' import *'

stubs = StubDoc()

def packagestubs(packagename, outputdir='', extensions=('py', 'pypredef', 'pi'), exclude=None):
    import pymel.util as util
    
    packagemod = __import__(packagename, globals(), locals(), [], -1)
    for modname, mod, ispkg in util.subpackages(packagemod):
        contents = stubs.docmodule(mod)
        for extension in extensions:
            basedir = os.path.join(outputdir, extension)
            if extension == 'pypredef':
                curfile = os.path.join(basedir, modname)
            else:
                curfile = os.path.join(basedir, *modname.split('.') )
                if ispkg:
                    curfile = os.path.join(curfile, '__init__' )

            curfile = curfile + os.extsep + extension
            
            curdir = os.path.dirname(curfile)
            if not os.path.isdir(curdir):
                os.makedirs(curdir)
            print modname, curfile
            f = open( curfile, 'w' )
            if not exclude or not re.match( exclude, modname ):
                f.write( contents )
            f.close()
    

def pymelstubs(extensions=('py', 'pypredef', 'pi'), pymel=True, maya=True):
    """ Builds pymel stub files for autocompletion.
    
    Can build Python Interface files (pi) with extension='pi' for IDEs like wing."""
    
    pymeldir = os.path.dirname( os.path.dirname( sys.modules[__name__].__file__) )
    outputdir = os.path.join(pymeldir, 'extras', 'completion')
    print outputdir
    if not os.path.exists(outputdir):
        os.makedirs(outputdir)
    
    if pymel:
        packagestubs( 'pymel', 
                      outputdir=outputdir, 
                      extensions=extensions,
                      exclude='pymel\.util\.scanf|pymel\.util\.objectParser|pymel\.tools\.ipymel')
    if maya:
        packagestubs( 'maya', outputdir=outputdir,extensions=extensions )
    
    return outputdir

# don't start name with test - don't want it automatically run by nose
def stubstest(pystubdir, doprint=True):
    '''Test the stubs modules.
    
    Don't call this from 'inside maya', as we've probably already loaded all
    the various 'real' modules, which can give problems.
    '''
    def importError(modname):
        print 'error importing %s:' % modname
        import traceback
        bad.append( (modname, traceback.format_exc()) )
        
    bad = []
    print "Testing all modules in: %s" % pystubdir
    sys.path.insert(0, pystubdir)
    try:
        for importer, modname, ispkg in \
                pkgutil.walk_packages(path=[pystubdir],onerror=importError):
            print 'testing %s' % modname
            try:
                # Don't use the importer returned by walk_packages, as it
                # doesn't always properly update parent packages's dictionary
                # with submodule name - ie, you would do:
                # import pymel.all
                # print pymel.all
                # ...and find that pymel had no attribute 'all'
                #importer.find_module(modname).load_module(modname)
                __import__(modname, globals(), locals(), [])
            except Exception, error:
                print 'found bad module: %s - %s' % (modname, error)
                importError(modname)
    finally:
        sys.path.pop(0)
    print 'done walking modules'
    if doprint:
        for modname, error in bad:
            print '*' * 60
            print 'could not import %s:\n%s' % (modname, error)
    return bad<|MERGE_RESOLUTION|>--- conflicted
+++ resolved
@@ -26,15 +26,12 @@
                        'pymel.api':set(['pymel.internal.apicache']),
                        'pymel'    :set(['pymel.all']),
                       }
-<<<<<<< HEAD
-=======
     debugmodule = 'pymel.api'    
     
     def __init__(self, *args, **kwargs):
         self.missing_modules = set([])
         if hasattr(Doc, '__init__'):
             Doc.__init__(self, *args, **kwargs)
->>>>>>> 07197d9f
     
     def bold(self, text):
         """Format a string in bold by overstriking."""
@@ -167,33 +164,9 @@
                 realname = value.__name__
                 if realname == name:
                     continue
-<<<<<<< HEAD
-                realparts = realname.split('.')
-                currparts = name.split('.')
-                importname = realname
-                if len(realparts) == len(currparts): #test for siblings
-                    if realparts[:-1] == currparts[:-1] and not ispkg:
-                        if object.__name__ == debugmodule: print "sibling"
-                        importname = realparts[-1]
-                elif len(realparts) > len(currparts): #test if current is parent
-                    if realparts[:len(currparts)] == currparts:
-                        if object.__name__ == debugmodule: print "parent"
-                        importname = '.'.join(realparts[len(currparts):])
-                        continue
-                self.module_map[realname] = key if importname != key else importname
-                if object.__name__ == debugmodule:
-                    print '\t %-30s %-30s %s' % ( realname, importname, key )
-                if importname in self.importSubstitutions:
-                    if importname != key:
-                        importname = key
-                    contents.append('%s = None' % importname)
-                else:
-                    contents.append( 'import ' + importname + ( ( ' as ' + key ) if importname != key else '') )
-=======
                 import_text = self.import_mod_text(object, realname, key)
                 if import_text:
                     contents.append(import_text)
->>>>>>> 07197d9f
             result = result + join(contents, '\n') + '\n\n'
         if fromall_modules:
             # special-case handling for pymel.internal.pmcmds, which ends up
