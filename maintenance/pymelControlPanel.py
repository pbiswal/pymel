--- conflicted
+++ resolved
@@ -837,22 +837,7 @@
         logger.warning( "could not find class %s" % (className) )
        
 def getClassHierarchy( className ):
-<<<<<<< HEAD:maintenance/pymelControlPanel.py
     pymelClass = _getClass(className)
-=======
-    pymelClass = None
-    try:
-        pymelClass = getattr(core.nodetypes, className)
-    except AttributeError:
-        try:
-            pymelClass = getattr(core.datatypes, className)
-        except AttributeError:
-            try:
-                pymelClass = getattr(core.general, className)
-            except AttributeError:
-                logger.warning( "could not find class %s" % (className) )
-    
->>>>>>> 87048985f69ca5558b65f601a4a21a27d5625841:maintenance/pymelControlPanel.py
     if pymelClass:
             
         mro = list( inspect.getmro(pymelClass) )
@@ -949,13 +934,7 @@
     # update apiClasIfno with the sparse data stored in apiClassOverrides
     util.mergeCascadingDicts( factories.apiClassOverrides, factories.apiClassInfo, allowDictToListMerging=True )
     print "saving api cache"
-<<<<<<< HEAD
     factories._apiCacheInst.saveApiCache(factories)
     print "saving bridge"
     factories._apiCacheInst.saveApiToMelBridge(factories)
-=======
-    saveApiCache()
-    print "saving bridge"
-    saveApiToMelBridge()
->>>>>>> 95ab7fb4
     print "---"
