import unittest
from pymel.util.testing import TestCaseExtended, setupUnittestModule, TestCase
from pymel.util import utilitytypes
from pymel.util.enum import Enum

aDict = {'A':1, 'a':2}
bDict = {'B':3, 'b':4}

class BasicSingleton(object):
    __metaclass__ = utilitytypes.Singleton

class DictSingleton(dict) :
    __metaclass__ = utilitytypes.Singleton



class TestBasicSingleton(TestCaseExtended):
    # Override this attribute in derived classes!
    # Also, should use self.theClass (as
    # opposed to just 'theClass') in derived classes,
    # in case other classes derive from them...
    theClass = BasicSingleton

    def testSameInstance(self):
        self.assertTrue(self.theClass() is self.theClass())

class __AbstractTestDict(TestBasicSingleton):

    def testCanInitialize(self):
        self.theClass(aDict)
        self.assertEqual(aDict, dict(self.theClass()))

    def testReferencesEqual(self):
        oldRef = self.theClass(aDict)
        newRef = self.theClass()
        self.assertTrue( oldRef == newRef)

class TestDictSingleton(__AbstractTestDict):
    theClass = DictSingleton
    def setUp(self):
        super(TestDictSingleton, self).setUp()
        self.theClass().clear()

    def testInitializeResets(self):
        self.theClass(aDict)
        self.assertTrue(len(self.theClass())>0)
        self.theClass({})
        self.assertTrue(len(self.theClass())==0)

    def testSameInstanceAfterReinitializing(self):
        oldInst = self.theClass({'A':1})
        self.assertTrue(self.theClass({}) is oldInst)

    def testCanUpdate(self):
        self.theClass()['z'] = 3
        self.assertEqual(self.theClass()['z'], 3)
        self.theClass()['z'] = 12
        self.assertEqual(self.theClass()['z'], 12)

    def testNoClearOnUpdate(self):
        self.theClass()['a'] = "foobar"
        self.assertEqual(self.theClass()['a'], "foobar")
        self.theClass()['fuzzy'] = "bear"
        self.assertEqual(self.theClass()['a'], "foobar")


class TestEnum(unittest.TestCase):
    def testEquality(self):
        enum1 = Enum('enum', {'foo': 1, 'bar':7})
        enum2 = Enum('enum', {'foo': 1, 'bar': 7})
        enum3 = Enum('enum', {'foo': 1, 'bar': 7, 'baz': 7},
                     multiKeys=True, defaultKeys={7:'bar'})
        enum4 = Enum('enum', {'foo': 1, 'bar': 7, 'baz': 7},
                     multiKeys=True, defaultKeys={7:'bar'})
        enum5 = Enum('enum', {'foo': 1, 'bar': 7, 'baz': 7},
                     multiKeys=True, defaultKeys={7:'baz'})
        enum6 = Enum('enum', {'foo': 1, 'bar': 7, 'baz': 7},
                     multiKeys=True, defaultKeys={7:'baz'})

        self.assertEqual(enum1, enum2)
        self.assertIsNot(enum1, enum2)
        self.assertEqual(enum1, enum1)
        self.assertNotEqual(enum1, enum3)
        self.assertNotEqual(enum1, enum4)
        self.assertNotEqual(enum1, enum5)
        self.assertNotEqual(enum1, enum6)

        self.assertEqual(enum3, enum4)
        self.assertIsNot(enum3, enum4)
        self.assertNotEqual(enum3, enum1)
        self.assertNotEqual(enum3, enum2)
        self.assertNotEqual(enum3, enum5)
        self.assertNotEqual(enum3, enum6)

        self.assertEqual(enum5, enum6)
        self.assertIsNot(enum5, enum6)
        self.assertNotEqual(enum5, enum1)
        self.assertNotEqual(enum5, enum2)
        self.assertNotEqual(enum5, enum3)
        self.assertNotEqual(enum5, enum4)

    def testHash(self):
        enum1 = Enum('enum', {'foo': 1, 'bar':7})
        enum2 = Enum('enum', {'foo': 1, 'bar': 7})
        enum3 = Enum('enum', {'foo': 1, 'bar': 7, 'baz': 7},
                     multiKeys=True, defaultKeys={7:'bar'})
        enum4 = Enum('enum', {'foo': 1, 'bar': 7, 'baz': 7},
                     multiKeys=True, defaultKeys={7:'bar'})
        enum5 = Enum('enum', {'foo': 1, 'bar': 7, 'baz': 7},
                     multiKeys=True, defaultKeys={7:'baz'})
        enum6 = Enum('enum', {'foo': 1, 'bar': 7, 'baz': 7},
                     multiKeys=True, defaultKeys={7:'baz'})

        self.assertEqual(hash(enum1), hash(enum2))
        self.assertIsNot(enum1, enum2)
        self.assertEqual(hash(enum1), hash(enum1))
        self.assertNotEqual(hash(enum1), hash(enum3))
        self.assertNotEqual(hash(enum1), hash(enum4))
        self.assertNotEqual(hash(enum1), hash(enum5))
        self.assertNotEqual(hash(enum1), hash(enum6))

        self.assertEqual(hash(enum3), hash(enum4))
        self.assertIsNot(enum3, enum4)
        self.assertNotEqual(hash(enum3), hash(enum1))
        self.assertNotEqual(hash(enum3), hash(enum2))
        self.assertNotEqual(hash(enum3), hash(enum5))
        self.assertNotEqual(hash(enum3), hash(enum6))

        self.assertEqual(hash(enum5), hash(enum6))
        self.assertIsNot(enum5, enum6)
        self.assertNotEqual(hash(enum5), hash(enum1))
        self.assertNotEqual(hash(enum5), hash(enum2))
        self.assertNotEqual(hash(enum5), hash(enum3))
        self.assertNotEqual(hash(enum5), hash(enum4))

        self.assertEqual(len({enum1, enum2, enum3, enum4, enum5, enum6}), 3)

<<<<<<< HEAD
=======
    def testConstructionMethods(self):
        enum1 = Enum('enum', {'Red': 0, 'Green': 1, 'Blue': 2})
        enum2 = Enum('enum', ('Red', 'Green', 'Blue'))
        enum3 = Enum('enum', [('Green', 1), ('Blue', 2), ('Red', 0)])

        self.assertEqual(enum1, enum2)
        self.assertEqual(enum1, enum3)
        self.assertEqual(enum2, enum3)

    def testConstructionMultiKeys(self):
        enum1 = Enum('enum', {'foo': 1, 'bar': 7, 'baz': 7},
                     multiKeys=True, defaultKeys={7:'bar'})
        enum2 = Enum('enum', [('foo', 1), ('bar', 7), ('baz', 7)],
                     multiKeys=True)
        enum3 = Enum('enum', [('foo', 1), ('baz', 7), ('bar', 7)],
                     multiKeys=True)
        self.assertEqual(enum1, enum2)
        self.assertEqual(enum1[7], 'bar')
        self.assertEqual(enum2[7], 'bar')
        self.assertNotEqual(enum1, enum3)
        self.assertNotEqual(enum2, enum3)
        self.assertEqual(enum3[7], 'baz')

    def testRepr(self):
        enum1 = Enum('enum', {'foo': 1, 'bar': 7, 'baz': 7},
                     multiKeys=True, defaultKeys={7:'bar'})
        enum2 = Enum('enum', [('foo', 1), ('bar', 7), ('baz', 7)],
                     multiKeys=True)
        enum3 = Enum('enum', [('foo', 1), ('baz', 7), ('bar', 7)],
                     multiKeys=True)
        enum4 = Enum('enum', ['foo', 'bar', 'baz'])

        # test that the reprs give us back the same thing
        enum5 = eval(repr(enum1), {'Enum': Enum})
        self.assertEqual(enum1, enum5)
        self.assertEqual(enum5[7], 'bar')

        enum6 = eval(repr(enum2), {'Enum': Enum})
        self.assertEqual(enum2, enum6)
        self.assertEqual(enum6[7], 'bar')

        enum7 = eval(repr(enum3), {'Enum': Enum})
        self.assertEqual(enum3, enum7)
        self.assertEqual(enum7[7], 'baz')

        enum8 = eval(repr(enum4), {'Enum': Enum})
        self.assertEqual(enum4, enum8)
        self.assertEqual(enum8[2], 'baz')

>>>>>>> 37e950ce

class TestFrozenDict(__AbstractTestDict):
    # In the case of static classes, need to create a new class
    # on each setup...

    def setUp(self):
        self._makeNewFrozenDictClass()

    def _makeNewFrozenDictClass(self, initialValue=None):
        class FrozenDict(dict):
            __metaclass__ = utilitytypes.metaStatic
        self.theClass = FrozenDict

    def _doInit(self, initialValue=None):
        if initialValue:
            return self.theClass(initialValue)
        else:
            return self.theClass()

    def _doAssignation(self, key, value):
        self.theClass()[key] = value

    def testNoReinitialization(self):
        self._doInit(aDict)
        self.assertRaises(TypeError, self._doInit, aDict)

    def testNoErrorIfNoArgs(self):
        self._doInit(aDict)
        self.assertNoError(self._doInit)
        self.assertNoError(self._doInit)

    def testNoAssignation(self):
        self.assertRaises(TypeError, self._doAssignation, 'A', 3)

    def testHidden(self):
        shouldBeHidden = ('clear', 'update', 'pop', 'popitem', '__setitem__', '__delitem__', 'append', 'extend' )
        for hidden in shouldBeHidden:
            self.assertFalse(hasattr(self.theClass(), hidden))

class TestEquivalencePairs(TestCaseExtended):
    def testInitPairs(self):
        ep = utilitytypes.EquivalencePairs( ((1,'foo'), (2,'bar')) )
        self.assertEqual(ep[1], 'foo')
        self.assertEqual(ep[2], 'bar')
        self.assertEqual(ep['foo'], 1)
        self.assertEqual(ep['bar'], 2)

    def testInitDict(self):
        ep = utilitytypes.EquivalencePairs( {1:'foo', 2:'bar'} )
        self.assertEqual(ep[1], 'foo')
        self.assertEqual(ep[2], 'bar')
        self.assertEqual(ep['foo'], 1)
        self.assertEqual(ep['bar'], 2)

    def testInitEquivPairs(self):
        otherEp = utilitytypes.EquivalencePairs( {1:'foo', 2:'bar'} )
        ep = utilitytypes.EquivalencePairs(otherEp)
        self.assertEqual(ep[1], 'foo')
        self.assertEqual(ep[2], 'bar')
        self.assertEqual(ep['foo'], 1)
        self.assertEqual(ep['bar'], 2)

    def testOverwritePairs(self):
        ep = utilitytypes.EquivalencePairs({1:'a', 2:'b'})
        self.assertEqual(ep[1], 'a')
        self.assertEqual(ep[2], 'b')
        self.assertEqual(ep['a'], 1)
        self.assertEqual(ep['b'], 2)
        ep[1] = 2
        self.assertRaises(KeyError, self._getIndex, ep, 'a')
        self.assertRaises(KeyError, self._getIndex, ep, 'b')
        self.assertEqual(ep[1], 2)
        self.assertEqual(ep[2], 1)

    def _getIndex(self, indexableObj, index):
        return indexableObj[index]

class TestProxyClass(TestCase):
    class MyClass(object):
        "MyClass's doc string!"
        data = 3.14

        def __init__(self, id):
            self.id = id

        @classmethod
        def clsMeth(cls):
            return cls

        @staticmethod
        def statMeth():
            return 'static'

        def instMeth(self):
            return (self, self.id)

    def test_wrapData(self):
        Wrapped = utilitytypes.proxyClass(self.MyClass, 'Wrapped',
                                          dataAttrName='_data', makeDefaultInit=True)
        self.assertEqual(Wrapped.data, self.MyClass.data)
        self.assertEqual(Wrapped('foo').data, self.MyClass('foo').data)

    def test_classMethod(self):
        Wrapped = utilitytypes.proxyClass(self.MyClass, 'Wrapped',
                                          dataAttrName='_data', makeDefaultInit=True)
        self.assertEqual(Wrapped.clsMeth(), self.MyClass.clsMeth())

    def test_staticMethod(self):
        Wrapped = utilitytypes.proxyClass(self.MyClass, 'Wrapped',
                                          dataAttrName='_data', makeDefaultInit=True)
        self.assertEqual(Wrapped.statMeth(), self.MyClass.statMeth())

    def test_instMethod(self):
        Wrapped = utilitytypes.proxyClass(self.MyClass, 'Wrapped',
                                          dataAttrName='_data', makeDefaultInit=True)
        wrappedResult = Wrapped('bar').instMeth()
        myClassResult = self.MyClass('bar').instMeth()
        self.assertEqual(wrappedResult[0].__class__, myClassResult[0].__class__)
        self.assertEqual(wrappedResult[1], myClassResult[1])

    def test_docString(self):
        Wrapped = utilitytypes.proxyClass(self.MyClass, 'Wrapped',
                                          dataAttrName='_data', makeDefaultInit=True)
        self.assertEqual(Wrapped.__doc__, self.MyClass.__doc__)

    def test_immutable(self):

        Wrapped = utilitytypes.proxyClass(''.__class__, 'Wrapped',
                                          dataAttrName='_data', makeDefaultInit=True)
        self.assertEqual(Wrapped('Fun times were had by all')[3:7],
                         'Fun times were had by all'[3:7])


    def test_unboundMethod(self):
        """
        We should be able to do MyProxyClass.wrappedMethod(myProxyClassInst)
        """
        Wrapped = utilitytypes.proxyClass(self.MyClass, 'Wrapped',
                                          dataAttrName='_data', makeDefaultInit=True)
        wrapInst = Wrapped('bar')
        wrappedResult = Wrapped.instMeth(wrapInst)
        myClassResult = self.MyClass('bar').instMeth()
        self.assertEqual(wrappedResult[0].__class__, myClassResult[0].__class__)
        self.assertEqual(wrappedResult[1], myClassResult[1])

    def test_unboundMethodDescriptor(self):
        """
        Some built-in types have fun things called method descriptors...
        ...they're like methods, but not!
        """
        Wrapped = utilitytypes.proxyClass(''.__class__, 'Wrapped',
                                          dataAttrName='_data', makeDefaultInit=True)
        theString = 'Fun times were had by all!'
        wrapInst = Wrapped(theString)
        self.assertEqual(Wrapped.__len__(wrapInst), len(theString))

setupUnittestModule(__name__)<|MERGE_RESOLUTION|>--- conflicted
+++ resolved
@@ -135,8 +135,6 @@
 
         self.assertEqual(len({enum1, enum2, enum3, enum4, enum5, enum6}), 3)
 
-<<<<<<< HEAD
-=======
     def testConstructionMethods(self):
         enum1 = Enum('enum', {'Red': 0, 'Green': 1, 'Blue': 2})
         enum2 = Enum('enum', ('Red', 'Green', 'Blue'))
@@ -186,7 +184,6 @@
         self.assertEqual(enum4, enum8)
         self.assertEqual(enum8[2], 'baz')
 
->>>>>>> 37e950ce
 
 class TestFrozenDict(__AbstractTestDict):
     # In the case of static classes, need to create a new class
