--- conflicted
+++ resolved
@@ -980,16 +980,6 @@
                 if child == 'dependNode':
                     continue
                 else:
-<<<<<<< HEAD
-                    parentTree[child] = parent
-        nodeHierarchyTree = trees.treeFromDict(parentTree)
-    else:
-        from .parsers import NodeHierarchyDocParser
-        parser = NodeHierarchyDocParser(version)
-        nodeHierarchyTree = trees.IndexedTree(parser.parse())
-    # sort the tree, so we have consistent / comparable results
-    nodeHierarchyTree.sort()
-=======
                     parent = 'dependNode'
             else:
                 parent = inheritance[i - 1]
@@ -999,7 +989,8 @@
             else:
                 parentTree[child] = parent
     nodeHierarchyTree = trees.treeFromDict(parentTree)
->>>>>>> c577fdfa
+    # sort the tree, so we have consistent / comparable results
+    nodeHierarchyTree.sort()
     return [(x.value, tuple(y.value for y in x.parents()), tuple(y.value for y in x.childs()))
             for x in nodeHierarchyTree.preorder()]
 
