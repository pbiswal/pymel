"""
Contains the wrapping mechanisms that allows pymel to integrate the api and maya.cmds into a unified interface
"""
import re, types, os, inspect, sys, textwrap
import time
from operator import itemgetter

import pymel.util as util
from pymel.util.conditions import Always, Condition
import pymel.api as api
import pymel.versions as versions
from . import plogging
from . import cmdcache
from . import apicache
from . import pmcmds
import maya.cmds as cmds
import maya.mel as mm


_logger = plogging.getLogger(__name__)

# Initialize the cache globals

# Doing an initialization here mainly just for auto-completion, and to
# see these variables are defined here when doing text searches; the values
# are set inside loadApi/CmdCache

# ApiCache
apiTypesToApiEnums = None
apiEnumsToApiTypes = None
mayaTypesToApiTypes = None
apiTypesToApiClasses = None
apiClassInfo = None

reservedMayaTypes = None
reservedApiTypes = None
mayaTypesToApiEnums = None
           
# ApiMelBridgeCache
apiToMelData  = None
apiClassOverrides = None

# CmdCache
cmdlist = None
nodeHierarchy = None
uiClassList = None
nodeCommandList = None
moduleCmds = None       


# Though the global variables and the attributes on _apiCacheInst SHOULD
# always point to the same objects - ie,
#    _apiCacheInst.apiClassInfo is apiClassInfo
# should be true, I'm paranoid they will get out of sync, so I'm
# treating _apiCacheInst as though it ISN'T in sync, and needs to be updated
# whenever we interact with it... 

def loadApiCache():
    _start = time.time()
    
    global _apiCacheInst
    global _apiMelBridgeCacheInst
    
    _apiCacheInst = apicache.ApiCache()
    _apiCacheInst.build()
    _apiMelBridgeCacheInst = apicache.ApiMelBridgeCache()
    _apiMelBridgeCacheInst.build()
    _setApiCacheGlobals()
    
    _elapsed = time.time() - _start
    _logger.debug( "Initialized API Cache in in %.2f sec" % _elapsed )
    
def _setApiCacheGlobals():
    global _apiCacheInst
    global _apiMelBridgeCacheInst
    
    for names, values in [ (_apiCacheInst.cacheNames(),
                                _apiCacheInst.contents()),
                           (_apiMelBridgeCacheInst.cacheNames(),
                                _apiMelBridgeCacheInst.contents()),
                           (_apiCacheInst.EXTRA_GLOBAL_NAMES,
                                _apiCacheInst.extraDicts()) ]:
        for name, val in zip(names, values):
            globals()[name] = val
    
def loadCmdCache():
    _start = time.time()
    
    global _cmdCacheInst
    
    global cmdlist, nodeHierarchy, uiClassList, nodeCommandList, moduleCmds
    
    _cmdCacheInst = cmdcache.CmdCache()
    _cmdCacheInst.build()
    _setCmdCacheGlobals()
    
    _elapsed = time.time() - _start
    _logger.debug( "Initialized Cmd Cache in in %.2f sec" % _elapsed )

def _setCmdCacheGlobals():
    global _cmdCacheInst
    
    for name, val in zip(_cmdCacheInst.cacheNames(), _cmdCacheInst.contents()):
        globals()[name] = val


def saveApiCache():
    global _apiCacheInst
    _apiCacheInst.save(globals())
    
def saveApiMelBridgeCache():
    global _apiMelBridgeCacheInst
    _apiMelBridgeCacheInst.save(globals())
    
def mergeApiClassOverrides():
    global _apiCacheInst
    global _apiMelBridgeCacheInst
    _apiCacheInst.update(globals())
    _apiMelBridgeCacheInst.update(globals())
    _apiCacheInst._mergeClassOverrides(_apiMelBridgeCacheInst)
    _setApiCacheGlobals()
    
loadApiCache()
loadCmdCache()


#---------------------------------------------------------------
#        Mappings and Lists
#---------------------------------------------------------------

DOC_WIDTH = 120

EXCLUDE_METHODS = ['type', 'className', 'create', 'name' ]

#: examples are usually only included when creating documentation
includeDocExamples = bool( os.environ.get( 'PYMEL_INCLUDE_EXAMPLES', False ) )

#Lookup from PyNode type name as a string to PyNode type as a class
pyNodeNamesToPyNodes = {}

#Lookup from MFn to PyNode name
apiClassNamesToPyNodeNames = {}

#Lookup from Api Enums to Pymel Component Classes
#
#A list of possible component classes is always returned (even if it's only
#of length one).
apiEnumsToPyComponents = {}

#child:parent lookup of the pymel classes that derive from DependNode
pyNodeTypesHierarchy = {}


#: for certain nodes, the best command on which to base the node class cannot create nodes, but can only provide information.
#: these commands require special treatment during class generation because, for them the 'create' mode is the same as other node's 'edit' mode
nodeTypeToInfoCommand = {
    #'mesh' : 'polyEvaluate',
    'transform' : 'xform'
}

virtualClass = util.defaultdict(list)

def toPyNode(res):
    "returns a PyNode object"
    if res is not None and res != '':
        import pymel.core.general
        return pymel.core.general.PyNode(res)

def unwrapToPyNode(res):
    "unwraps a 1-item list, and returns a PyNode object"
    if res is not None and res[0]:
        import pymel.core.general
        return pymel.core.general.PyNode(res[0])

def toPyUI(res):
    "returns a PyUI object"
    if res is not None:
        import pymel.core.uitypes
        return pymel.core.uitypes.PyUI(res)
    
def toPyType(moduleName, objectName):
    """
    Returns a function which casts it's single argument to
    an object with the given name in the given module (name).
    
    The module / object are given as strings, so that the module
    may be imported when the function is called, to avoid
    making factories dependent on, say, pymel.core.general or
    pymel.core.uitypes
    """
    def toGivenClass(res):
        # Use the 'from moduleName import objectName' form of
        # __import__, because that guarantees it returns the
        # 'bottom' module (ie, myPackage.myModule, NOT myPackage),
        # note that __import__ doesn't actually insert objectName into
        # the locals... which we don't really want anyway 
        module = __import__(moduleName, globals(), locals(), [objectName], -1)
        cls = getattr(module, objectName)
        if res is not None:
            return cls(res)
    toGivenClass.__name__ = 'to%s' % util.capitalize(objectName)
    toGivenClass.__doc__ = "returns a %s object" % objectName
    return toGivenClass

def toPyNodeList(res):
    "returns a list of PyNode objects"
    if res is None:
        return []
    import pymel.core.general
    return [ pymel.core.general.PyNode(x) for x in res ]

def splitToPyNodeList(res):
    "converts a whitespace-separated string of names to a list of PyNode objects"
    return toPyNodeList(res.split())

def toPyUIList(res):
    "returns a list of PyUI objects"
    if res is None:
        return []
    import pymel.core.uitypes
    return [ pymel.core.uitypes.PyUI(x) for x in res ]

def toPyTypeList(moduleName, objectName):
    """
    Returns a function which casts the members of it's iterable
    argument to the given class.
    """
    def toGivenClassList(res):
        module = __import__(moduleName, globals(), locals(), [objectName], -1)
        cls = getattr(module, objectName)        
        if res is None:
            return []
        return [ cls(x) for x in res ]
    toGivenClassList.__name__ = 'to%sList' % util.capitalize(objectName)
    toGivenClassList.__doc__ = "returns a list of %s objects" % objectName
    return toGivenClassList

def raiseError(typ, *args):
    def f(res):
        raise typ(*args)
    return f

class Flag(Condition):
    def __init__(self, longName, shortName, truthValue=True):
        """
        Conditional for evaluating if a given flag is present.

        Will also check that the given flag has the required
        truthValue (True, by default). If you don't care
        about the truthValue (ie, you want to have the condition
        evaluate to true as long as the flag is present),
        set truthValue to None.
        """
        self.shortName = shortName
        self.longName = longName
        self.truthValue = truthValue

    def eval(self, kwargs):
        for arg in (self.shortName, self.longName):
            if arg in kwargs:
                if self.truthValue is None or \
                    bool(kwargs[arg]) == self.truthValue:
                    return True
        return False

    def __str__(self):
        return self.longName

# TODO: commands that don't return anything, but perhaps should?
# affectedNet (PyNodes created)

simpleCommandWraps = {
    'createRenderLayer' : [ (toPyNode, Always) ],
    'createDisplayLayer': [ (toPyNode, Always) ],
    'distanceDimension' : [ (toPyNode, Always) ],
    'listAttr'          : [ (util.listForNone, Always) ],
    'instance'          : [ (toPyNodeList, Always) ],

    'getPanel'          : [ ( toPyType('pymel.core.uitypes', 'Panel'),
                              Flag('containing', 'c', None) |
                                Flag('underPointer', 'up') |
                                Flag('withFocus', 'wf')),
                            ( toPyTypeList('pymel.core.uitypes', 'Panel'),
                              ~Flag('typeOf', 'to', None) )
                          ],

    'textScrollList'    : [ ( util.listForNone,
                              Flag('query', 'q') &
                               (Flag('selectIndexedItem', 'sii') |
                                Flag('allItems', 'ai') |
                                Flag('selectItem', 'si')) )
                          ],

    'optionMenu'        : [ ( util.listForNone,
                              Flag('query', 'q') &
                               (Flag('itemListLong', 'ill') |
                                Flag('itemListShort', 'ils')) )
                          ],

    'optionMenuGrp'     : [ ( util.listForNone,
                              Flag('query', 'q') &
                               (Flag('itemListLong', 'ill') |
                                Flag('itemListShort', 'ils')) )
                          ],

    'modelEditor'       : [ ( toPyNode,
                              Flag('query', 'q') & Flag('camera', 'cam') )
                          ],

    'ikHandle'          : [ ( toPyNode,
                              Flag('query', 'q') & Flag('endEffector', 'ee') ),
                            ( toPyNodeList,
                              Flag('query', 'q') & Flag('jointList', 'jl') ),
                          ],
    'skinCluster'       : [ ( toPyNodeList,
                              Flag('query', 'q') & Flag('geometry', 'g') )
                          ],
    'addDynamic'        : [ ( toPyNodeList, Always ) ],
    'addPP'             : [ ( toPyNodeList, Always ) ],
    'animLayer'         : [ ( toPyNode,
                              Flag('query', 'q') &
                               (Flag('root', 'r') |
                                Flag('bestLayer', 'bl') |
                                Flag('parent', 'p')) ),
                            ( toPyNodeList,
                              Flag('query', 'q') &
                               (Flag('children', 'c') |
                                Flag('attribute', 'at') |
                                Flag('bestAnimLayer', 'blr') |
                                Flag('animCurves', 'anc') |
                                Flag('baseAnimCurves', 'bac') |
                                Flag('blendNodes', 'bld') |
                                Flag('affectedLayers', 'afl') |
                                Flag('parent', 'p')) )
                          ],
    'annotate'          : [ ( lambda res: toPyNode(res.strip()), Always ) ],
    'arclen'            : [ ( toPyNode, Flag(' constructionHistory', 'ch') ) ],
    'art3dPaintCtx'     : [ ( splitToPyNodeList,
                              Flag('query', 'q') &
                               (Flag('shapenames', 'shn') |
                                Flag('shadernames', 'hnm')) )
                          ],
    'artAttrCtx'        : [ ( splitToPyNodeList,
                              Flag('query', 'q') &
                                Flag('paintNodeArray', 'pna') )
                          ],
    'container'        : [ ( toPyNodeList,
                              Flag('query', 'q') &
                                (Flag('nodeList', 'nl') |
                                 Flag('connectionList', 'cl') ) ),
                           ( toPyNode,
                              Flag('query', 'q') &
                                (Flag('findContainer', 'fc') |
                                 Flag('asset', 'a') ) ),
                           ( lambda res: [(toPyNode(res[i]),res[i+1]) for i in range(0, len(res), 2)],
                              Flag('query', 'q') &
                                Flag('bindAttr', 'ba') & ~(Flag('publishName', 'pn') | Flag('publishAsParent', 'pap') | Flag('publishAsChild', 'pac')) ),
                           ( raiseError( ValueError, 'In query mode bindAttr can *only* be used with the publishName, publishAsParent and publishAsChild flags'),
                              Flag('query', 'q') &
                                Flag('unbindAttr', 'ua') & ~(Flag('publishName', 'pn') | Flag('publishAsParent', 'pap') | Flag('publishAsChild', 'pac'))),
                          ],
}
#---------------------------------------------------------------

if includeDocExamples:
    examples = cmdcache.CmdProcessedExamplesCache.read()
    for cmd, example in examples.iteritems():
        cmdlist[cmd]['example'] = example

#cmdlist, nodeHierarchy, uiClassList, nodeCommandList, moduleCmds = cmdcache.buildCachedData()

# FIXME
#: stores a dictionary of pymel classnames to mel method names
classToMelMap = util.defaultdict(list)

def _getApiOverrideNameAndData(classname, pymelName):
    if apiToMelData.has_key( (classname,pymelName) ):

        data = apiToMelData[(classname,pymelName)]
        try:
            nameType = data['useName']
        except KeyError:
            _logger.warn( "no 'useName' key set for %s.%s" % (classname, pymelName) )
            nameType = 'API'

        if nameType == 'API':
            pass
        elif nameType == 'MEL':
            pymelName = data['melName']
        else:
            pymelName = nameType
    else:
        # set defaults
        #_logger.debug( "creating default api-to-MEL data for %s.%s" % ( classname, pymelName ) )
        data = { 'enabled' : pymelName not in EXCLUDE_METHODS }
        apiToMelData[(classname,pymelName)] = data


    #overloadIndex = data.get( 'overloadIndex', None )
    return pymelName, data


def getUncachedCmds():
    return list( set( map( itemgetter(0), inspect.getmembers( cmds, callable ) ) ).difference( cmdlist.keys() ) )



def getInheritance( mayaType ):
    """Get parents as a list, starting from the node after dependNode, and ending with the mayaType itself.
    To get the inheritance we use nodeType, which requires a real node.  To do get these without poluting the scene
    we use a dag/dg modifier, call the doIt method, get the lineage, then call undoIt."""

    dagMod = api.MDagModifier()
    dgMod = api.MDGModifier()

    obj = apicache._makeDgModGhostObject(mayaType, dagMod, dgMod)
    if obj.hasFn( api.MFn.kDagNode ):
        mod = dagMod
        mod.doIt()
        name = api.MFnDagNode(obj).partialPathName()
    else:
        mod = dgMod
        mod.doIt()
        name = api.MFnDependencyNode(obj).name()

    if not obj.isNull() and not obj.hasFn( api.MFn.kManipulator3D ) and not obj.hasFn( api.MFn.kManipulator2D ):
        lineage = cmds.nodeType( name, inherited=1)
    else:
        lineage = []
    mod.undoIt()
    return lineage



#-----------------------
# Function Factory
#-----------------------
docCacheLoaded = False
def loadCmdDocCache():
    global docCacheLoaded
    if docCacheLoaded:
        return
    data = cmdcache.CmdDocsCache.read()
    util.mergeCascadingDicts(data, cmdlist)
    docCacheLoaded = True

def _addCmdDocs(func, cmdName):
    # runtime functions have no docs
    if cmdlist[cmdName]['type'] == 'runtime':
        return func

    if func.__doc__:
        docstring = func.__doc__ + '\n\n'
    else:
        docstring = ''
    util.addLazyDocString( func, addCmdDocsCallback, cmdName, docstring )
    return func

def addCmdDocsCallback(cmdName, docstring=''):
    loadCmdDocCache()

    cmdInfo = cmdlist[cmdName]

    #docstring = cmdInfo['description'] + '\n\n' + '\n'.join(textwrap.wrap(docstring.strip(), DOC_WIDTH))

    docstring = '\n'.join(textwrap.wrap(cmdInfo['description'], DOC_WIDTH)) + '\n\n' + docstring.strip()

#    if func.__doc__:
#        docstring += func.__doc__ + '\n\n'

    docstring = docstring.rstrip() + '\n\n'

    flagDocs = cmdInfo['flags']

    if flagDocs and sorted(flagDocs.keys()) != ['edit', 'query']:

        widths = [3, 100, 32, 32]
        altwidths = [ widths[0] + widths[1] ] + widths[2:]
        rowsep = '    +' + '+'.join( [ '-'*(w-1) for w in widths ] ) + '+\n'
        headersep = '    +' + '+'.join( [ '='*(w-1) for w in widths ] ) + '+\n'

        def makerow( items, widths ):
            return '    |' + '|'.join( ' ' + i.ljust(w-2) for i, w in zip( items, widths ) ) + '|\n'


        docstring += 'Flags:\n'

        if includeDocExamples:
            docstring += rowsep
            docstring += makerow( ['Long name (short name)', 'Argument Types', 'Properties'], altwidths )
            docstring += headersep

        for flag in sorted(flagDocs.keys()):
            if flag in ['edit', 'query']: continue
            docs = flagDocs[flag]

            # type
            try:
                typ = docs['args']
            except KeyError, e:
                raise KeyError("Error retrieving doc information for: %s, %s\n%s" % (cmdName, flag, e))
                raise
            if isinstance(typ, list):
                try:
                    typ = [ x.__name__ for x in typ ]
                except:
                    typ = [ str(x) for x in typ ]
                typ = ', '.join(typ)
            else:
                try:
                    typ = typ.__name__
                except: pass

            # docstring
            descr = docs.get('docstring', '')

            # modes
            tmpmodes = docs.get('modes', [])
            modes = []
            if 'create' in tmpmodes: modes.append('create')
            if 'query' in tmpmodes: modes.append('query')
            if 'edit' in tmpmodes: modes.append('edit')

            if includeDocExamples:
                for data in util.izip_longest( ['**%s (%s)**' % (flag, docs['shortname'])],
                                            textwrap.wrap( '*%s*' % typ, widths[2]-2 ),
                                            [ '.. image:: /images/%s.gif' % m for m in modes],
                                            fillvalue='' ):
                    docstring += makerow( data, altwidths )

                #docstring += makerow( ['**%s (%s)**' % (flag, docs['shortname']), '*%s*' % typ, ''], altwidths )
                #for m in modes:
                #    docstring += makerow( ['', '', '.. image:: /images/%s.gif' % m], altwidths )

                docstring += rowsep

                descr_widths = [widths[0], sum(widths[1:])]
                if descr:
                    for line in textwrap.wrap( descr.strip('|'), sum(widths[1:])-2 ):
                        docstring += makerow( ['', line], descr_widths )
                    # add some filler at the bottom
                    docstring += makerow( ['', '  ..'], descr_widths )
                else:
                    docstring += makerow( ['', ''], descr_widths )

                # empty row for spacing
                #docstring += rowsep
                #docstring += makerow( ['']*len(widths), widths )
                # closing separator
                docstring += rowsep

            else:
                descr = '\n'.join([ '      '+x for x in textwrap.wrap(descr, DOC_WIDTH)])
                # add trailing newline
                descr = descr + '\n' if descr else ''
                docstring += '  - %s %s [%s]\n%s\n' % (
                                            (flag + ' : ' + docs['shortname']).ljust(30),
                                            ('('+typ+')').ljust(15),
                                            ','.join( modes ),
                                             descr )
#            #modified
#            try:
#                modified = docs['modified']
#                if modified:
#                    docstring += '        - modifies: *%s*\n' % ( ', '.join( modified ))
#            except KeyError: pass
#
#            #secondary flags
#            try:
#                docstring += '        - secondary flags: *%s*\n' % ( ', '.join(docs['secondaryFlags'] ))
#            except KeyError: pass
#
            #args


    docstring += '\nDerived from mel command `maya.cmds.%s`\n' % (cmdName)

    if includeDocExamples and cmdInfo.get('example',None):
        #docstring = ".. |create| image:: /images/create.gif\n.. |edit| image:: /images/edit.gif\n.. |query| image:: /images/query.gif\n\n" + docstring
        docstring += '\n\nExample::\n\n' + cmdInfo['example']

    return docstring

    #func.__doc__ = docstring
    #return func

def _addFlagCmdDocs(func, cmdName, flag, docstring=''):
    util.addLazyDocString( func, addFlagCmdDocsCallback, cmdName, flag, docstring )
    return func

def addFlagCmdDocsCallback(cmdName, flag, docstring):
    loadCmdDocCache()
    allFlagInfo = cmdlist[cmdName]['flags']
    try:
        flagInfo = allFlagInfo[flag]
    except KeyError:
        _logger.warn('could not find any info on flag %s' % flag)
    else:
        if docstring:
            docstring += '\n\n'

        newdocs = flagInfo.get('docstring', '')
        if newdocs:
            docstring += newdocs + '\n\n'

        if 'secondaryFlags' in flagInfo:
            docstring += 'Flags:\n'
            for secondaryFlag in flagInfo['secondaryFlags']:
                flagdoc = allFlagInfo[secondaryFlag]['docstring']
                docstring += '  - %s:\n%s\n' % (secondaryFlag,
                                            '\n'.join( ['      '+ x for x in textwrap.wrap( flagdoc, DOC_WIDTH)] ) )

        docstring += '\nDerived from mel command `maya.cmds.%s`\n' % (cmdName)
    return docstring

#    func.__doc__ = docstring
#    return func


def _getTimeRangeFlags(cmdName):
    """used parsed data and naming convention to determine which flags are callbacks"""

    commandFlags = []
    try:
        flagDocs = cmdlist[cmdName]['flags']
    except KeyError:
        pass
    else:
        for flag, data in flagDocs.items():
            if data['args'] == 'timeRange':
                commandFlags += [flag, data['shortname']]
    return commandFlags


class CallbackError(RuntimeError):
    def __init__(self, callback, origException=None):
        import traceback
        self.callback = callback
        self.origException = origException
        # Should be called within an except clause, so
        # this will give us what we want
        self.origMsg = traceback.format_exc()
        try:
            callbackStr = " %r" % self.callback
        except Exception:
            callbackStr = ''
        if hasattr(callback, 'traceback') and hasattr(callback, 'func'):
            # callback is a windows.Callback object...
            func = callback.func
            callbackTraceback = ('\nCallback creation traceback:\n%s' % ''.join(callback.traceback))
        else:
            # callback is just a function..
            func = callback
            callbackTraceback = ''
        if hasattr(func, '__name__'):
            callbackStr += ' - %s' % func.__name__
        if hasattr(func, '__module__'):
            callbackStr += ' - module %s' % func.__module__
        if hasattr(func, 'func_code'):
            callbackStr += ' - %s, line %d' % (func.func_code.co_filename, func.func_code.co_firstlineno)
        if callbackTraceback:
            callbackStr += callbackTraceback

        newmsg = "Error executing callback%s\n\nOriginal message:\n%s\n" % (callbackStr, self.origMsg)
        super(CallbackError, self).__init__(newmsg)

def fixCallbacks(inFunc, commandFlags, funcName=None ):
    """
    Prior to maya 2011, when a user provides a custom callback functions for a
    UI elements, such as a checkBox, when the callback is triggered it is passed
    a string instead of a real python values.
    
    For example, a checkBox changeCommand returns the string 'true' instead of
    the python boolean True. This function wraps UI commands to correct the
    problem and also adds an extra flag to all commands with callbacks called
    'passSelf'.  When set to True, an instance of the calling UI class will be
    passed as the first argument.

    if inFunc has been renamed, pass a funcName to lookup command info in apicache.cmdlist
    """

    if not funcName:
        funcName = inFunc.__name__

    if not commandFlags:
        #commandFlags = []
        return inFunc

    argCorrector = None
    if versions.current() < versions.v2011:
        # wrap ui callback commands to ensure that the correct types are returned.
        # we don't have a list of which command-callback pairs return what type, but for many we can guess based on their name.
        if funcName.startswith('float'):
            argCorrector = float
        elif funcName.startswith('int'):
            argCorrector = int
        elif funcName.startswith('checkBox') or funcName.startswith('radioButton'):
            argCorrector = lambda x: x == 'true'


    # need to define a seperate var here to hold
    # the old value of newFunc, b/c 'return newFunc'
    # would be recursive
    beforeUiFunc = inFunc

    def _makeCallback( origCallback, args, doPassSelf ):
        """this function is used to make the callback, so that we can ensure the origCallback gets
        "pinned" down"""
        #print "fixing callback", key
        def callback(*cb_args):
            if argCorrector:
                newargs = [argCorrector(arg) for arg in cb_args]
            else:
                newargs = list(cb_args)

            if doPassSelf:
                newargs = [ args[0] ] + newargs
            newargs = tuple(newargs)
            try:
                res = origCallback( *newargs )
            except Exception, e:
                raise CallbackError(origCallback, e)
            if isinstance(res, util.ProxyUnicode):
                res = unicode(res)
            return res
        return callback

    def newUiFunc( *args, **kwargs):

        if len(args):
            doPassSelf = kwargs.pop('passSelf', False)
        else:
            doPassSelf = False

        for key in commandFlags:
            try:
                cb = kwargs[ key ]
                if callable(cb):
                    kwargs[ key ] = _makeCallback( cb, args, doPassSelf )
            except KeyError: pass

        return beforeUiFunc(*args, **kwargs)

    newUiFunc.__name__ = funcName
    newUiFunc.__module__ = inFunc.__module__
    newUiFunc.__doc__ = inFunc.__doc__

    return  newUiFunc

def functionFactory( funcNameOrObject, returnFunc=None, module=None, rename=None, uiWidget=False ):
    """
    create a new function, apply the given returnFunc to the results (if any),
    and add to the module given by 'moduleName'.  Use pre-parsed command documentation
    to add to __doc__ strings for the command.
    """

    #if module is None:
    #   module = _thisModule

    inFunc = None
    if isinstance( funcNameOrObject, basestring ):
        funcName = funcNameOrObject

        # make sure that we import from pmcmds, not cmds
        if module and module!=cmds:
            try:
                inFunc = getattr(module, funcName)
                customFunc = True
            except AttributeError:
                #if funcName == 'lsThroughFilter': #_logger.debug("function %s not found in module %s" % ( funcName, module.__name__))
                pass

        if not inFunc:
            try:
                inFunc = getattr(pmcmds,funcName)
                customFunc = False
                #if funcName == 'lsThroughFilter': #_logger.debug("function %s found in module %s: %s" % ( funcName, cmds.__name__, inFunc.__name__))
            except AttributeError:
                #_logger.debug('Cannot find function %s' % funcNameOrObject)
                return
    else:
        funcName = funcNameOrObject.__name__
        inFunc = funcNameOrObject
        customFunc = True

    # Do some sanity checks...
    if not callable(inFunc):
        _logger.warn('%s not callable' % funcNameOrObject)
        return

    cmdInfo = cmdlist[funcName]
    funcType = type(inFunc)
    # python doesn't like unicode function names
    funcName = str(funcName)

    if funcType == types.BuiltinFunctionType:
        try:
            newFuncName = inFunc.__name__
            if funcName != newFuncName:
                _logger.warn("Function found in module %s has different name than desired: %s != %s. simple fix? %s" % ( inFunc.__module__, funcName, newFuncName, funcType == types.FunctionType and returnFunc is None))
        except AttributeError:
            _logger.warn("%s had no '__name__' attribute" % inFunc)

    timeRangeFlags = _getTimeRangeFlags(funcName)


    # some refactoring done here - to avoid code duplication (and make things clearer),
    # we now ALWAYS do things in the following order:
        # 1. Perform operations which modify the execution of the function (ie, adding return funcs)
        # 2. Modify the function descriptors - ie, __doc__, __name__, etc


    # 1. Perform operations which modify the execution of the function (ie, adding return funcs)

    newFunc = inFunc

    if returnFunc or timeRangeFlags:
        # need to define a seperate var here to hold
        # the old value of newFunc, b/c 'return newFunc'
        # would be recursive
        beforeReturnFunc = newFunc
        def newFuncWithReturnFunc( *args, **kwargs):
            for flag in timeRangeFlags:
                try:
                    # allow for open-ended time ranges:
                    # (1,None), (1,), slice(1,None), "1:"
                    # (None,100), slice(100), ":100"
                    # (None,None), ":"
                    val = kwargs[flag]
                except KeyError:
                    pass
                else:
                    if isinstance(val, slice):
                        val = [val.start, val.stop]
                    elif isinstance(val, basestring) and val.count(':') == 1:
                        val = val.split(':')
                        # keep this python 2.4 compatible

                        for i, v in enumerate(val):
                            if not v.strip():
                                val[i] = None
                    elif isinstance(val, int):
                        val = (val,val)

                    if isinstance(val, (tuple, list) ):
                        val = list(val)
                        if len(val)==2 :
                            if val[0] is None:
                                val[0] = cmds.findKeyframe(which='first')
                            if val[1] is None:
                                val[1] = cmds.findKeyframe(which='last')
                        elif len(val)==1:
                            val.append( cmds.findKeyframe(which='last') )
                        kwargs[flag] = tuple(val)

            res = beforeReturnFunc(*args, **kwargs)
            if not kwargs.get('query', kwargs.get('q',False)): # and 'edit' not in kwargs and 'e' not in kwargs:
                if isinstance(res, list):
                    # some node commands unnecessarily return a list with a single object
                    if cmdInfo.get('resultNeedsUnpacking',False):
                        res = returnFunc(res[0])
                    else:
                        try:
                            res = map( returnFunc, res )
                        except: pass

                elif res:
                    try:
                        res = returnFunc( res )
                    except Exception, e:
                        pass
            return res
        newFunc = newFuncWithReturnFunc

    if funcName in simpleCommandWraps:
        # simple wraps: we only do these for functions which have not been manually customized
        wraps = simpleCommandWraps[funcName]
        beforeSimpleWrap = newFunc
        def simpleWrapFunc(*args, **kwargs):
            res = beforeSimpleWrap(*args, **kwargs)
            for func, wrapCondition in wraps:
                if wrapCondition.eval(kwargs):
                    res = func(res)
                    break
            return res
        newFunc = simpleWrapFunc
        doc = 'Modifications:\n'
        for func, wrapCondition in wraps:
            if wrapCondition != Always:
                # use only the long flag name
                flags = ' for flags: ' + str(wrapCondition)
            elif len(wraps)>1:
                flags = ' for all other flags'
            else:
                flags = ''
            if func.__doc__:
                funcString = func.__doc__.strip()
            else:
                funcString = func.__name__ + '(result)'
            doc += '  - ' + funcString + flags + '\n'

        newFunc.__doc__  = doc

    #----------------------------
    # UI commands with callbacks
    #----------------------------

    callbackFlags = cmdInfo.get('callbackFlags', None)
    if callbackFlags:
        newFunc = fixCallbacks( newFunc, callbackFlags, funcName )

    # Check if we have not been wrapped yet. if we haven't and our input function is a builtin or we're renaming
    # then we need a wrap. otherwise we can just change the __doc__ and __name__ and move on
    if newFunc == inFunc and (type(newFunc) == types.BuiltinFunctionType or rename):
        # we'll need a new function: we don't want to touch built-ins, or
        # rename an existing function, as that can screw things up... just modifying docs
        # of non-builtin should be fine, though
        def newFunc(*args, **kwargs):
            return inFunc(*args, **kwargs)

    # 2. Modify the function descriptors - ie, __doc__, __name__, etc
    if customFunc:
        # copy over the exisitng docs
        if not newFunc.__doc__:
            newFunc.__doc__ = inFunc.__doc__
        elif inFunc.__doc__:
            newFunc.__doc__ = inFunc.__doc__
    _addCmdDocs(newFunc, funcName)

    if rename:
        newFunc.__name__ = rename
    else:
        newFunc.__name__ = funcName

    return newFunc

def makeCreateFlagMethod( inFunc, flag, newMethodName=None, docstring='', cmdName=None, returnFunc=None ):
    #name = 'set' + flag[0].upper() + flag[1:]
    if cmdName is None:
        cmdName = inFunc.__name__

    if returnFunc:
        def wrappedMelFunc(*args, **kwargs):
            if len(args)<=1:
                kwargs[flag]=True
            elif len(args)==2:
                kwargs[flag]=args[1]
                args = (args[0],)
            else:
                kwargs[flag]=args[1:]
                args = (args[0],)
            return returnFunc(inFunc( *args, **kwargs ))
    else:
        def wrappedMelFunc(*args, **kwargs):
            if len(args)<=1:
                kwargs[flag]=True
            elif len(args)==2:
                kwargs[flag]=args[1]
                args = (args[0],)
            else:
                kwargs[flag]=args[1:]
                args = (args[0],)
            return inFunc( *args, **kwargs )

    if newMethodName:
        wrappedMelFunc.__name__ = newMethodName
    else:
        wrappedMelFunc.__name__ = flag

    return _addFlagCmdDocs(wrappedMelFunc, cmdName, flag, docstring )

def createflag( cmdName, flag ):
    """create flag decorator"""
    def create_decorator(method):
        wrappedMelFunc = makeCreateFlagMethod( method, flag, method.__name__, cmdName=cmdName )
        wrappedMelFunc.__module__ = method.__module__
        return wrappedMelFunc
    return create_decorator
'''
def secondaryflag( cmdName, flag ):
    """query flag decorator"""
    def secondary_decorator(method):
        return makeSecondaryFlagCmd( method, method.__name__, flag, cmdName=cmdName )
    return secondary_decorator
'''

def makeQueryFlagMethod( inFunc, flag, newMethodName=None, docstring='', cmdName=None, returnFunc=None ):
    #name = 'get' + flag[0].upper() + flag[1:]
    if cmdName is None:
        cmdName = inFunc.__name__

    if returnFunc:
        def wrappedMelFunc(self, **kwargs):
            kwargs['query']=True
            kwargs[flag]=True
            return returnFunc( inFunc( self, **kwargs ) )
    else:
        def wrappedMelFunc(self, **kwargs):
            kwargs['query']=True
            kwargs[flag]=True
            return inFunc( self, **kwargs )

    if newMethodName:
        wrappedMelFunc.__name__ = newMethodName
    else:
        wrappedMelFunc.__name__ = flag

    return _addFlagCmdDocs(wrappedMelFunc, cmdName, flag, docstring )

def queryflag( cmdName, flag ):
    """query flag decorator"""
    def query_decorator(method):
        wrappedMelFunc = makeQueryFlagMethod( method, flag, method.__name__, cmdName=cmdName )
        wrappedMelFunc.__module__ = method.__module__
        return wrappedMelFunc
    return query_decorator


def makeEditFlagMethod( inFunc, flag, newMethodName=None, docstring='', cmdName=None):
    #name = 'set' + flag[0].upper() + flag[1:]
    if cmdName is None:
        cmdName = inFunc.__name__

    def wrappedMelFunc(self, val=True, **kwargs):
        kwargs['edit']=True
        kwargs[flag]=val
        try:
            return inFunc( self, **kwargs )
        except TypeError:
            kwargs.pop('edit')
            return inFunc( self, **kwargs )

    if newMethodName:
        wrappedMelFunc.__name__ = newMethodName
    else:
        wrappedMelFunc.__name__ = flag

    return _addFlagCmdDocs(wrappedMelFunc, cmdName, flag, docstring )


def editflag( cmdName, flag ):
    """edit flag decorator"""
    def edit_decorator(method):
        wrappedMelFunc = makeEditFlagMethod(  method, flag, method.__name__, cmdName=cmdName )
        wrappedMelFunc.__module__ = method.__module__
        return wrappedMelFunc
    return edit_decorator


def addMelDocs( cmdName, flag=None ):
    """decorator for adding docs"""

    if flag:
        # A method generated from a flag
        def doc_decorator(method):
            wrappedMelFunc = _addFlagCmdDocs(method, cmdName, flag )
            wrappedMelFunc.__module__ = method.__module__
            return wrappedMelFunc
    else:
        # A command
        def doc_decorator(func):
            try:
                wrappedMelFunc = _addCmdDocs(func, cmdName )
                wrappedMelFunc.__module__ = func.__module__
            except KeyError:
                _logger.info(("No documentation available %s command" % ( cmdName ) ))
                wrappedMelFunc = func
            return wrappedMelFunc

    return doc_decorator

def listForNoneQuery(res, kwargs, flags):
    "convert a None to an empty list on the given query flags"
    if res is None and kwargs.get('query', kwargs.get('q', False ) ) and \
        bool( [ True for long, short in flags if kwargs.get(long, kwargs.get(short, False ))] ):
        return []
    return res


def createFunctions( moduleName, returnFunc=None ):
    module = sys.modules[moduleName]
    moduleShortName = moduleName.split('.')[-1]
    for funcName in moduleCmds[ moduleShortName ] :
        if funcName in nodeCommandList:
            func = functionFactory( funcName, returnFunc=returnFunc, module=module )
        else:
            func = functionFactory( funcName, returnFunc=None, module=module )
        if func:
            func.__module__ = moduleName
            setattr( module, funcName, func )


#: overrideMethods specifies methods of base classes which should not be overridden by sub-classes
overrideMethods = {}
overrideMethods['Constraint'] = ('getWeight', 'setWeight')


class ApiTypeRegister(object):
    """"
    Use this class to register the classes and functions used to wrap api methods.

    there are 4 dictionaries of functions maintained by this class:
        - inCast : for casting input arguments to a type that the api method expects
        - outCast: for casting the result of the api method to a type that pymel expects (outCast expect two args (self, obj) )
        - refInit: for initializing types passed by reference or via pointer
        - refCast: for casting the pointers to pymel types after they have been passed to the method

    To register a new type call `ApiTypeRegister.register`.
    """
    types = {}
    inCast = {}
    outCast = {}
    refInit = {}
    refCast = {}
    arrayItemTypes = {}
    doc = {}

    @staticmethod
    def _makeRefFunc(capitalizedApiType, size=1, **kwargs):
        """
        Returns a function which will return a SafeApiPtr object of the given
        type.

        This ensures that each created ref stems from a unique MScriptUtil,
        so no two refs point to the same storage!

        :Parameters:
        size : `int`
            If other then 1, the returned function will initialize storage for
            an array of the given size.
        """
        def makeRef():
            return api.SafeApiPtr(capitalizedApiType, size=size, **kwargs)
        return makeRef

    @staticmethod
    def _makeApiArraySetter( type, inCast ):
        iterable = hasattr(inCast, '__iter__')
        def setArray( array ):
            arrayPtr = type()
            if iterable:
                [ arrayPtr.append( inCast(*x) ) for x in array ]
            else:
                [ arrayPtr.append( inCast(x) ) for x in array ]
            return arrayPtr
        setArray.__name__ = 'set_' + type.__name__
        return setArray

    @staticmethod
    def _makeArraySetter( apiTypeName, length, initFunc ):
        def setArray( array ):
            if len(array) != length:
                raise ValueError, 'Input list must contain exactly %s %ss' % ( length, apiTypeName )
            safeArrayPtr = initFunc()
            for i, val in enumerate( array ):
                safeArrayPtr[i] = val
            #_logger.debug("result %s" % safeArrayPtr)
            return safeArrayPtr
        setArray.__name__ = 'set_' + apiTypeName + str(length) + 'Array'
        return setArray

    @staticmethod
    def _makeArrayGetter( apiTypeName, length ):
        def getArray( safeArrayPtr ):
            return [ x for x in safeArrayPtr]
        getArray.__name__ = 'get_' + apiTypeName + str(length) + 'Array'
        return getArray

    @classmethod
    def getPymelType(cls, apiType):
        """
        We need a way to map from api name to pymelName.  we start by looking up types which are registered
        and then fall back to naming convention for types that haven't been registered yet. Perhaps pre-register
        the names? """
        try:
            #_logger.debug("getting %s from dict" % apiType)
            return cls.types[apiType]
        except KeyError:
            try:
                # convert to pymel naming convetion  MTime -> Time,  MVector -> Vector
                #_logger.debug("getting pymelName %s" % apiType)
                buf = re.split( '(?:MIt)|(?:MFn)|(?:M)', apiType)
                #_logger.debug(buf)
                assert buf[1]
                return buf[1]
            except IndexError:
                raise

    @classmethod
    def isRegistered(cls, apiTypeName):
        return apiTypeName in cls.types

    @classmethod
    def register(cls, apiTypeName, pymelType, inCast=None, outCast=None, apiArrayItemType=None):
        """
        pymelType is the type to be used internally by pymel.  apiType will be hidden from the user
        and converted to the pymel type.
        apiTypeName is the name of an apiType as a string
        if apiArrayItemType is set, it should be the api type that represents each item in the array"""

        #apiTypeName = pymelType.__class__.__name__
        capType = util.capitalize( apiTypeName )

        # register type
        cls.types[apiTypeName] = pymelType.__name__

        if apiArrayItemType:
            cls.arrayItemTypes[apiTypeName] = apiArrayItemType
        # register result casting
        if outCast:
            cls.outCast[apiTypeName] = outCast
        elif apiArrayItemType is not None:
            pass
        else:
            cls.outCast[apiTypeName] = lambda self, x: pymelType(x)

        # register argument casting
        if inCast:
            cls.inCast[apiTypeName] = inCast
        elif apiArrayItemType is not None:
            pass # filled out below
        else:
            cls.inCast[apiTypeName] = pymelType

        if apiTypeName in ['float', 'double', 'bool', 'int', 'short', 'long', 'uint']:
            initFunc = cls._makeRefFunc( capType )
            getFunc = api.SafeApiPtr.get
            cls.refInit[apiTypeName] = initFunc
            cls.refCast[apiTypeName] = getFunc
            for i in [2,3,4]:
                # Register arrays for this up to size for - ie,
                #   int myVar[2];
                iapiArrayTypename = apiTypeName + '__array' + str(i)
                arrayInitFunc = cls._makeRefFunc( capType, size=i)
                cls.refInit[iapiArrayTypename] = arrayInitFunc
                cls.inCast[iapiArrayTypename]  = cls._makeArraySetter( apiTypeName, i, arrayInitFunc )
                cls.refCast[iapiArrayTypename] = cls._makeArrayGetter( apiTypeName, i )
                cls.types[iapiArrayTypename] = tuple([pymelType.__name__]*i)
                # Check if there is an explicit maya type for n of these - ie,
                #   int2 myVar;
                apiTypeNameN = apiTypeName + str(i)
                castNFuncName = 'as' + capType + str(i) + 'Ptr'
                if hasattr(api.MScriptUtil, castNFuncName):
                    nInitFunc = cls._makeRefFunc(apiTypeName, size=i, asTypeNPtr=True)
                    cls.refInit[apiTypeNameN] = nInitFunc
                    cls.inCast[apiTypeNameN]  = cls._makeArraySetter( apiTypeName, i, nInitFunc )
                    cls.refCast[apiTypeNameN] = cls._makeArrayGetter( apiTypeName, i )
                    cls.types[apiTypeNameN] = tuple([pymelType.__name__]*i)
        else:
            try:
                apiType = getattr( api, apiTypeName )
            except AttributeError:
                if apiArrayItemType:
                    cls.refInit[apiTypeName] = list
                    cls.inCast[apiTypeName] = lambda x: [ apiArrayItemType(y) for y in x ]
                    cls.refCast[apiTypeName] = None
                    cls.outCast[apiTypeName] = None

            else:
                #-- Api Array types
                if apiArrayItemType:

                    cls.refInit[apiTypeName] = apiType
                    cls.inCast[apiTypeName] = cls._makeApiArraySetter( apiType, apiArrayItemType )
                    # this is double wrapped because of the crashes occuring with MDagPathArray. not sure if it's applicable to all arrays
                    if apiType == api.MDagPathArray:
                        cls.refCast[apiTypeName] = lambda x:       [ pymelType( apiArrayItemType(x[i]) ) for i in range( x.length() ) ]
                        cls.outCast[apiTypeName] = lambda self, x: [ pymelType( apiArrayItemType(x[i]) ) for i in range( x.length() ) ]
                    else:
                        cls.refCast[apiTypeName] = lambda x:       [ pymelType( x[i] ) for i in range( x.length() ) ]
                        cls.outCast[apiTypeName] = lambda self, x: [ pymelType( x[i] ) for i in range( x.length() ) ]

                #-- Api types
                else:
                    cls.refInit[apiTypeName] = apiType
                    cls.refCast[apiTypeName] = pymelType
                    try:
                        # automatically handle array types that correspond to this api type (e.g.  MColor and MColorArray )
                        arrayTypename = apiTypeName + 'Array'
                        apiArrayType = getattr( api, arrayTypename )
                        # e.g.  'MColorArray', Color, api.MColor
                        ApiTypeRegister.register(arrayTypename, pymelType, apiArrayItemType=apiType)
                    except AttributeError:
                        pass



ApiTypeRegister.register('float', float)
ApiTypeRegister.register('double', float)
ApiTypeRegister.register('bool', bool)
ApiTypeRegister.register('int', int)
ApiTypeRegister.register('short', int)
ApiTypeRegister.register('uint', int)
ApiTypeRegister.register('uchar', int)
#ApiTypeRegister.register('long', int)
ApiTypeRegister.register('MString', unicode )
ApiTypeRegister.register('MStringArray', list, apiArrayItemType=unicode )
ApiTypeRegister.register('MIntArray', int, apiArrayItemType=int)
ApiTypeRegister.register('MFloatArray', float, apiArrayItemType=float)
ApiTypeRegister.register('MDoubleArray', float, apiArrayItemType=float)

class ApiArgUtil(object):

    def __init__(self, apiClassName, methodName, methodIndex=0 ):
        """If methodInfo is None, then the methodIndex will be used to lookup the methodInfo from apiClassInfo"""
        self.apiClassName = apiClassName
        self.methodName = methodName


        if methodIndex is None:
            try:
                methodInfoList = apiClassInfo[apiClassName]['methods'][methodName]
            except KeyError:
                raise TypeError, "method %s of %s cannot be found" % (methodName, apiClassName)
            else:
                for i, methodInfo in enumerate( methodInfoList ):

                    #argInfo = methodInfo['argInfo']

                    #argList = methodInfo['args']
                    argHelper = ApiArgUtil(apiClassName, methodName, i)

                    if argHelper.canBeWrapped() :
                        methodIndex = i
                        break

                # if it is still None then we didn't find anything
                if methodIndex is None:
                    raise TypeError, "method %s of %s cannot be wrapped" % (methodName, apiClassName)

        self.methodInfo = apiClassInfo[apiClassName]['methods'][methodName][methodIndex]
        self.methodIndex = methodIndex

    def iterArgs(self, inputs=True, outputs=True, infoKeys=[]):
        res = []
        for argname, argtype, direction in self.methodInfo['args']:

            if direction == 'in':
                if not inputs:
                    continue
            else:
                if not outputs:
                    continue

            if infoKeys:
                arg_res = [argname]
                argInfo = self.methodInfo['argInfo'][argname]
                for key in infoKeys:
                    arg_res.append( argInfo[key] )
            else:
                arg_res = argname
            res.append( arg_res )
        return res

    def inArgs(self):
        return self.methodInfo['inArgs']

    def outArgs(self):
        return self.methodInfo['outArgs']

    def argList(self):
        return self.methodInfo['args']

    def argInfo(self):
        return self.methodInfo['argInfo']

    def getGetterInfo(self):
        try:
            inverse, isgetter = self.methodInfo['inverse']
            if isgetter:
                if hasattr( getattr(api, self.apiClassName), inverse ):
                    return ApiArgUtil( self.apiClassName, inverse, self.methodIndex )
        except:
            pass

    @staticmethod
    def isValidEnum( enumTuple ):
        if apiClassInfo.has_key(enumTuple[0]) and \
            apiClassInfo[enumTuple[0]]['enums'].has_key(enumTuple[1]):
            return True
        return False

    def hasOutput(self):
        if self.methodInfo['outArgs'] or self.methodInfo['returnType']:
            return True
        return False

    def canBeWrapped(self):
        defaults = self.methodInfo['defaults']
        #argList = methodInfo['args']
        returnType =  self.methodInfo['returnType']
        # ensure that we can properly cast all the args and return values
        try:
            if returnType is not None:
                # Enum: ensure existence
                if isinstance( returnType, tuple ):
                    assert self.isValidEnum(returnType), '%s.%s(): invalid return enum: %s' % (self.apiClassName, self.methodName, returnType)

                # Other: ensure we can cast result
                else:
                    assert  returnType in ApiTypeRegister.outCast or \
                            returnType == self.apiClassName, \
                    '%s.%s(): invalid return type: %s' % (self.apiClassName, self.methodName, returnType)

            for argname, argtype, direction in self.methodInfo['args'] :
                # Enum
                if isinstance( argtype, tuple ):
                    assert self.isValidEnum(argtype), '%s.%s(): %s: invalid enum: %s' % (self.apiClassName, self.methodName, argname, argtype)

                # Input
                elif direction == 'in':
                    assert  argtype in ApiTypeRegister.inCast or \
                            defaults.has_key(argname) or \
                            argtype == self.apiClassName, \
                    '%s.%s(): %s: invalid input type %s' % (self.apiClassName, self.methodName, argname, argtype)

                    #if argname in ['instance', 'instanceNumber']: print '%s.%s(): %s: %r' % (self.apiClassName, self.methodName, argname, argtype)
                # Output
                elif direction == 'out':
                    assert argtype in ApiTypeRegister.refInit and argtype in ApiTypeRegister.refCast, '%s.%s(): %s: invalid output type %s' % (self.apiClassName, self.methodName, argname, argtype)
                    #try:
                    #    assert argtype.type() in refInit, '%s.%s(): cannot cast referece arg %s of type %s' % (apiClassName, methodName, argname, argtype)
                    #except AttributeError:
                    #    assert argtype in refInit, '%s.%s(): cannot cast referece arg %s of type %s' % (apiClassName, methodName, argname, argtype)
        except AssertionError, msg:
            #_logger.debug( str(msg) )
            return False

        #_logger.debug("%s: valid" % self.getPrototype())
        return True

#    def castEnum(self, argtype, input ):
#        if isinstance( input, int):
#            return input
#
#        elif input[0] != 'k' or not input[1].isupper():
#            input = 'k' + util.capitalize(input)
#            return apiClassInfo[argtype[0]]['enums'][argtype[1]].index(input)

    def getInputTypes(self):
        inArgs = self.methodInfo['inArgs']
        types = self.methodInfo['types']
        return [str(types[x]) for x in inArgs ]

    def getOutputTypes(self):
        ret = self.methodInfo['returnType']
        if ret is None:
            ret = []
        else:
            ret = [str(ret)]

        outArgs =  self.methodInfo['outArgs']
        types = self.methodInfo['types']
        return ret + [str(types[x]) for x in outArgs ]

    def getReturnType(self):
        return self.methodInfo['returnType']

    def getPymelName(self ):
        pymelName = self.methodInfo.get('pymelName',self.methodName)
        try:
            pymelClassName = apiClassNamesToPyNodeNames[self.apiClassName]
            pymelName, data = _getApiOverrideNameAndData( pymelClassName, pymelName )
        except KeyError:
            pass
        return pymelName

    def getMethodDocs(self):
        return self.methodInfo['doc']

    def getPrototype(self, className=True, methodName=True, outputs=False, defaults=False):
        inArgs = self.methodInfo['inArgs']
        outArgs =  self.methodInfo['outArgs']
        returnType =  self.methodInfo['returnType']
        types = self.methodInfo['types']
        args = []

        for x in inArgs:
            arg = str(types[x]) + ' ' + x
            if defaults:
                try:
                    #_logger.debug(self.methodInfo['defaults'][x])
                    arg += '=' + str(self.methodInfo['defaults'][x])
                except KeyError: pass
            args.append( arg )

        proto = "(%s)" % (', '.join( args ) )
        if methodName:
            proto = self.methodName + proto
            if className:
                proto = self.apiClassName + '.' + proto


        if outputs:
            results = []
            if returnType:
                results.append(returnType)
            for x in outArgs:
                results.append( types[x] )

            if len(results)==1:
                proto += ' --> ' + str(results[0])
            elif len(results):
                proto += ' --> (%s)' % ', '.join( [str(x) for x in results] )
        return proto

    def castInput(self, argName, input, cls):
        # enums
        argtype = self.methodInfo['types'][argName]
        if isinstance( argtype, tuple ):
            # convert enum as a string or int to an int

            #if isinstance( input, int):
            #    return input

            apiClassName, enumName = argtype

            try:
                return apiClassInfo[apiClassName]['enums'][enumName]['values'].getIndex(input)
            except ValueError:
                try:
                    return apiClassInfo[apiClassName]['pymelEnums'][enumName].getIndex(input)
                except ValueError:
                    raise ValueError, "expected an enum of type %s.%s: got %r" % ( apiClassName, enumName, input )

        elif input is not None:
#            try:

            f = ApiTypeRegister.inCast[argtype]
            if f is None:
                return input

            input = self.toInternalUnits(argName, input)
            return f( input )
#            except:
#                if input is None:
#                    # we should do a check to ensure that the default is None, but for now, just return
#                    return input
#                if argtype != cls.__name__:
#                    raise TypeError, "Cannot cast a %s to %s" % ( type(input).__name__, argtype )
#                return cls(input)

    def fromInternalUnits(self, result, instance=None):
        # units
        unit = self.methodInfo['returnInfo'].get('unitType',None)
        returnType = self.methodInfo['returnInfo']['type']
        #_logger.debug(unit)
        #returnType in ['MPoint'] or
        if unit == 'linear' or returnType == 'MPoint':
            unitCast = ApiTypeRegister.outCast['MDistance']
            if util.isIterable(result):
                result = [ unitCast(instance,val) for val in result ]
            else:
                result = unitCast(instance,result)

        # maybe this should not be hardwired here
        # the main reason it is hardwired is because we don't want to convert the w component, which we
        # would do if we iterated normally
        elif returnType == 'MPoint':
            #_logger.debug("linear")
            unitCast = ApiTypeRegister.outCast['MDistance']
            result = [ unitCast(instance,result[0]), unitCast(instance,result[1]), unitCast(instance,result[2]) ]

        elif unit == 'angular':
            #_logger.debug("angular")
            unitCast = ApiTypeRegister.outCast['MAngle']
            if util.isIterable(result):
                result = [ unitCast(instance,val) for val in result ]
            else:
                result = unitCast(instance,result)
        return result

    def toInternalUnits(self, arg, input ):
        # units
        info = self.methodInfo['argInfo'][arg]
        unit = info.get('unitType',None)
        if unit == 'linear':
            #_logger.debug("setting linear")
            unitCast = ApiTypeRegister.inCast['MDistance']
            if util.isIterable(input):
                input = [ unitCast(val).asInternalUnit() for val in input ]
            else:
                input = unitCast(input).asInternalUnit()

        elif unit == 'angular':
            #_logger.debug("setting angular")
            unitCast = ApiTypeRegister.inCast['MAngle']
            if util.isIterable(input):
                input = [ unitCast(val).asInternalUnit() for val in input ]
            else:
                input = unitCast(input).asInternalUnit()

        return input

    def castResult(self, instance, result ):
        returnType = self.methodInfo['returnType']
        if returnType:
            # enums
            if isinstance( returnType, tuple ):
                #raise NotImplementedError
                apiClassName, enumName = returnType
                try:
                    # TODO: return EnumValue type

                    # convert int result into pymel string name.
                    return apiClassInfo[apiClassName]['pymelEnums'][enumName][result]
                except KeyError:
                    raise ValueError, "expected an enum of type %s.%s" % ( apiClassName, enumName )

            else:
                #try:
                f = ApiTypeRegister.outCast[returnType]
                if f is None:
                    return result

                result = self.fromInternalUnits(result, instance)

                return f( instance, result )
#                except:
#                    cls = instance.__class__
#                    if returnType != cls.__name__:
#                        raise TypeError, "Cannot cast a %s to %s" % ( type(result).__name__, returnType )
#                    return cls(result)



    def initReference(self, argtype):
        return ApiTypeRegister.refInit[argtype]()

    def castReferenceResult(self,argtype,outArg):
        f = ApiTypeRegister.refCast[ argtype ]
        #_logger.debug("castReferenceResult")
        #_logger.debug( "%s %s %s" % (f, argtype, outArg) )
        if f is None:
            return outArg

        result = self.fromInternalUnits(outArg)
        return f( result )




    def getDefaults(self):
        "get a list of defaults"
        defaults = []
        defaultInfo = self.methodInfo['defaults']
        inArgs = self.methodInfo['inArgs']
        nargs = len(inArgs)
        for i, arg in enumerate( inArgs ):
            if arg in defaultInfo:
                default = defaultInfo[arg]

            # FIXME : these defaults should probably not be set here since this is supposed to be
            # a "dumb" registry of data.  perhaps move them to the controlPanel

            # set MSpace.Space enum to object space by default, but only if it is the last arg or
            # the next arg has a default ( i.e. kwargs must always come after args )
#            elif str(self.methodInfo['types'][arg]) == 'MSpace.Space' and \
#                (   i==(nargs-1) or ( i<(nargs-1) and inArgs[i+1] in defaultInfo )  ):
#                    default = apicache.ApiEnum(['MSpace', 'Space', 'kWorld'])  # should be kPostTransform?  this is what xform defaults to...

            else:
                continue

            if isinstance(default, apicache.ApiEnum ):
                # convert enums from apiName to pymelName. the default will be the readable string name
                apiClassName, enumName, enumValue = default
                try:
                    enumList = apiClassInfo[apiClassName]['enums'][enumName]['values']
                except KeyError:
                    _logger.warning("Could not find enumerator %s", default)
                else:
                    index = enumList.getIndex(enumValue)
                    default = apiClassInfo[apiClassName]['pymelEnums'][enumName][index]
            defaults.append( default )

        return defaults

    def isStatic(self):
        return self.methodInfo['static']

    def isDeprecated(self):
        return self.methodInfo.get('deprecated', False)


class ApiUndo:
    """
    this is based on a clever prototype that Dean Edmonds posted on python_inside_maya
    awhile back.  it works like this:

        - using the API, create a garbage node with an integer attribute,
          lock it and set it not to save with the scene.
        - add an API callback to the node, so that when the special attribute
          is changed, we get a callback
        - the API queue is a list of simple python classes with undoIt and
          redoIt methods.  each time we add a new one to the queue, we increment
          the garbage node's integer attribute using maya.cmds.
        - when maya's undo or redo is called, it triggers the undoing or
          redoing of the garbage node's attribute change (bc we changed it using
          MEL/maya.cmds), which in turn triggers our API callback.  the callback
          runs the undoIt or redoIt method of the class at the index taken from
          the numeric attribute.

    """
    __metaclass__ = util.Singleton

    def __init__( self ):
        self.node_name = '__pymelUndoNode'
        self.cb_enabled = True
        self.undo_queue = []
        self.redo_queue = []


    def _attrChanged(self, msg, plug, otherPlug, data):
        if self.cb_enabled\
           and (msg & api.MNodeMessage.kAttributeSet != 0) \
           and (plug == self.cmdCountAttr):


#            #count = cmds.getAttr(self.node_name + '.cmdCount')
#            #print count
            if api.MGlobal.isUndoing():
                #cmds.undoInfo(state=0)
                self.cb_enabled = False
                cmdObj = self.undo_queue.pop()
                cmdObj.undoIt()
                self.redo_queue.append(cmdObj)
                #cmds.undoInfo(state=1)
                self.cb_enabled = True

            elif api.MGlobal.isRedoing():
                #cmds.undoInfo(state=0)
                self.cb_enabled = False
                cmdObj = self.redo_queue.pop()
                cmdObj.redoIt()
                self.undo_queue.append(cmdObj)
                #cmds.undoInfo(state=1)
                self.cb_enabled = True

    def _attrChanged_85(self):
        print "attr changed", self.cb_enabled, api.MGlobal.isUndoing()
        if self.cb_enabled:

            if api.MGlobal.isUndoing():
                cmdObj = self.undo_queue.pop()
                print "calling undoIt"
                cmdObj.undoIt()
                self.redo_queue.append(cmdObj)

            elif api.MGlobal.isRedoing():
                cmdObj = self.redo_queue.pop()
                print "calling redoIt"
                cmdObj.redoIt()
                self.undo_queue.append(cmdObj)

    def _createNode( self ):
        """
        Create the undo node.

        Any type of node will do. I've chosen a 'facade' node since it
        doesn't have too much overhead and won't get deleted if the user
        optimizes the scene.

        Note that we don't want to use Maya commands here because they
        would pollute Maya's undo queue, so we use API calls instead.
        """

        self.flushUndo()

        dgmod = api.MDGModifier()
        self.undoNode = dgmod.createNode('facade')
        dgmod.renameNode(self.undoNode, self.node_name)
        dgmod.doIt()

        # Add an attribute to keep a count of the commands in the stack.
        attrFn = api.MFnNumericAttribute()
        self.cmdCountAttr = attrFn.create( 'cmdCount', 'cc',
                                           api.MFnNumericData.kInt
                                           )

        nodeFn = api.MFnDependencyNode(self.undoNode)
        self.node_name = nodeFn.name()
        nodeFn.addAttribute(self.cmdCountAttr)

        nodeFn.setDoNotWrite(True)
        nodeFn.setLocked(True)

        try:
            api.MMessage.removeCallback( self.cbid )
            if hasattr(self.cbid, 'disown'):
                self.cbid.disown()
        except:
            pass
        self.cbid = api.MNodeMessage.addAttributeChangedCallback( self.undoNode, self._attrChanged )


    def append(self, cmdObj ):

        self.cb_enabled = False

#        if not cmds.objExists( self.node_name ):
#            self._createNode()

        # Increment the undo node's command count. We want this to go into
        # Maya's undo queue because changes to this attr will trigger our own
        # undo/redo code.
        try:
            count = cmds.getAttr(self.node_name + '.cmdCount')
        except:
            self._createNode()
            count = cmds.getAttr(self.node_name + '.cmdCount')

        cmds.setAttr(self.node_name + '.cmdCount', count + 1)

        # Append the command to the end of the undo queue.
        self.undo_queue.append(cmdObj)

        # Clear the redo queue.
        self.redo_queue = []

        # Re-enable the callback.
        self.cb_enabled = True

    def execute( self, cmdObj, args ):
        self.cb_enabled = False

        if not cmds.objExists( self.node_name ):
            self._createNode()

        # Increment the undo node's command count. We want this to go into
        # Maya's undo queue because changes to this attr will trigger our own
        # undo/redo code.
        count = cmds.getAttr(self.node_name + '.cmdCount')
        cmds.setAttr(self.node_name + '.cmdCount', count + 1)

        # Execute the command object's 'doIt' method.
        res = cmdObj.doIt(args)

        # Append the command to the end of the undo queue.
        self.undo_queue.append(cmdObj)

        # Clear the redo queue.
        self.redo_queue = []

        # Re-enable the callback.
        self.cb_enabled = True
        return res

    def flushUndo( self, *args ):
        self.undo_queue = []
        self.redo_queue = []

apiUndo = ApiUndo()

class ApiUndoItem(object):
    """A simple class that reprsents an undo item to be undone or redone."""
    __slots__ = ['_setter', '_redo_args', '_undo_args' ]
    def __init__(self, setter, redoArgs, undoArgs):
        self._setter = setter
        self._redo_args = redoArgs
        self._undo_args = undoArgs
    def redoIt(self):
        self._setter(*self._redo_args)

    def undoIt(self):
        self._setter(*self._undo_args)

def wrapApiMethod( apiClass, methodName, newName=None, proxy=True, overloadIndex=None ):
    """
    create a wrapped, user-friendly API method that works the way a python method should: no MScriptUtil and
    no special API classes required.  Inputs go in the front door, and outputs come out the back door.


    Regarding Undo
    --------------

    The API provides many methods which are pairs -- one sets a value
    while the other one gets the value.  the naming convention of these
    methods follows a fairly consistent pattern.  so what I did was
    determine all the get and set pairs, which I can use to automatically
    register api undo items:  prior to setting something, we first *get*
    it's existing value, which we can later use to reset when undo is
    triggered.

    This API undo is only for PyMEL methods which are derived from API
    methods.  it's not meant to be used with plugins.  and since it just
    piggybacks maya's MEL undo system, it won't get cross-mojonated.

    Take `MFnTransform.setTranslation`, for example. PyMEL provides a wrapped copy of this as
    `Transform.setTranslation`.   when pymel.Transform.setTranslation is
    called, here's what happens in relation to undo:

        #. process input args, if any
        #. call MFnTransform.getTranslation() to get the current translation.
        #. append to the api undo queue, with necessary info to undo/redo
           later (the current method, the current args, and the current
           translation)
        #. call MFnTransform.setTranslation() with the passed args
        #. process result and return it


    :Parameters:

        apiClass : class
            the api class
        methodName : string
            the name of the api method
        newName : string
            optionally provided if a name other than that of api method is desired
        proxy : bool
            If True, then __apimfn__ function used to retrieve the proxy class. If False,
            then we assume that the class being wrapped inherits from the underlying api class.
        overloadIndex : None or int
            which of the overloaded C++ signatures to use as the basis of our wrapped function.


        """

    #getattr( api, apiClassName )

    apiClassName = apiClass.__name__
    try:
        method = getattr( apiClass, methodName )
    except AttributeError:
        return

    argHelper = ApiArgUtil(apiClassName, methodName, overloadIndex)
    undoable = True # controls whether we print a warning in the docs

    if newName is None:
        pymelName = argHelper.getPymelName()
    else:
        pymelName = newName

    if argHelper.canBeWrapped() :

        if argHelper.isDeprecated():
            _logger.info(  "%s.%s is deprecated" % (apiClassName, methodName) )
        inArgs = argHelper.inArgs()
        outArgs = argHelper.outArgs()
        argList = argHelper.argList()
        argInfo = argHelper.argInfo()

        getterArgHelper = argHelper.getGetterInfo()

        if argHelper.hasOutput() :
            getterInArgs = []
            # query method ( getter )
            #if argHelper.getGetterInfo() is not None:
            if getterArgHelper is not None:
                _logger.warn( "%s.%s has an inverse %s, but it has outputs, which is not allowed for a 'setter'" % (
                                                                            apiClassName, methodName, getterArgHelper.methodName ) )

        else:
            # edit method ( setter )
            if getterArgHelper is None:
                #_logger.debug( "%s.%s has no inverse: undo will not be supported" % ( apiClassName, methodName ) )
                getterInArgs = []
                undoable = False
            else:
                getterInArgs = getterArgHelper.inArgs()


        # create the function
        def wrappedApiFunc( self, *args ):
            do_args = []
            outTypeList = []

            undoEnabled = getterArgHelper is not None and cmds.undoInfo(q=1, state=1) and apiUndo.cb_enabled
            #outTypeIndex = []

            if len(args) != len(inArgs):
                raise TypeError, "%s() takes exactly %s arguments (%s given)" % ( methodName, len(inArgs), len(args) )

            # get the value we are about to set
            if undoEnabled:
                getterArgs = []  # args required to get the current state before setting it
                undo_args = []  # args required to reset back to the original (starting) state  ( aka "undo" )
                missingUndoIndices = [] # indices for undo args that are not shared with the setter and which need to be filled by the result of the getter
                inCount = 0
                for name, argtype, direction in argList :
                    if direction == 'in':
                        arg = args[inCount]
                        undo_args.append(arg)
                        if name in getterInArgs:
                            # gather up args that are required to get the current value we are about to set.
                            # these args are shared between getter and setter pairs
                            getterArgs.append(arg)
                            #undo_args.append(arg)
                        else:
                            # store the indices for
                            missingUndoIndices.append(inCount)
                            #undo_args.append(None)
                        inCount +=1

                getter = getattr( self, getterArgHelper.getPymelName() )
                setter = getattr( self, pymelName )

                try:
                    getterResult = getter( *getterArgs )
                except RuntimeError:
                    _logger.error( "the arguments at time of error were %r" % getterArgs)
                    raise

                # when a command returns results normally and passes additional outputs by reference, the result is returned as a tuple
                # otherwise, always as a list
                if not isinstance( getterResult, tuple ):
                    getterResult = (getterResult,)

                for index, result in zip(missingUndoIndices, getterResult ):
                    undo_args[index] = result


            inCount = totalCount = 0
            for name, argtype, direction in argList :
                if direction == 'in':
                    arg = args[inCount]
                    do_args.append( argHelper.castInput( name, arg, self.__class__ ) )
                    inCount +=1
                else:
                    val = argHelper.initReference(argtype)
                    do_args.append( val )
                    outTypeList.append( (argtype, totalCount) )
                    #outTypeIndex.append( totalCount )
                totalCount += 1


            if undoEnabled:
                undoItem = ApiUndoItem(setter, do_args, undo_args)
                apiUndo.append( undoItem )

            # Do final SafeApiPtr => 'true' ptr conversion
            final_do_args = []
            for arg in do_args:
                if isinstance(arg, api.SafeApiPtr):
                    final_do_args.append(arg())
                else:
                    final_do_args.append(arg)
            if argHelper.isStatic():
                result = method( *final_do_args )
            else:
                if proxy:
                    # due to the discrepancies between the API and Maya node hierarchies, our __apimfn__ might not be a
                    # subclass of the api class being wrapped, however, the api object can still be used with this mfn explicitly.
                    mfn = self.__apimfn__()
                    if not isinstance(mfn, apiClass):
                        mfn = apiClass( self.__apiobject__() )
                    result = method( mfn, *final_do_args )
                else:
                    result = method( self, *final_do_args )
            result = argHelper.castResult( self, result )

            if len(outArgs):
                if result is not None:
                    result = [result]
                else:
                    result = []

                for outType, index in outTypeList:
                    outArgVal = do_args[index]
                    res = argHelper.castReferenceResult( outType, outArgVal )
                    result.append( res )

                if len(result) == 1:
                    result = result[0]
                else:
                    result = tuple(result)
            return result

        wrappedApiFunc.__name__ = pymelName

        _addApiDocs( wrappedApiFunc, apiClass, methodName, overloadIndex, undoable )

        # format EnumValue defaults
        defaults = []
        for default in argHelper.getDefaults():
            if isinstance( default, util.EnumValue ):
                defaults.append( str(default) )
            else:
                defaults.append( default )

        if defaults:
            pass
            #_logger.debug("defaults: %s" % defaults)

        wrappedApiFunc = util.interface_wrapper( wrappedApiFunc, ['self'] + inArgs, defaults=defaults )

        if argHelper.isStatic():
            wrappedApiFunc = classmethod(wrappedApiFunc)

        return wrappedApiFunc




def addApiDocs(apiClass, methodName, overloadIndex=None, undoable=True):
    """decorator for adding API docs"""

    def doc_decorator(func):
        return _addApiDocs( func, apiClass, methodName, overloadIndex, undoable)

    return doc_decorator

def _addApiDocs( wrappedApiFunc, apiClass, methodName, overloadIndex=None, undoable=True):

    util.addLazyDocString( wrappedApiFunc, addApiDocsCallback, apiClass, methodName, overloadIndex, undoable, wrappedApiFunc.__doc__ )
    return wrappedApiFunc

def addApiDocsCallback( apiClass, methodName, overloadIndex=None, undoable=True, origDocstring=''):
    apiClassName = apiClass.__name__

    argHelper = ApiArgUtil(apiClassName, methodName, overloadIndex)
    inArgs = argHelper.inArgs()
    outArgs = argHelper.outArgs()
    argList = argHelper.argList()
    argInfo = argHelper.argInfo()

    def formatDocstring(type):
        """
        convert
        "['one', 'two', 'three', ['1', '2', '3']]"
        to
        "[`one`, `two`, `three`, [`1`, `2`, `3`]]"
        """
        if not isinstance(type, list):
            pymelType = ApiTypeRegister.types.get(type,type)
        else:
            pymelType = type

        if isinstance(pymelType, apicache.ApiEnum):
            pymelType = pymelType.pymelName()

        doc = repr(pymelType).replace("'", "`")
        if type in ApiTypeRegister.arrayItemTypes.keys():
            doc += ' list'
        return doc

    # Docstrings
    docstring = argHelper.getMethodDocs()
    # api is no longer in specific units, it respect UI units like MEL
    docstring = docstring.replace( 'centimeter', 'linear unit' )
    docstring = docstring.replace( 'radian', 'angular unit' )

    S = '    '
    if len(inArgs):
        docstring += '\n\n:Parameters:\n'
        for name in inArgs :
            info = argInfo[name]
            type = info['type']
            typeStr = formatDocstring(type)

            docstring += S + '%s : %s\n' % (name, typeStr )
            docstring += S*2 + '%s\n' % (info['doc'])
            if isinstance( type, apicache.ApiEnum ):
                apiClassName, enumName = type
                enumValues = apiClassInfo[apiClassName]['pymelEnums'][enumName].keys()
                docstring += '\n' + S*2 + 'values: %s\n' % ', '.join( [ '%r' % x for x in enumValues if x not in ['invalid', 'last' ] ] )



    # Results doc strings
    results = []
    returnType = argHelper.getReturnType()
    if returnType:
        rtype = formatDocstring(returnType)
        results.append( rtype )
    for argname in outArgs:
        rtype = argInfo[argname]['type']
        rtype = formatDocstring(rtype)
        results.append( rtype )

    if len(results) == 1:
        results = results[0]
        docstring += '\n\n:rtype: %s\n' % results
    elif results:
        docstring += '\n\n:rtype: (%s)\n' %  ', '.join(results)

    docstring += '\nDerived from api method `%s.%s.%s`\n' % (apiClass.__module__, apiClassName, methodName)
    if not undoable:
        docstring += '\n**Undo is not currently supported for this method**\n'

    if origDocstring:
        docstring = origDocstring + '\n' + docstring

    return docstring

class MetaMayaTypeWrapper(util.metaReadOnlyAttr) :
    """ A metaclass to wrap Maya api types, with support for class constants """

    _originalApiSetAttrs = {}

    class ClassConstant(object):
        """Class constant"""
        def __init__(self, value):
            self.value = value
        def __repr__(self):
            return '%s.%s(%s)' % ( self.__class__.__module__,  self.__class__.__name__, repr(self.value) )
        def __str__(self):
            return self.__repr__()
        def __get__(self, instance, owner):
            # purposedly authorize notation MColor.blue but not MColor().blue,
            # the constants are a class property and are not defined on instances
            if instance is None :
                # note that conversion to the correct type is done here
                return owner(self.value)
            else :
                raise AttributeError, "Class constants on %s are only defined on the class" % (owner.__name__)
        def __set__(self, instance, value):
            raise AttributeError, "class constant cannot be set"
        def __delete__(self, instance):
            raise AttributeError, "class constant cannot be deleted"

    def __new__(cls, classname, bases, classdict):
        """ Create a new class of metaClassConstants type """

        #_logger.debug( 'MetaMayaTypeWrapper: %s' % classname )
        removeAttrs = []
        # define __slots__ if not defined
        if '__slots__' not in classdict :
            classdict['__slots__'] = ()
        try:
            apicls = classdict['apicls']
            proxy=False
        except KeyError:
            try:
                apicls = classdict['__apicls__']
                proxy=True
            except KeyError:
                apicls = None

        if apicls is not None:
            #_logger.debug("ADDING %s to %s" % (apicls.__name__, classname))
            apiClassNamesToPyNodeNames[apicls.__name__] = classname

            if not proxy and apicls not in bases:
                #_logger.debug("ADDING BASE %s" % classdict['apicls'])
                bases = bases + (classdict['apicls'],)
            try:
                classInfo = apiClassInfo[apicls.__name__]
            except KeyError:
                _logger.info("No api information for api class %s" % ( apicls.__name__ ))
            else:
                #------------------------
                # API Wrap
                #------------------------

                # Find out methods herited from other bases than apicls to avoid
                # unwanted overloading
                herited = {}
                for base in bases :
                    if base is not apicls :
                        # basemro = inspect.getmro(base)
                        for attr in dir(base) :
                            if attr not in herited :
                                herited[attr] = base

                ##_logger.debug("Methods info: %(methods)s" % classInfo)
                # Class Methods
                for methodName, info in classInfo['methods'].items():
                    # don't rewrap if already herited from a base class that is not the apicls
                    #_logger.debug("Checking method %s" % (methodName))

                    try:
                        pymelName = info[0]['pymelName']
                        removeAttrs.append(methodName)
                    except KeyError:
                        pymelName = methodName

                    pymelName, data = _getApiOverrideNameAndData( classname, pymelName )

                    overloadIndex = data.get( 'overloadIndex', None )

                    assert isinstance( pymelName, str ), "%s.%s: %r is not a valid name" % ( classname, methodName, pymelName)

                    if pymelName not in herited:
                        if overloadIndex is not None:
                            if data.get('enabled', True):
                                if pymelName not in classdict:
                                    #_logger.debug("%s.%s autowrapping %s.%s usng proxy %r" % (classname, pymelName, apicls.__name__, methodName, proxy))
                                    method = wrapApiMethod( apicls, methodName, newName=pymelName, proxy=proxy, overloadIndex=overloadIndex )
                                    if method:
                                        #_logger.debug("%s.%s successfully created" % (classname, pymelName ))
                                        classdict[pymelName] = method
                                    #else: #_logger.debug("%s.%s: wrapApiMethod failed to create method" % (apicls.__name__, methodName ))
                                #else: #_logger.debug("%s.%s: skipping" % (apicls.__name__, methodName ))
                            #else: #_logger.debug("%s.%s has been manually disabled, skipping" % (apicls.__name__, methodName))
                        #else: #_logger.debug("%s.%s has no wrappable methods, skipping" % (apicls.__name__, methodName))
                    #else: #_logger.debug("%s.%s already herited from %s, skipping" % (apicls.__name__, methodName, herited[pymelName]))

                if 'pymelEnums' in classInfo:
                    # Enumerators

                    for enumName, enumList in classInfo['pymelEnums'].items():
                        #_logger.debug("adding enum %s to class %s" % ( enumName, classname ))
#                        #enum = util.namedtuple( enumName, enumList )
#                        #classdict[enumName] = enum( *range(len(enumList)) )
#                        # group into (key, doc) pairs
#                        enumKeyDocPairs = [ (k,classInfo['enums'][enumName]['valueDocs'][k] ) for k in enumList ]
#                        enum = util.Enum( *enumKeyDocPairs )
#                        classdict[enumName] = enum
                        classdict[enumName] = enumList


            if not proxy:
                #if removeAttrs:
                #    #_logger.debug( "%s: removing attributes %s" % (classname, removeAttrs) )
                def __getattribute__(self, name):
                    #_logger.debug(name )
                    if name in removeAttrs and name not in EXCLUDE_METHODS: # tmp fix
                        #_logger.debug("raising error")
                        raise AttributeError, "'"+classname+"' object has no attribute '"+name+"'"
                    #_logger.debug("getting from %s" % bases[0])
                    # newcls will be defined by the time this is called...
                    return super(newcls, self).__getattribute__(name)

                classdict['__getattribute__'] = __getattribute__

                if cls._hasApiSetAttrBug(apicls):
                    # correct the setAttr bug by wrapping the api's
                    # __setattr__ to handle data descriptors...
                    origSetAttr = apicls.__setattr__
                    # in case we need to restore the original setattr later...
                    # ... as we do in a test for this bug!
                    cls._originalApiSetAttrs[apicls] = origSetAttr
                    def apiSetAttrWrap(self, name, value):
                        if hasattr(self.__class__, name):
                            if hasattr(getattr(self.__class__, name), '__set__'):
                                # we've got a data descriptor with a __set__...
                                # don't use the apicls's __setattr__
                                return super(apicls, self).__setattr__(name, value)
                        return origSetAttr(self, name, value)
                    apicls.__setattr__ = apiSetAttrWrap


        # create the new class
        newcls = super(MetaMayaTypeWrapper, cls).__new__(cls, classname, bases, classdict)

        # shortcut for ensuring that our class constants are the same type as the class we are creating
        def makeClassConstant(attr):
            try:
                # return MetaMayaTypeWrapper.ClassConstant(newcls(attr))
                return MetaMayaTypeWrapper.ClassConstant(attr)
            except Exception, e:
                _logger.warn( "Failed creating %s class constant (%s): %s" % (classname, attr, e) )
        #------------------------
        # Class Constants
        #------------------------
        if hasattr(newcls, 'apicls') :
            # type (api type) used for the storage of data
            apicls  = newcls.apicls
            if apicls is not None:
                # build some constants on the class
                constant = {}
                # constants in class definition will be converted from api class to created class
                for name, attr in newcls.__dict__.iteritems() :
                    # to add the wrapped api class constants as attributes on the wrapping class,
                    # convert them to own class
                    if isinstance(attr, apicls) :
                        if name not in constant :
                            constant[name] = makeClassConstant(attr)
                # we'll need the api clas dict to automate some of the wrapping
                # can't get argspec on SWIG creation function of type built-in or we could automate more of the wrapping
                apiDict = dict(inspect.getmembers(apicls))
                # defining class properties on the created class
                for name, attr in apiDict.iteritems() :
                    # to add the wrapped api class constants as attributes on the wrapping class,
                    # convert them to own class
                    if isinstance(attr, apicls) :
                        if name not in constant :
                            constant[name] = makeClassConstant(attr)
                # update the constant dict with herited constants
                mro = inspect.getmro(newcls)
                for parentCls in mro :
                    if isinstance(parentCls, MetaMayaTypeWrapper) :
                        for name, attr in parentCls.__dict__.iteritems() :
                            if isinstance(attr, MetaMayaTypeWrapper.ClassConstant) :
                                if not name in constant :
                                    constant[name] = makeClassConstant(attr.value)

                # build the protected list to make some class ifo and the constants read only class attributes
                # new.__slots__ = ['_data', '_shape', '_ndim', '_size']
                # type.__setattr__(newcls, '__slots__', slots)

                # set class constants as readonly
#                readonly = newcls.__readonly__
#                if 'apicls' not in readonly :
#                    readonly['apicls'] = None
#                for c in constant.keys() :
#                    readonly[c] = None
#                type.__setattr__(newcls, '__readonly__', readonly)
                # store constants as class attributes
                for name, attr in constant.iteritems() :
                    type.__setattr__(newcls, name, attr)

            #else :   raise TypeError, "must define 'apicls' in the class definition (which Maya API class to wrap)"


        if hasattr(newcls, 'apicls') and not ApiTypeRegister.isRegistered(newcls.apicls.__name__):
            ApiTypeRegister.register( newcls.apicls.__name__, newcls )

        return newcls

    @classmethod
    def _hasApiSetAttrBug(cls, apiClass):
        """
        Maya has a bug on windows where some api objects have a __setattr__
        that bypasses properties (and other data descriptors).

        This tests if the given apiClass has such a bug.
        """
        class MyClass1(object):
            def __init__(self):
                self._bar = 'not set'
            def _setBar(self, val):
                self._bar = val
            def _getBar(self):
                return self._bar
            bar = property(_getBar, _setBar)

        class MyClass2(MyClass1, apiClass): pass

        foo2 = MyClass2()
        foo2.bar = 7
        # Here, on windows, MMatrix's __setattr__ takes over, and
        # (after presumabably determining it didn't need to do
        # whatever special case thing it was designed to do)
        # instead of calling the super's __setattr__, which would
        # use the property, inserts it into the object's __dict__
        # manually
        return bool(foo2.bar != 7)

class _MetaMayaCommandWrapper(MetaMayaTypeWrapper):
    """
    A metaclass for creating classes based on a maya command.

    Not intended to be used directly; instead, use the descendants: MetaMayaNodeWrapper, MetaMayaUIWrapper
    """

    _classDictKeyForMelCmd = None

    def __new__(cls, classname, bases, classdict):
        #_logger.debug( '_MetaMayaCommandWrapper: %s' % classname )

        newcls = super(_MetaMayaCommandWrapper, cls).__new__(cls, classname, bases, classdict)

        #-------------------------
        #   MEL Methods
        #-------------------------
        melCmdName, infoCmd = cls.getMelCmd(classdict)

        classdict = {}
        try:
            cmdInfo = cmdlist[melCmdName]
        except KeyError:
            pass
            #_logger.debug("No MEL command info available for %s" % melCmdName)
        else:
            try:
                cmdModule = __import__( 'pymel.core.' + cmdInfo['type'] , globals(), locals(), [''])
                func = getattr(cmdModule, melCmdName)
            except (AttributeError, TypeError):
                func = getattr(pmcmds,melCmdName)

            # add documentation
            classdict['__doc__'] = util.LazyDocString( (newcls, cls.docstring, (melCmdName,), {} ) )
            classdict['__melcmd__'] = staticmethod(func)
            classdict['__melcmdname__'] = melCmdName
            classdict['__melcmd_isinfo__'] = infoCmd

            filterAttrs = ['name']+classdict.keys()
            filterAttrs += overrideMethods.get( bases[0].__name__ , [] )
            #filterAttrs += newcls.__dict__.keys()

            parentClasses = [ x.__name__ for x in inspect.getmro( newcls )[1:] ]
            for flag, flagInfo in cmdInfo['flags'].items():
                # don't create methods for query or edit, or for flags which only serve to modify other flags
                if flag in ['query', 'edit'] or 'modified' in flagInfo:
                    continue


                if flagInfo.has_key('modes'):
                    # flags which are not in maya docs will have not have a modes list unless they
                    # have passed through testNodeCmds
                    #continue
                    modes = flagInfo['modes']

                    # query command
                    if 'query' in modes:
                        methodName = 'get' + util.capitalize(flag)
                        classToMelMap[classname].append( methodName )

                        if methodName not in filterAttrs and \
                                ( not hasattr(newcls, methodName) or cls.isMelMethod(methodName, parentClasses) ):

                            # 'enabled' refers to whether the API version of this method will be used.
                            # if the method is enabled that means we skip it here.
                            if not apiToMelData.has_key((classname,methodName)) \
                                or apiToMelData[(classname,methodName)].get('melEnabled',False) \
                                or not apiToMelData[(classname,methodName)].get('enabled',True):
                                returnFunc = None

                                if flagInfo.get( 'resultNeedsCasting', False):
                                    returnFunc = flagInfo['args']

                                if flagInfo.get( 'resultNeedsUnpacking', False):
                                    if returnFunc:
                                        # can't do:
                                        #   returnFunc = lambda x: returnFunc(x[0])
                                        # ... as this would create a recursive function!
                                        origReturnFunc = returnFunc
                                        returnFunc = lambda x: origReturnFunc(x[0])
                                    else:
                                        returnFunc = lambda x: x[0]

                                wrappedMelFunc = makeQueryFlagMethod( func, flag, methodName,
                                     returnFunc=returnFunc )

                                #_logger.debug("Adding mel derived method %s.%s()" % (classname, methodName))
                                classdict[methodName] = wrappedMelFunc
                            #else: #_logger.debug(("skipping mel derived method %s.%s(): manually disabled or overridden by API" % (classname, methodName)))
                        #else: #_logger.debug(("skipping mel derived method %s.%s(): already exists" % (classname, methodName)))
                    # edit command:
                    if 'edit' in modes or ( infoCmd and 'create' in modes ):
                        # if there is a corresponding query we use the 'set' prefix.
                        if 'query' in modes:
                            methodName = 'set' + util.capitalize(flag)
                        #if there is not a matching 'set' and 'get' pair, we use the flag name as the method name
                        else:
                            methodName = flag

                        classToMelMap[classname].append( methodName )

                        if methodName not in filterAttrs and \
                                ( not hasattr(newcls, methodName) or cls.isMelMethod(methodName, parentClasses) ):
                            if not apiToMelData.has_key((classname,methodName)) \
                                or apiToMelData[(classname,methodName)].get('melEnabled',False) \
                                or not apiToMelData[(classname,methodName)].get('enabled', True):
                                #FIXME: shouldn't we be able to use the wrapped pymel command, which is already fixed?
                                fixedFunc = fixCallbacks( func, melCmdName )

                                wrappedMelFunc = makeEditFlagMethod( fixedFunc, flag, methodName)
                                #_logger.debug("Adding mel derived method %s.%s()" % (classname, methodName))
                                classdict[methodName] = wrappedMelFunc
                            #else: #_logger.debug(("skipping mel derived method %s.%s(): manually disabled" % (classname, methodName)))
                        #else: #_logger.debug(("skipping mel derived method %s.%s(): already exists" % (classname, methodName)))

        for name, attr in classdict.iteritems() :
            type.__setattr__(newcls, name, attr)

        return newcls

    @classmethod
    def getMelCmd(cls, classdict):
        """
        Retrieves the name of the mel command the generated class wraps, and whether it is an info command.

        Intended to be overridden in derived metaclasses.
        """
        return util.uncapitalize(cls.__name__), False

    @classmethod
    def isMelMethod(cls, methodName, parentClassList):
        """
        Deteremine if the passed method name exists on a parent class as a mel method
        """
        for classname in parentClassList:
            if methodName in classToMelMap[classname]:
                return True
        return False

    @classmethod
    def docstring(cls, melCmdName):
        try:
            cmdInfo = cmdlist[melCmdName]
        except KeyError:
            #_logger.debug("No MEL command info available for %s" % melCmdName)
            classdoc = ''
        else:
            loadCmdDocCache()
            classdoc = 'class counterpart of mel function `%s`\n\n%s\n\n' % (melCmdName, cmdInfo['description'])
        return classdoc

class MetaMayaNodeWrapper(_MetaMayaCommandWrapper) :
    """
    A metaclass for creating classes based on node type.  Methods will be added to the new classes
    based on info parsed from the docs on their command counterparts.
    """
    def __new__(cls, classname, bases, classdict):
        # If the class explicitly gives it's mel node name, use that - otherwise, assume it's
        # the name of the PyNode, uncapitalized
        #_logger.debug( 'MetaMayaNodeWrapper: %s' % classname )
        nodeType = classdict.setdefault('__melnode__', util.uncapitalize(classname))

        addMayaType( nodeType )
        apicls = toApiFunctionSet( nodeType )
        if apicls is not None:
            classdict['__apicls__'] = apicls

        PyNodeType = super(MetaMayaNodeWrapper, cls).__new__(cls, classname, bases, classdict)
        ParentPyNode = [x for x in bases if issubclass(x, util.ProxyUnicode)]
        assert len(ParentPyNode), "%s did not have exactly one parent PyNode: %s (%s)" % (classname, ParentPyNode, bases)
        addPyNodeType( PyNodeType, ParentPyNode )
        return PyNodeType


    @classmethod
    def getMelCmd(cls, classdict):
        """
        Retrieves the name of the mel command for the node that the generated class wraps,
        and whether it is an info command.

        Derives the command name from the mel node name - so '__melnode__' must already be set
        in classdict.
        """
        nodeType = classdict['__melnode__']
        infoCmd = False
        try:
            nodeCmd = cmdcache.nodeTypeToNodeCommand[ nodeType ]
        except KeyError:
            try:
                nodeCmd = nodeTypeToInfoCommand[ nodeType ]
                infoCmd = True
            except KeyError:
                nodeCmd = nodeType
        return nodeCmd, infoCmd


class MetaMayaUIWrapper(_MetaMayaCommandWrapper):
    """
    A metaclass for creating classes based on on a maya UI type/command.
    """

    def __new__(cls, classname, bases, classdict):
        # If the class explicitly gives it's mel ui command name, use that - otherwise, assume it's
        # the name of the PyNode, uncapitalized
        uiType= classdict.setdefault('__melui__', util.uncapitalize(classname))

        # TODO: implement a option at the cmdlist level that triggers listForNone
        # TODO: create labelArray for *Grp ui elements, which passes to the correct arg ( labelArray3, labelArray4, etc ) based on length of passed array

        return super(MetaMayaUIWrapper, cls).__new__(cls, classname, bases, classdict)

    @classmethod
    def getMelCmd(cls, classdict):
        return classdict['__melui__'], False

class MetaMayaComponentWrapper(MetaMayaTypeWrapper):
    """
    A metaclass for creating components.
    """
    def __new__(cls, classname, bases, classdict):
        newcls = super(MetaMayaComponentWrapper, cls).__new__(cls, classname, bases, classdict)
        apienum = getattr(newcls, '_apienum__', None)
#        print "addng new component %s - '%s' (%r):" % (newcls, classname, classdict),
        if apienum:
            if apienum not in apiEnumsToPyComponents:
                apiEnumsToPyComponents[apienum] = [newcls]
            else:
                oldEntries = apiEnumsToPyComponents[apienum]

                # if the apienum is already present, check if this class is a
                # subclass of an already present class
                newEntries  = []
                for oldEntry in oldEntries:
                    for base in bases:
                        if issubclass(base, oldEntry):
                            break
                    else:
                        newEntries.append(oldEntry)
                newEntries.append(newcls)
                apiEnumsToPyComponents[apienum] = newEntries
        return newcls


def addPyNodeCallback( dynModule, mayaType, pyNodeTypeName, parentPyNodeTypeName, extraAttrs=None):
    #_logger.debug( "%s(%s): creating" % (pyNodeTypeName,parentPyNodeTypeName) )
    try:
        ParentPyNode = getattr( dynModule, parentPyNodeTypeName )
    except AttributeError:
        #_logger.info("error creating class %s: parent class %r not in dynModule %s" % (pyNodeTypeName, parentPyNodeTypeName, dynModule.__name__))
        return
   
    classDict = {'__melnode__':mayaType}
    if extraAttrs:
        classDict.update(extraAttrs)
    if pyNodeTypeName in pyNodeNamesToPyNodes:
        PyNodeType = pyNodeNamesToPyNodes[pyNodeTypeName]
    else:
        try:
            PyNodeType = MetaMayaNodeWrapper(pyNodeTypeName, (ParentPyNode,), classDict)
        except TypeError, msg:
            # for the error: metaclass conflict: the metaclass of a derived class must be a (non-strict) subclass of the metaclasses of all its bases
            #_logger.debug("Could not create new PyNode: %s(%s): %s" % (pyNodeTypeName, ParentPyNode.__name__, msg ))
            import new
            PyNodeType = new.classobj(pyNodeTypeName, (ParentPyNode,), {})
            #_logger.debug(("Created new PyNode: %s(%s)" % (pyNodeTypeName, parentPyNodeTypeName)))
        PyNodeType.__module__ = dynModule.__name__
    setattr( dynModule, pyNodeTypeName, PyNodeType )
    return PyNodeType

def addCustomPyNode(dynModule, mayaType, extraAttrs=None):
    """
    create a PyNode, also adding each member in the given maya node's inheritance if it does not exist.
    
    This function is used for creating PyNodes via plugins, where the nodes parent's might be abstract
    types not yet created by pymel.  also, this function ensures that the newly created node types are
    added to pymel.all, if that module has been imported.
     
    """
    inheritance = getInheritance( mayaType )

    if not util.isIterable(inheritance):
        _logger.warn( "could not get inheritance for mayaType %s" % mayaType)
    else:
        #__logger.debug(mayaType, inheritance)
        #__logger.debug("adding new node:", mayaType, apiEnum, inheritence)
        # some nodes in the hierarchy for this node might not exist, so we cycle through all
        parent = 'dependNode'

        for node in inheritance:
            nodeName = addPyNode( dynModule, node, parent, extraAttrs=extraAttrs )
            parent = node
            if 'pymel.all' in sys.modules:
                # getattr forces loading of Lazy object
                setattr( sys.modules['pymel.all'], nodeName, getattr(dynModule,nodeName) )
                            
def addPyNode( dynModule, mayaType, parentMayaType, extraAttrs=None ):
    """
    create a PyNode type for a maya node.
    """

    #_logger.debug("addPyNode adding %s->%s on dynModule %s" % (mayaType, parentMayaType, dynModule))
    # unicode is not liked by metaNode
    pyNodeTypeName = str( util.capitalize(mayaType) )
    parentPyNodeTypeName = str(util.capitalize(parentMayaType))

    # If pymel.all is loaded, we will need to get the actual node in order to
    # store it on pymel.all, so in that case don't bother with the lazy-loading
    # behavior...
    if 'pymel.all' in sys.modules:
        newType = addPyNodeCallback( dynModule, mayaType, pyNodeTypeName, parentPyNodeTypeName, extraAttrs )
        setattr( sys.modules['pymel.all'], pyNodeTypeName, newType )
    # otherwise, do the lazy-loading thing
    else:
        try:
            dynModule[pyNodeTypeName]
        except KeyError:
            #_logger.info( "%s(%s): setting up lazy loading" % ( pyNodeTypeName, parentPyNodeTypeName ) )
            dynModule[pyNodeTypeName] = ( addPyNodeCallback,
<<<<<<< HEAD
                                       ( dynModule, mayaType, pyNodeTypeName, parentPyNodeTypeName, extraAttrs ) )
        return pyNodeTypeName
=======
                                       ( dynModule, mayaType, pyNodeTypeName, parentPyNodeTypeName ) )
    return pyNodeTypeName
>>>>>>> 8f2d0afb

def removePyNode( dynModule, mayaType ):
    pyNodeTypeName = str( util.capitalize(mayaType) )
    removePyNodeType( pyNodeTypeName )

    #_logger.debug('removing %s from %s' % (pyNodeTypeName, dynModule.__name__))
    dynModule.__dict__.pop(pyNodeTypeName,None)
    # delete the lazy loader too, so it does not regenerate the object
    delattr(dynModule.__class__,pyNodeTypeName)
    if 'pymel.all' in sys.modules:
        try:
            delattr(sys.modules['pymel.all'], pyNodeTypeName)
        except AttributeError:
            pass
    removeMayaType( mayaType )

def addPyNodeType( pyNodeType, parentPyNode ):
    pyNodeNamesToPyNodes[pyNodeType.__name__] = pyNodeType
    pyNodeTypesHierarchy[pyNodeType] = parentPyNode

def removePyNodeType( pyNodeTypeName ):
    pyNodeType = pyNodeNamesToPyNodes.pop( pyNodeTypeName, None )
    pyNodeTypesHierarchy.pop( pyNodeType, None )

def clearPyNodeTypes():
    pyNodeNamesToPyNodes.clear()
    pyNodeTypesHierarchy.clear()

def addMayaType(mayaType, apiType=None):
    """ Add a type to the MayaTypes lists. Fill as many dictionary caches as we have info for.

        - mayaTypesToApiTypes
        - mayaTypesToApiEnums
    """
    if apiType is None:
        apiType = mayaTypeToApiType(mayaType)
        
    global _apiCacheInst
    _apiCacheInst.addMayaType(mayaType, apiType, globals())
    _setApiCacheGlobals()

def removeMayaType(mayaType):
    """ Remove a type from the MayaTypes lists.

        - mayaTypesToApiTypes
        - mayaTypesToApiEnums
    """
    global _apiCacheInst
    _apiCacheInst.removeMayaType(mayaType, globals())
    _setApiCacheGlobals()


def registerVirtualClass( cls, nameRequired=False ):
    """
    Allows a user to create their own subclasses of leaf PyMEL node classes,
    which are returned by `general.PyNode` and all other pymel commands.

    The process is fairly simple:
        1.  Subclass a pymel node class.  Be sure that it is a leaf class, meaning that it represents an actual Maya node type
            and not an abstract type higher up in the hierarchy.
        2.  Register your subclass by calling this function

    :type  nameRequired: bool
    :param nameRequired: True if the _isVirtual callback requires the string name to operate on. The object's name is not always immediately
        avaiable and may take an extra calculation to retrieve.

    """
    validSpecialAttrs = set(['__module__','__readonly__','__slots__','__melnode__','__doc__'])

    # assert that we are a leaf class
    parentCls = None
    for each_cls in inspect.getmro(cls):
        # we've reached a pymel node. we're done
        if each_cls.__module__.startswith('pymel.core'):
            parentCls = each_cls
            break
        else:
            # it's a custom class: test for disallowed attributes
            specialAttrs = [ x for x in each_cls.__dict__.keys() if x.startswith('__') and x.endswith('__') ]
            badAttrs = set(specialAttrs).difference(validSpecialAttrs)
            if badAttrs:
                raise ValueError, 'invalid attribute name(s) %s: special attributes are not allowed on virtual nodes' % ', '.join(badAttrs)

    assert parentCls, "passed class must be a subclass of a PyNode type"
    #assert issubclass( cls, parentCls ), "%s must be a subclass of %s" % ( cls, parentCls )

    cls.__melnode__ = parentCls.__melnode__

    # filter out any pre-existing classes with the same name as this one, because leaving stale callbacks in the list will slow things down
    virtualClass[parentCls] = [ x for x in virtualClass[parentCls] if x[0].__name__ != cls.__name__]

    #TODO:
    # inspect callbacks to ensure proper number of args and kwargs ( create callback must support **kwargs )
    # ensure that the name of our node does not conflict with a real node

    # put new classes at the front of list, so more recently added ones
    # will override old definitions
    virtualClass[parentCls].insert( 0, (cls, nameRequired) )

#-------------------------------------------------------------------------------

def isValidPyNode (arg):
    return pyNodeTypesHierarchy.has_key(arg)

def isValidPyNodeName (arg):
    return pyNodeNamesToPyNodes.has_key(arg)

def toApiTypeStr( obj, default=None ):
    if isinstance( obj, int ):
        return apiEnumsToApiTypes.get( obj, default )
    elif isinstance( obj, basestring ):
        return mayaTypesToApiTypes.get( obj, default)
    elif isinstance( obj, util.ProxyUnicode ):
        mayaType = getattr( obj, '__melnode__', None)
        return mayaTypesToApiTypes.get( mayaType, default)

def toApiTypeEnum( obj, default=None ):
    if isinstance( obj, util.ProxyUnicode ):
        obj = getattr( obj, '__melnode__', default )
    try:
        return apiTypesToApiEnums[obj]
    except KeyError:
        return mayaTypesToApiEnums.get(obj, default)        
    
def toApiFunctionSet( obj ):
    if isinstance( obj, basestring ):
        try:
            return apiTypesToApiClasses[ obj ]
        except KeyError:
            return apiTypesToApiClasses.get( mayaTypesToApiTypes.get( obj, None ) )

    elif isinstance( obj, int ):
        try:
            return apiTypesToApiClasses[ apiEnumsToApiTypes[ obj ] ]
        except KeyError:
            return

def apiClassNameToPymelClassName(apiName, allowGuess=True):
    '''Given the name of an api class, such as MFnTransform, MSpace, MAngle,
    returns the name of the corresponding pymel class.
    
    If allowGuessing, and we cannot find a registered type that matches, will
    try to do string parsing to guess the pymel name.
    
    Returns None if it was unable to determine the name.
    '''
    pymelName = apiClassNamesToPyNodeNames.get(apiName, None)
    if pymelName is None:
        if allowGuess:
            try:
                pymelName = ApiTypeRegister.getPymelType(apiName)
            except Exception:
                pass
        else:
            pymelName = ApiTypeRegister.types.get(apiName, None)
    return pymelName

# get the API type from a maya type
def mayaTypeToApiType(mayaType) :
    """ Get the Maya API type from the name of a Maya type """
    try:
        return mayaTypesToApiTypes[mayaType]
    except KeyError:
        apiType = 'kInvalid'
        # Reserved types must be treated specially
        if reservedMayaTypes.has_key(mayaType) :
            # It's an abstract type
            apiType = reservedMayaTypes[mayaType]
        else :
            # we create a dummy object of this type in a dgModifier
            # as the dgModifier.doIt() method is never called, the object
            # is never actually created in the scene
            obj = api.MObject()
            dagMod = api.MDagModifier()
            dgMod = api.MDGModifier()
            obj = apicache._makeDgModGhostObject(mayaType, dagMod, dgMod)
            if api.isValidMObject(obj):
                apiType = obj.apiTypeStr()
        return apiType

    
# Keep around for debugging/info gathering...
def getComponentTypes():
    # WTF is kMeshFaceVertComponent?? it doesn't inherit from MFnComponent,
    # and there's also a kMeshVtxFaceComponent (which does)??
    mfnCompBase = api.MFnComponent()
    mfnCompTypes = (api.MFnSingleIndexedComponent(),
                    api.MFnDoubleIndexedComponent(),
                    api.MFnTripleIndexedComponent())
    # Maya 2008 and before didn't haveMFnUint64SingleIndexedComponent
    if hasattr(api.MFn, 'kUint64SingleIndexedComponent'):
        mfnCompTypes += (api.MFnUint64SingleIndexedComponent(),)

    componentTypes = {}
    for compType in mfnCompTypes + (mfnCompBase,):
        componentTypes[compType.type()] = []

    for apiEnum in apiEnumsToApiTypes:
        if mfnCompBase.hasObj(apiEnum):
            for compType in mfnCompTypes:
                if compType.hasObj(apiEnum):
                    break
            else:
                compType = mfnCompBase
            componentTypes[compType.type()].append(apiEnum)

    return componentTypes<|MERGE_RESOLUTION|>--- conflicted
+++ resolved
@@ -2747,13 +2747,8 @@
         except KeyError:
             #_logger.info( "%s(%s): setting up lazy loading" % ( pyNodeTypeName, parentPyNodeTypeName ) )
             dynModule[pyNodeTypeName] = ( addPyNodeCallback,
-<<<<<<< HEAD
                                        ( dynModule, mayaType, pyNodeTypeName, parentPyNodeTypeName, extraAttrs ) )
-        return pyNodeTypeName
-=======
-                                       ( dynModule, mayaType, pyNodeTypeName, parentPyNodeTypeName ) )
     return pyNodeTypeName
->>>>>>> 8f2d0afb
 
 def removePyNode( dynModule, mayaType ):
     pyNodeTypeName = str( util.capitalize(mayaType) )
