--- conflicted
+++ resolved
@@ -3876,15 +3876,10 @@
                             'verts' : MeshVertex,
                             'e'     : MeshEdge,
                             'edges' : MeshEdge,
-<<<<<<< HEAD
-                            'f'     : MeshEdge,
-                            'faces' : MeshEdge,
+                            'f'     : MeshFace,
+                            'faces' : MeshFace}
                             'map'   : MeshUV,
                             'uvs'   : MeshUV}
-=======
-                            'f'     : MeshFace,
-                            'faces' : MeshFace}
->>>>>>> 7ea25f1a
                         
     vertexCount =  mayahook.deprecated( "Use 'numVertices' instead.")( _factories.makeCreateFlagMethod( cmds.polyEvaluate, 'vertex', 'vertexCount' ))
     edgeCount =    mayahook.deprecated( "Use 'numEdges' instead." )( _factories.makeCreateFlagMethod( cmds.polyEvaluate, 'edge', 'edgeCount' ))
