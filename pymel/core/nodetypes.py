"""
Contains classes corresponding to the Maya type hierarchy, including `DependNode`, `Transform`, `Mesh`, and `Camera`.
"""
import sys, os, re
import inspect, itertools, math

import pymel.util as _util
import pymel.internal.pmcmds as cmds #@UnresolvedImport
import pymel.internal.factories as _factories
import pymel.api as api #@UnresolvedImport
import pymel.internal.apicache as _apicache
import pymel.internal.pwarnings as _warnings
from pymel.internal import getLogger as _getLogger
import datatypes
_logger = _getLogger(__name__)

# to make sure Maya is up
import pymel.internal as internal
import pymel.versions as versions

from maya.cmds import about as _about
import maya.mel as mm

#from general import *
import general
import other
from animation import listAnimatable as _listAnimatable
from system import namespaceInfo as _namespaceInfo, FileReference as _FileReference

_thisModule = sys.modules[__name__]

#__all__ = ['Component', 'MeshEdge', 'MeshVertex', 'MeshFace', 'Attribute', 'DependNode' ]

def _makeAllParentFunc_and_ParentFuncWithGenerationArgument(baseParentFunc):
    """
    Generator function which makes 2 new 'parent' functions, given a baseParentFunc.
    
    The first function returns an array of all parents, starting from the parent immediately above, going up.
    The second returns baseParentFunc, but adds an optional keyword arg, generations, used to control
    the number of levels up to find the parent.

    It is assumed that the first arg to baseParentFunc is the object whose parent we wish to find.
    
    The optional 'generations' keyword arg will be added as though it were the very FIRST
    optional keyword arg given - ie, if we have:
    
    def baseParentFunc(mandatory1, mandatory2, optional1=None, optional2="foo", *args, **kwargs)
    
    then the function returned will be like a function declared like:
    
    parentFuncWithGenerations(mandatory1, mandatory2, generations=1, optional1=None, optional2="foo", *args, **kwargs)
    """
    namedArgs, varargs, varkwargs, defaults = inspect.getargspec(baseParentFunc)
    if defaults is None:
        mandatoryArgs = namedArgs
        defaultArgs = {}
    else:
        mandatoryArgs = namedArgs[:-len(defaults)]
        defaultArgs = dict(zip(namedArgs[-len(defaults):], defaults)) 
    
    def getAllParents(*args, **kwargs):
        """Return a list of all parents above this.
        
        Starts from the parent immediately above, going up."""
        
        x = baseParentFunc(*args, **kwargs)
        res = []
        while x:
            res.append(x)
            x = baseParentFunc(x, *args[1:], **kwargs)
        return res
    
    def parentFuncWithGenerations(*args, **kwargs):
        if 'generations' in kwargs:
            generations = kwargs.pop('generations')
        elif len(args) > len(mandatoryArgs):
            args = list(args)
            generations = args.pop(len(mandatoryArgs))
        else:
            generations = 1

        if generations == 0:
            return args[0]
        elif generations >= 1:
            firstParent = baseParentFunc(*args, **kwargs)
            
            if generations == 1 or firstParent is None:
                return firstParent
            else:
                kwargs['generations'] = generations - 1
                return parentFuncWithGenerations(firstParent, *args[1:], **kwargs)
        elif generations < 0:
            allParents = getAllParents(*args, **kwargs)
            
            if -generations > (len(allParents) + 1):
                return None
            # Assures we can return self
            elif -generations == (len(allParents) + 1):
                return args[0]
            else:
                return allParents[generations]
                        
    parentFuncWithGenerations.__doc__ = baseParentFunc.__doc__
    
    return getAllParents, parentFuncWithGenerations

# TODO:
# -----
# Seperate out _makeComponentHandle and _setComponentHandle - ie, order should be:
#    1. _makeComponentHandle
#    2. _makeMFnComponent
#    3. _setComponentHandle
# Implement makeComponentFromIndex - have it return an MObject handle
# Implement multiple component labels! (ie, surface iso can be 'u' or 'v')
# Add 'setCompleteData' when we can find how many components (instead of just 'setComplete')
# Handle multiple _ComponentLabel__'s that refer to different flavors of same component type -
#    ie, NurbsSurface.u/.v/.uv, transform.rotatePivot/scalePivot
# NurbsSurfaceRange
# Make it work with multiple component types in single component(?) 

def _sequenceToComponentSlice( array ):
    """given an array, convert to a maya-formatted slice"""
    
    return [ HashableSlice( x.start, x.stop-1, x.step) for x in _util.sequenceToSlices( array ) ]

def _formatSlice(sliceObj):
    startIndex, stopIndex, step = sliceObj.start, sliceObj.stop, sliceObj.step
    if startIndex == stopIndex:
        sliceStr = '%s' % startIndex
    elif step is not None and step != 1:
        sliceStr = '%s:%s:%s' % (startIndex, stopIndex, step)
    else:
        sliceStr = '%s:%s' % (startIndex, stopIndex)
    return sliceStr 


ProxySlice = _util.proxyClass( slice, 'ProxySlice', dataAttrName='_slice', makeDefaultInit=True)

# Really, don't need to have another class inheriting from
# the proxy class, but do this so I can define a method using
# normal class syntax...
class HashableSlice(ProxySlice):
    def __init__(self, *args, **kwargs):
        if len(args) == 1 and not kwargs and isinstance(args[0], (slice, HashableSlice)):
            if isinstance(args[0], HashableSlice):
                self._slice = args[0]._slice
            else:
                self._slice = args[0]
        else:
            self._slice = slice(*args, **kwargs)
            
    def __hash__(self):
        if not hasattr(self, '_hash'):
            self._hash = (self.start, self.stop, self.step).__hash__()
        return self._hash
    
    @property
    def start(self):
        return self._slice.start
      
    @property
    def stop(self):
        return self._slice.stop

    @property
    def step(self):
        return self._slice.step

class Component( general.PyNode ):
    """
    Abstract base class for pymel components.
    """
    
    __metaclass__ = _factories.MetaMayaComponentWrapper
    _mfncompclass = api.MFnComponent
    _apienum__ = api.MFn.kComponent
    _ComponentLabel__ = None

    # Maya 2008 and earlier have no kUint64SingleIndexedComponent /
    # MFnUint64SingleIndexedComponent...
    _componentEnums = [api.MFn.kComponent,
                       api.MFn.kSingleIndexedComponent,
                       api.MFn.kDoubleIndexedComponent,
                       api.MFn.kTripleIndexedComponent]

    if hasattr(api.MFn, 'kUint64SingleIndexedComponent'):
        _hasUint64 = True
        _componentEnums.append(api.MFn.kUint64SingleIndexedComponent)
    else:
        _hasUint64 = False


    @classmethod
    def _componentMObjEmpty(cls, mobj):
        """
        Returns true if the given component mobj is empty (has no elements).
        """
        
#        Note that a component marked as complete will return elementCount == 0,
#        even if it is not truly empty.
#        
#        Even MFnComponent.isEmpty will sometimes "lie" if component is complete.
#        
#        Try this:
#        
#        import maya.OpenMaya as api
#        import maya.cmds as cmds
#        
#        melSphere = cmds.sphere()[0]
#        selList = api.MSelectionList()
#        selList.add(melSphere + '.cv[*][*]')
#        compObj = api.MObject()
#        dagPath = api.MDagPath()
#        selList.getDagPath(0, dagPath, compObj)
#        mfnComp = api.MFnDoubleIndexedComponent(compObj)
#        print "is empty:", mfnComp.isEmpty()
#        print "is complete:", mfnComp.isComplete()
#        print "elementCount:", mfnComp.elementCount()
#        print
#        mfnComp.setComplete(True)
#        print "is empty:", mfnComp.isEmpty()
#        print "is complete:", mfnComp.isComplete()
#        print "elementCount:", mfnComp.elementCount()
#        print
#        mfnComp.setComplete(False)
#        print "is empty:", mfnComp.isEmpty()
#        print "is complete:", mfnComp.isComplete()
#        print "elementCount:", mfnComp.elementCount()
#        print
        
        mfnComp = api.MFnComponent(mobj)
        completeStatus = mfnComp.isComplete()
        if completeStatus:
            mfnComp.setComplete(False)
        isEmpty = mfnComp.isEmpty()
        if completeStatus:
            mfnComp.setComplete(True)
        return isEmpty
        
    def __init__(self, *args, **kwargs ):
        # the Component class can be instantiated several ways:
        # Component(dagPath, component):
        #    args get stored on self._node and
        #    self.__apiobjects__['MObjectHandle'] respectively
        # Component(dagPath):
        #    in this case, stored on self.__apiobjects__['MDagPath']
        #    (self._node will be None)
        
        # First, ensure that we have a self._node...
        if not self._node :
            dag = self.__apiobjects__['MDagPath']
            self._node = general.PyNode(dag)
        assert(self._node)

        # Need to do indices checking even for non-dimensional
        # components, because the ComponentIndex might be used to
        # specify the 'flavor' of the component - ie, 'scalePivot' or
        # 'rotatePivot' for Pivot components
        self._indices = self.__apiobjects__.get('ComponentIndex', None)
        
        if self._indices:
            if _util.isIterable(self._ComponentLabel__):
                oldCompLabel = set(self._ComponentLabel__)
            else:
                oldCompLabel = set( (self._ComponentLabel__,) )
            if isinstance(self._indices, dict):
                if len(self._indices) > 1:
                    isComplete = False
                    assert set(self._indices.iterkeys()).issubset(oldCompLabel)
                    self._ComponentLabel__ = self._indices.keys()
                else:
                    # dict only has length 1..
                    self._ComponentLabel__ = self._indices.keys()[0]
                    self._indices = self._indices.values()[0]
            if isinstance(self._indices, ComponentIndex) and self._indices.label:
                assert self._indices.label in oldCompLabel
                self._ComponentLabel__ = self._indices.label
        elif 'MObjectHandle' not in self.__apiobjects__:
            # We're making a component by ComponentClass(shapeNode)...
            # set a default label if one is specified
            if self._defaultLabel():
                self._ComponentLabel__ = self._defaultLabel()
        
    def __apimdagpath__(self) :
        "Return the MDagPath for the node of this component, if it is valid"
        try:
            #print "NODE", self.node()
            return self.node().__apimdagpath__()
        except AttributeError: pass
        
    def __apimobject__(self) :
        "get the MObject for this component if it is valid"
        handle = self.__apihandle__()
        if api.isValidMObjectHandle( handle ) :
            return handle.object()
        # Can't use self.name(), as that references this!
        raise general.MayaObjectError( self._completeNameString() )        

    def __apiobject__(self) :
        return self.__apimobject__()

    def __apihandle__(self) :
        if 'MObjectHandle' not in self.__apiobjects__:
            handle = self._makeComponentHandle()
            if not handle or not api.isValidMObjectHandle(handle):
                raise general.MayaObjectError( self._completeNameString() )
            self.__apiobjects__['MObjectHandle'] = handle            
        return self.__apiobjects__['MObjectHandle']

    def __apicomponent__(self):
        mfnComp = self.__apiobjects__.get('MFnComponent', None)
        if mfnComp is None:
            mfnComp = self._mfncompclass(self.__apimobject__())
            self.__apiobjects__['MFnComponent'] = mfnComp
        return mfnComp
    
    def __apimfn__(self):
        return self.__apicomponent__()

    def __eq__(self, other):
        if not hasattr(other, '__apicomponent__'):
            return False
        return self.__apicomponent__().isEqual( other.__apicomponent__().object() )
               
    def __str__(self): 
        return str(self.name())
    
    def __unicode__(self): 
        return self.name()
                
    def _completeNameString(self):
        return u'%s.%s' % ( self.node(), self.plugAttr())

    def _makeComponentHandle(self):
        component = None
        # try making from MFnComponent.create, if _mfncompclass has it defined
        if ('create' in dir(self._mfncompclass) and
            self._apienum__ not in self._componentEnums + [None]):
            try:
                component = self._mfncompclass().create(self._apienum__)
            # Note - there's a bug with kSurfaceFaceComponent - can't use create
            except RuntimeError:
                pass
            else:
                if not api.isValidMObject(component):
                    component = None        
        
        # that didn't work - try checking if we have a valid plugAttr  
        if not component and self.plugAttr():
            try:
                component = api.toApiObject(self._completeNameString())[1]
            except:
                pass
            else:
                if not api.isValidMObject(component):
                    component = None

        # component objects we create always start out 'complete'
        mfnComp = self._mfncompclass(component)
        mfnComp.setComplete(True)

        return api.MObjectHandle(component)

    def __melobject__(self):
        selList = api.MSelectionList()
        selList.add(self.__apimdagpath__(), self.__apimobject__(), False)
        strings = []
        selList.getSelectionStrings(0, strings)
        nodeName = self.node().name() + '.'
        strings = [ nodeName + x.split('.',1)[-1] for x in strings ]
        if not strings:
            return self._completeNameString()
        elif len(strings) == 1:
            return strings[0]
        else:
            return strings
            
    def name(self):
        melObj = self.__melobject__()
        if isinstance(melObj, basestring):
            return melObj
        return repr(melObj)
                
    def node(self):
        return self._node
    
    def plugAttr(self):
        return self._ComponentLabel__
    
    def isComplete(self, *args, **kwargs):
        return self.__apicomponent__().isComplete()
    
    @staticmethod
    def numComponentsFromStrings(*componentStrings):
        """
        Does basic string processing to count the number of components
        given a number of strings, which are assumed to be the valid mel names
        of components. 
        """
        numComps = 0
        for compString in componentStrings:
            indices = re.findall(r'\[[^\]]*\]', compString)
            newComps = 1
            if indices:
                for index in indices:
                    if ':' in index:
                        indexSplit = index.split(':')
                        # + 1 is b/c mel indices are inclusive
                        newComps *= int(indexSplit[1]) - int(indexSplit[0]) + 1
            numComps += newComps
        return numComps
                    
class DimensionedComponent( Component ):
    """
    Components for which having a __getitem__ of some sort makes sense
    
    ie, myComponent[X] would be reasonable.
    """
    # All components except for the pivot component and the unknown ones are
    # indexable in some manner
    
    dimensions = 0

    def __init__(self, *args, **kwargs ):
        # the Component class can be instantiated several ways:
        # Component(dagPath, component):
        #    args get stored on self._node and
        #    self.__apiobjects__['MObjectHandle'] respectively
        # Component(dagPath):
        #    in this case, stored on self.__apiobjects__['MDagPath']
        #    (self._node will be None)
        super(DimensionedComponent, self).__init__(*args, **kwargs)
                        
        isComplete = True

        # If we're fed an MObjectHandle already, we don't allow
        # __getitem__ indexing... unless it's complete
        handle = self.__apiobjects__.get('MObjectHandle', None)
        if handle is not None:
            mfncomp = self._mfncompclass(handle.object())
            if not mfncomp.isComplete():
                isComplete = False

        if isinstance(self._indices, dict) and len(self._indices) > 1:
            isComplete = False
                        
        # If the component is complete, we allow further indexing of it using
        # __getitem__
        # Whether or not __getitem__ indexing is allowed, and what dimension
        # we are currently indexing, is stored in _partialIndex
        # If _partialIndex is None, __getitem__ indexing is NOT allowed
        # Otherwise, _partialIndex should be a ComponentIndex object,
        # and it's length indicates how many dimensions have already been
        # specified. 
        if isComplete:
            # Do this test before doing 'if self._indices',
            # because an empty ComponentIndex will be 'False',
            # but could still have useful info (like 'label')!
            if isinstance(self._indices, ComponentIndex):
                if len(self._indices) < self.dimensions:
                    self._partialIndex = self._indices
                else:
                    self._partialIndex = None
            elif self._indices:
                self._partialIndex = None
            else:
                self._partialIndex = ComponentIndex(label=self._ComponentLabel__)
        else:
            self._partialIndex = None
            
    def _defaultLabel(self):
        """
        Intended for classes such as NurbsSurfaceRange which have multiple possible
        component labels (ie, u, v, uv), and we want to specify a 'default' one
        so that we can do NurbsSurfaceRange(myNurbsSurface).

        This should be None if either the component only has one label, or picking
        a default doesn't make sense (ie, in the case of Pivot, we have no
        idea whether the user would want the scale or rotate pivot, so
        doing Pivot(myObject) makes no sense...
        """
        return None

    def _completeNameString(self):
        # Note - most multi-dimensional components allow selection of all
        # components with only a single index - ie,
        #    myNurbsSurface.cv[*]
        # will work, even though nurbs cvs are double-indexed
        # However, some multi-indexed components WON'T work like this, ie
        #    myNurbsSurface.sf[*]
        # FAILS, and you MUST do:
        #    myNurbsSurface.sf[*][*]
        return (super(DimensionedComponent, self)._completeNameString() +
                 ('[*]' * self.dimensions))

    def _makeComponentHandle(self):
        indices = self._standardizeIndices(self._indices)
        handle = self._makeIndexedComponentHandle(indices)
        return handle 

    def _makeIndexedComponentHandle(self, indices):
        """
        Returns an MObjectHandle that points to a maya component object with
        the given indices.
        """
        selList = api.MSelectionList()
        for index in indices:
            compName = Component._completeNameString(self)
            for dimNum, dimIndex in enumerate(index):
                if isinstance(dimIndex, (slice, HashableSlice)):
                    # by the time we're gotten here, standardizedIndices
                    # should have either flattened out slice-indices
                    # (DiscreteComponents) or disallowed slices with
                    # step values (ContinuousComponents)
                    if dimIndex.start == dimIndex.stop == None:
                        dimIndex = '*'
                    else:
                        if dimIndex.start is None:
                            if isinstance(self, DiscreteComponent):
                                start = 0
                            else:
                                partialIndex = ComponentIndex(('*',)*dimNum,
                                                              index.label) 
                                start = self._dimRange(partialIndex)[0]
                        else:
                            start = dimIndex.start
                        if dimIndex.stop is None:
                            partialIndex = ComponentIndex(('*',)*dimNum,
                                                          index.label) 
                            stop= self._dimRange(partialIndex)[1]
                        else:
                            stop = dimIndex.stop
                        dimIndex = "%s:%s" % (start, stop)
                compName += '[%s]' % dimIndex
            try:
                selList.add(compName)
            except RuntimeError:
                raise general.MayaComponentError(compName)
        compMobj = api.MObject()
        dagPath = api.MDagPath()
        selList.getDagPath(0, dagPath, compMobj)
        return api.MObjectHandle(compMobj)

    VALID_SINGLE_INDEX_TYPES = []  # re-define in derived!

    def _standardizeIndices(self, indexObjs, allowIterable=True, label=None):
        """
        Convert indexObjs to an iterable of ComponentIndex objects.
        
        indexObjs may be a member of VALID_SINGLE_INDEX_TYPES, a
        ComponentIndex object, or an iterable of such items (if allowIterable),
        or 'None'
        """
        if indexObjs is None:
            indexObjs = ComponentIndex(label=label)

        indices = set()
        # Convert single objects to a list
        if isinstance(indexObjs, self.VALID_SINGLE_INDEX_TYPES):
            if self.dimensions == 1:
                if isinstance(indexObjs, (slice, HashableSlice)):
                    return self._standardizeIndices(self._sliceToIndices(indexObjs), label=label)
                else:
                    indices.add(ComponentIndex((indexObjs,), label=label))
            else:
                raise IndexError("Single Index given for a multi-dimensional component")
        elif (isinstance(indexObjs, ComponentIndex) and
              all([isinstance(dimIndex, self.VALID_SINGLE_INDEX_TYPES) for dimIndex in indexObjs])):
            if label and indexObjs.label and label != indexObjs.label:
                raise IndexError('ComponentIndex object had a different label than desired (wanted %s, found %s)'
                                 % (label, indexObjs.label))
            indices.update(self._flattenIndex(indexObjs))
        elif isinstance(indexObjs, dict):
            # Dicts are used to specify component labels for a group of indices at once...
            for dictLabel, dictIndices in indexObjs.iteritems():
                if label and label != dictLabel:
                    raise IndexError('ComponentIndex object had a different label than desired (wanted %s, found %s)'
                                     % (label, dictLabel))
                indices.update(self._standardizeIndices(dictIndices, label=dictLabel))
        elif allowIterable and _util.isIterable(indexObjs):
            for index in indexObjs:
                indices.update(self._standardizeIndices(index,
                                                        allowIterable=False,
                                                        label=label))
        else:
            raise IndexError("Invalid indices for component: %r" % (indexObjs,) )
        return tuple(indices)

    def _sliceToIndices(self, sliceObj):
        raise NotImplementedError
    
    def _flattenIndex(self, index, allowIterable=True):
        """
        Given a ComponentIndex object, which may be either a partial index (ie,
        len(index) < self.dimensions), or whose individual-dimension indices
        might be slices or iterables, return an flat list of ComponentIndex
        objects. 
        """
        # Some components - such as face-vertices - need to know the previous
        # indices to be able to fully expand the remaining indices... ie,
        # faceVertex[1][2][:] may result in a different expansion than for
        # faceVertex[3][8][:]...
        # for this reason, we need to supply the previous indices to 
        # _sliceToIndices, and expand on a per-partial-index basis
        while len(index) < self.dimensions:
            index = ComponentIndex(index + (HashableSlice(None),))
        
        indices = [ComponentIndex(label=index.label)]
        for dimIndex in index:
            if isinstance(dimIndex, (slice, HashableSlice)):
                newIndices = []
                for oldPartial in indices:
                    newIndices.extend(self._sliceToIndices(dimIndex,
                                                           partialIndex=oldPartial))
                indices = newIndices
            elif _util.isIterable(dimIndex):
                if allowIterable: 
                    newIndices = []
                    for oldPartial in indices:
                        for indice in dimIndex:
                            newIndices.extend(self._flattenIndex(oldPartial + (indice,),
                                                                 allowIterable=False))
                    return newIndices
                else:
                    raise IndexError(index)
            elif isinstance(dimIndex, (float, int, long)) and dimIndex < 0:
                indices = [x + (self._translateNegativeIndice(dimIndex,x),)
                           for x in indices]
            else:
                indices = [x + (dimIndex,) for x in indices]
        return indices
    
    def _translateNegativeIndice(self, negIndex, partialIndex):
        raise NotImplementedError
        assert negIndex < 0
        self._dimLength

    def __getitem__(self, item):
        if self.currentDimension() is None:
            raise IndexError("Indexing only allowed on an incompletely "
                             "specified component (ie, 'cube.vtx')")         
        self._validateGetItemIndice(item)
        return self.__class__(self._node,
            ComponentIndex(self._partialIndex + (item,)))        

    def _validateGetItemIndice(self, item, allowIterables=True):
        """
        Will raise an appropriate IndexError if the given item
        is not suitable as a __getitem__ indice.
        """
        if allowIterables and _util.isIterable(item):
            for x in item:
                self._validateGetItemIndice(item, allowIterables=False)
            return
        if not isinstance(item, self.VALID_SINGLE_INDEX_TYPES):
            raise IndexError("Invalid indice type for %s: %r" %
                             (self.__class__.__name__,
                              item.__class__.__name__) )
        if isinstance(item, (slice, HashableSlice)):
            if item.step and item.step < 0:
                raise IndexError("Components do not support slices with negative steps")
            # 'None' compares as less than all numbers, so need
            # to check for it explicitly
            if item.start is None and item.stop is None:
                # If it's an open range, [:], and slices are allowed,
                # it's valid
                return
            elif item.start is None:
                minIndex = maxIndex = item.stop
            elif item.stop is None:
                minIndex = maxIndex = item.start
            else:
                maxIndex = max(item.start, item.stop)
                minIndex = min(item.start, item.stop)
            if (not isinstance(maxIndex, self.VALID_SINGLE_INDEX_TYPES) or
                not isinstance(minIndex, self.VALID_SINGLE_INDEX_TYPES)):
                raise IndexError("Invalid slice start or stop value")
        else:
            maxIndex = minIndex = item
        allowedRange = self._dimRange(self._partialIndex)
        if minIndex < allowedRange[0] or maxIndex > allowedRange[1]:
            raise IndexError("Indice %s out of range %s" % (item, allowedRange))        

    def _dimRange(self, partialIndex):
        """
        Returns (minIndex, maxIndex) for the next dimension index after
        the given partialIndex.
        The range is inclusive.
        """
        raise NotImplemented

    def _dimLength(self, partialIndex):
        """
        Given a partialIndex, returns the maximum value for the first
         unspecified dimension.
        """
        # Implement in derived classes - no general way to determine the length
        # of components!
        raise NotImplementedError

    def currentDimension(self):
        """
        Returns the dimension index that an index operation - ie, self[...] /
        self.__getitem__(...) - will operate on.
        
        If the component is completely specified (ie, all dimensions are
        already indexed), then None is returned.
        """
        if not hasattr(self, '_currentDimension'):
            indices = self._partialIndex
            if (indices is not None and
                len(indices) < self.dimensions):
                self._currentDimension = len(indices)
            else:
                self._currentDimension = None
        return self._currentDimension

class ComponentIndex( tuple ):
    """
    Class used to specify a multi-dimensional component index.
    
    If the length of a ComponentIndex object < the number of dimensions,
    then the remaining dimensions are taken to be 'complete' (ie, have not yet
    had indices specified).
    """
    def __new__(cls, *args, **kwargs):
        """
        :Parameters:
        label : `string`
            Component label for this index.
            Useful for components whose 'mel name' may vary - ie, an isoparm
            may be specified as u, v, or uv.
        """
        label = kwargs.pop('label', None)
        self = tuple.__new__(cls, *args, **kwargs)
        if not label and args and isinstance(args[0], ComponentIndex) and args[0].label:
            self.label = args[0].label
        else:
            self.label = label
        return self
    
    def __add__(self, other):
        if isinstance(other, ComponentIndex) and other.label:
            if not self.label:
                label = other.label
            else:
                if other.label != self.label:
                    raise ValueError('cannot add two ComponentIndex objects with different labels')
                label = self.label
        else:
            label = self.label
        return ComponentIndex(itertools.chain(self, other), label=label)
    
    def __repr__(self):
        return "%s(%s, label=%r)" % (self.__class__.__name__,
                                     super(ComponentIndex, self).__repr__(),
                                     self.label)

def validComponentIndexType( argObj, allowDicts=True, componentIndexTypes=None):
    """
    True if argObj is of a suitable type for specifying a component's index.
    False otherwise.
    
    Dicts allow for components whose 'mel name' may vary - ie, a single
    isoparm component may have, u, v, or uv elements; or, a single pivot
    component may have scalePivot and rotatePivot elements.  The key of the
    dict would indicate the 'mel component name', and the value the actual
    indices.
    
    Thus:
       {'u':3, 'v':(4,5), 'uv':ComponentIndex((1,4)) }
    would represent single component that contained:
       .u[3]
       .v[4]
       .v[5]
       .uv[1][4]
       
    Derived classes should implement:
    _dimLength           
    """
    if not componentIndexTypes:
        componentIndexTypes = (int, long, float, slice, HashableSlice, ComponentIndex)
    
    if allowDicts and isinstance(argObj, dict):
        for key, value in argObj.iteritems():
            if not validComponentIndexType(value, allowDicts=False):
                return False
        return True
    else:
        if isinstance(argObj, componentIndexTypes):
            return True
        elif isinstance( argObj, (list,tuple) ) and len(argObj):
            for indice in argObj:
                if not isinstance(indice, componentIndexTypes):
                    return False
            else:
                return True
    return False

class DiscreteComponent( DimensionedComponent ):
    """
    Components whose dimensions are discretely indexed.
    
    Ie, there are a finite number of possible components, referenced by integer
    indices.
    
    Example: polyCube.vtx[38], f.cv[3][2]
    
    Derived classes should implement:
    _dimLength    
    """

    VALID_SINGLE_INDEX_TYPES = (int, long, slice, HashableSlice)
    
    def __init__(self, *args, **kwargs):
        self.reset()
        super(DiscreteComponent, self).__init__(*args, **kwargs)

    def _sliceToIndices(self, sliceObj, partialIndex=None):
        """
        Converts a slice object to an iterable of the indices it represents.
        
        If a partialIndex is supplied, then sliceObj is taken to be a slice
        at the next dimension not specified by partialIndex - ie,
        
        myFaceVertex._sliceToIndices(slice(1,-1), partialIndex=ComponentIndex((3,)))
        
        might be used to get a component such as
        
        faceVertices[3][1:-1]
        """
        
        if partialIndex is None:
            partialIndex = ComponentIndex()

        # store these in local variables, to avoid constantly making
        # new slice objects, since slice objects are immutable
        start = sliceObj.start
        stop = sliceObj.stop
        step = sliceObj.step
        
        if start is None:
            start = 0
            
        if step is None:
            step = 1

        # convert 'maya slices' to 'python slices'...
        # ie, in maya, someObj.vtx[2:3] would mean:
        #  (vertices[2], vertices[3])
        # in python, it would mean:
        #  (vertices[2],)        
        if stop is not None and stop >= 0:
            stop += 1
        
        if stop is None or start < 0 or stop < 0 or step < 0:
            start, stop, step = slice(start, stop, step).indices(self._dimLength(partialIndex))

        # Made this return a normal list for easier debugging...
        # ... can always make it back to a generator if need it for speed
        for rawIndex in xrange(start, stop, step):
            yield ComponentIndex(partialIndex + (rawIndex,))
#        return [ComponentIndex(partialIndex + (rawIndex,))
#                for rawIndex in xrange(start, stop, step)]
    
    def _makeIndexedComponentHandle(self, indices):
        # We could always create our component using the selection list
        # method; but since this has to do string processing, it is slower...
        # so use MFnComponent.addElements method if possible.
        handle = Component._makeComponentHandle(self)
        if self._componentMObjEmpty(handle.object()):
            mayaArrays = [] 
            for dimIndices in zip(*indices):
                mayaArrays.append(self._pyArrayToMayaArray(dimIndices))
            mfnComp = self._mfncompclass(handle.object())
            mfnComp.setComplete(False)
            mfnComp.addElements(*mayaArrays)
            return handle
        else:
            return super(DiscreteComponent, self)._makeIndexedComponentHandle(indices)

    @classmethod
    def _pyArrayToMayaArray(cls, pythonArray):
        mayaArray = api.MIntArray()
        api.MScriptUtil.createIntArrayFromList( list(pythonArray), mayaArray)
        return mayaArray
    
    def _dimRange(self, partialIndex):
        dimLen = self._dimLength(partialIndex)
        return (-dimLen, dimLen - 1)

    def _translateNegativeIndice(self, negIndex, partialIndex):
        assert negIndex < 0
        return self._dimLength(partialIndex) + negIndex
    
    def __iter__(self):
        # We proceed in two ways, depending on whether we're a
        # completely-specified component (ie, no longer indexable),
        # or partially-specified (ie, still indexable).
        for compIndex in self._compIndexObjIter():
            yield self.__class__(self._node, compIndex)
            
    def _compIndexObjIter(self):
        """
        An iterator over all the indices contained by this component,
        as ComponentIndex objects (which are a subclass of tuple).
        """
        if self.currentDimension() is None:
            # we're completely specified, do flat iteration
            return self._flatIter()
        else:
            # we're incompletely specified, iterate across the dimensions!
            return self._dimensionIter()

    # Essentially identical to _compIndexObjIter, except that while
    # _compIndexObjIter, this is intended for use by end-user,
    # and so if it's more 'intuitive' to return some other object,
    # it will be overriden in derived classes to do so.
    # ie, for Component1D, this will return ints
    indicesIter = _compIndexObjIter

    def indices(self):
        """
        A list of all the indices contained by this component.
        """
        return list(self.indicesIter())

    def _dimensionIter(self):
        # If we're incompletely specified, then if, for instance, we're
        # iterating through all the vertices of a poly with 500,000 verts,
        # then it's a huge waste of time / space to create a list of
        # 500,000 indices in memory, then iterate through it, when we could
        # just as easily generate the indices as we go with an xrange
        # Since an MFnComponent is essentially a flat list of such indices
        # - only it's stored in maya's private memory space - we AVOID
        # calling __apicomponent__ in this case!
        
        # self._partialIndex may have slices...
        for index in self._flattenIndex(self._partialIndex):
            yield index
        
    def _flatIter(self):
        #If we're completely specified, we assume that we NEED
        # to have some sort of list of indicies just in order to know
        # what this component obejct holds (ie, we might have
        # [1][4], [3][80], [3][100], [4][10], etc)
        # ...so we assume that we're not losing any speed / memory
        # by iterating through a 'list of indices' stored in memory
        # in our case, this list of indices is the MFnComponent object
        # itself, and is stored in maya's memory, but the idea is the same... 

        # This code duplicates much of currentItem - keeping both
        # for speed, as _flatIter may potentially have to plow through a lot of
        # components, so we don't want to make an extra function call...

        dimensionIndicePtrs = []
        mfncomp = self.__apicomponent__()
        for i in xrange(self.dimensions):
            dimensionIndicePtrs.append(api.MScriptUtil().asIntPtr())
            
        for flatIndex in xrange(len(self)):
            mfncomp.getElement(flatIndex, *dimensionIndicePtrs)
            yield ComponentIndex( [api.MScriptUtil.getInt(x) for x in dimensionIndicePtrs] )

    def __len__(self):
        return self.__apicomponent__().elementCount()

    def count(self):
        return len(self)

    def setIndex(self, index):
        if not 0 <= index < len(self):
            raise IndexError
        self._currentFlatIndex = index
        return self
    
    def getIndex(self):
        return self._currentFlatIndex            
            
    def currentItem(self):
        # This code duplicates much of _flatIter - keeping both
        # for speed, as _flatIter may potentially have to plow through a lot of
        # components, so we don't want to make an extra function call...
        dimensionIndicePtrs = []
        mfncomp = self.__apicomponent__()
        for i in xrange(self.dimensions):
            dimensionIndicePtrs.append(api.MScriptUtil().asIntPtr())

        mfncomp.getElement(self._currentFlatIndex, *dimensionIndicePtrs)
        curIndex = ComponentIndex( [api.MScriptUtil.getInt(x) for x in dimensionIndicePtrs] )
        return self.__class__(self._node, curIndex)
            
    def next(self):
        if self._stopIteration:
            raise StopIteration
        elif not self:
            self._stopIteration = True
            raise StopIteration
        else:
            toReturn = self.currentItem()
            try:
                self.setIndex(self.getIndex() + 1)
            except IndexError:
                self._stopIteration = True
            return toReturn
    
    def reset(self):
        self._stopIteration = False
        self._currentFlatIndex = 0
        

class ContinuousComponent( DimensionedComponent ):
    """
    Components whose dimensions are continuous.
    
    Ie, there are an infinite number of possible components, referenced by
    floating point parameters.
    
    Example: nurbsCurve.u[7.48], nurbsSurface.uv[3.85][2.1]
    
    Derived classes should implement:
    _dimRange      
    """
    VALID_SINGLE_INDEX_TYPES = (int, long, float, slice, HashableSlice)
    
    def _standardizeIndices(self, indexObjs, **kwargs):
        return super(ContinuousComponent, self)._standardizeIndices(indexObjs,
                                                           allowIterable=False,
                                                           **kwargs)

    def _sliceToIndices(self, sliceObj, partialIndex=None):
        # Note that as opposed to a DiscreteComponent, where we
        # always want to flatten a slice into it's discrete elements,
        # with a ContinuousComponent a slice is a perfectly valid
        # indices... the only caveat is we need to convert it to a
        # HashableSlice, as we will be sticking it into a set...        
        if sliceObj.step != None:
            raise general.MayaComponentError("%ss may not use slice-indices with a 'step' -  bad slice: %s" %
                                 (self.__class__.__name__, sliceObj))
        if partialIndex is None:
            partialIndex = ComponentIndex()
        if sliceObj.start == sliceObj.stop == None:
            return (partialIndex + (HashableSlice(None), ), )
        else:
            return (partialIndex +
                    (HashableSlice(sliceObj.start, sliceObj.stop),), )

    def __iter__(self):
        raise TypeError("%r object is not iterable" % self.__class__.__name__)

    def _dimLength(self, partialIndex):
        # Note that in the default implementation, used
        # by DiscreteComponent, _dimRange depends on _dimLength.
        # In ContinuousComponent, the opposite is True - _dimLength
        # depends on _dimRange
        range = self._dimRange(partialIndex)
        return range[1] - range[0]
    
    def _dimRange(self, partialIndex):
        # Note that in the default implementation, used
        # by DiscreteComponent, _dimRange depends on _dimLength.
        # In ContinuousComponent, the opposite is True - _dimLength
        # depends on _dimRange
        raise NotImplementedError
    
    def _translateNegativeIndice(self, negIndex, partialIndex):
        return negIndex
            
class Component1DFloat( ContinuousComponent ):
    dimensions = 1

class Component2DFloat( ContinuousComponent ):
    dimensions = 2

class Component1D( DiscreteComponent ):
    _mfncompclass = api.MFnSingleIndexedComponent
    _apienum__ = api.MFn.kSingleIndexedComponent
    dimensions = 1
    
    def name(self):
        # this function produces a name that uses extended slice notation, such as vtx[10:40:2]
        melobj = self.__melobject__()
        if isinstance(melobj, basestring):
            return melobj
        else:
            compSlice = _sequenceToComponentSlice( self.indicesIter() )
            sliceStr = ','.join( [ _formatSlice(x) for x in compSlice ] )
            return self._completeNameString().replace( '*', sliceStr )

    def _flatIter(self):
        # for some reason, the command to get an element is 'element' for
        # 1D components, and 'getElement' for 2D/3D... so parent class's
        # _flatIter won't work!
        # Just as well, we get a more efficient iterator for 1D comps...
        mfncomp = self.__apicomponent__()
        for flatIndex in xrange(len(self)):
            yield ComponentIndex( (mfncomp.element(flatIndex),) )
            
    def currentItem(self):
        mfncomp = self.__apicomponent__()
        return self.__class__(self._node, mfncomp.element(self._currentFlatIndex))
    
    def indicesIter(self):
        """
        An iterator over all the indices contained by this component,
        as integers.
        """
        for compIndex in self._compIndexObjIter():
            yield compIndex[0]
            
class Component2D( DiscreteComponent ):
    _mfncompclass = api.MFnDoubleIndexedComponent
    _apienum__ = api.MFn.kDoubleIndexedComponent
    dimensions = 2
    
class Component3D( DiscreteComponent ):
    _mfncompclass = api.MFnTripleIndexedComponent
    _apienum__ = api.MFn.kTripleIndexedComponent
    dimensions = 3

# Mixin class for components which use MIt* objects for some functionality
class MItComponent( Component ):
    """
    Abstract base class for pymel components that can be accessed via iterators.
    
    (ie, `MeshEdge`, `MeshVertex`, and `MeshFace` can be wrapped around
    MItMeshEdge, etc)
    
    If deriving from this class, you should set __apicls__ to an appropriate
    MIt* type - ie, for MeshEdge, you would set __apicls__ = api.MItMeshEdge
    """
#
    def __init__(self, *args, **kwargs ):
        super(MItComponent, self).__init__(*args, **kwargs)
    
    def __apimit__(self, alwaysUnindexed=False):
        # Note - the iterator should NOT be stored, as if it gets out of date,
        # it can cause crashes - see, for instance, MItMeshEdge.geomChanged
        # Since we don't know how the user might end up using the components
        # we feed out, and it seems like asking for trouble to have them
        # keep track of when things such as geomChanged need to be called,
        # we simply never retain the MIt for long..
        if self._currentFlatIndex == 0 or alwaysUnindexed:
            return self.__apicls__( self.__apimdagpath__(), self.__apimobject__() )
        else:
            return self.__apicls__( self.__apimdagpath__(), self.currentItem().__apimobject__() )
    
    def __apimfn__(self):
        return self.__apimit__()
    
class MItComponent1D( MItComponent, Component1D ): pass

class Component1D64( DiscreteComponent ):
    if Component._hasUint64:
        _mfncompclass = api.MFnUint64SingleIndexedComponent
        _apienum__ = api.MFn.kUint64SingleIndexedComponent
        
    else:
        _mfncompclass = api.MFnComponent
        _apienum__ = api.MFn.kComponent

    if Component._hasUint64 and hasattr(api, 'MUint64'):
        # Note that currently the python api has zero support for MUint64's
        # This code is just here because I'm an optimist...
        @classmethod
        def _pyArrayToMayaArray(cls, pythonArray):
            mayaArray = api.MUint64Array(len(pythonArray))
            for i, value in enumerate(pythonArray):
                mayaArray.set(value, i)
            return mayaArray
    else:
        # Component indices aren't sequential, and without MUint64, the only
        # way to check if a given indice is valid is by trying to insert it
        # into an MSelectionList... since this is both potentially fairly
        # slow, for now just going to 'open up the gates' as far as
        # validation is concerned...
        _max32 = 2**32
        def _dimLength(self, partialIndex):
            return self._max32

        # The ContinuousComponent version works fine for us - just
        # make sure we grab the original function object, not the method
        # object, since we don't inherit from ContinuousComponent
        _sliceToIndices = ContinuousComponent._sliceToIndices.im_func

        # We're basically having to fall back on strings here, so revert 'back'
        # to the string implementation of various methods...
        _makeIndexedComponentHandle = DimensionedComponent._makeIndexedComponentHandle

        def __len__(self):
            if hasattr(self, '_storedLen'):
                return self._storedLen
            else:
                # subd MIt*'s have no .count(), and there is no appropriate
                # MFn, so count it using strings...
                melStrings = self.__melobject__()
                if _util.isIterable(melStrings):
                    count = Component.numComponentsFromStrings(*melStrings)
                else:
                    count = Component.numComponentsFromStrings(melStrings)
                self._storedLen = count
                return count
            
        # The standard _flatIter relies on being able to use element/getElement
        # Since we can't use these, due to lack of MUint64, fall back on
        # string processing...
        _indicesRe = re.compile( r'\[((?:\d+(?::\d+)?)|\*)\]'*2 + '$' )
        def _flatIter(self):
            if not hasattr(self, '_fullIndices'):
                melobj = self.__melobject__()
                if isinstance(melobj, basestring):
                    melobj = [melobj]
                indices = [ self._indicesRe.search(x).groups() for x in melobj ]
                for i, indicePair in enumerate(indices):
                    processedPair = []
                    for dimIndice in indicePair:
                        if dimIndice == '*':
                            processedPair.append(HashableSlice(None))
                        elif ':' in dimIndice:
                            start, stop = dimIndice.split(':')
                            processedPair.append(HashableSlice(int(start),
                                                               int(stop)))
                        else:
                            processedPair.append(int(dimIndice))
                    indices[i] = ComponentIndex(processedPair)
                self._fullIndices = indices
            for fullIndex in self._fullIndices:
                for index in self._flattenIndex(fullIndex):
                    yield index
        
    # kUint64SingleIndexedComponent components have a bit of a dual-personality
    # - though internally represented as a single-indexed long-int, in almost
    # all of the "interface", they are displayed as double-indexed-ints:
    # ie, if you select a subd vertex, it might be displayed as
    #    mySubd.smp[256][4388]
    # Since the end user will mostly "see" the component as double-indexed,
    # the default pymel indexing will be double-indexed, so we set dimensions
    # to 2, and then hand correct cases where self.dimensions affects how
    # we're interacting with the kUint64SingleIndexedComponent
    dimensions = 2

## Specific Components...

## Pivot Components

class Pivot( Component ):
    _apienum__ = api.MFn.kPivotComponent
    _ComponentLabel__ = ("rotatePivot", "scalePivot") 
    
## Mesh Components

class MeshVertex( MItComponent1D ):
    __apicls__ = api.MItMeshVertex
    _ComponentLabel__ = "vtx"
    _apienum__ = api.MFn.kMeshVertComponent

    def _dimLength(self, partialIndex):
        return self.node().numVertices()
   
    def setColor(self,color):
        self.node().setVertexColor( color, self.getIndex() )

    def connectedEdges(self):
        """
        :rtype: `MeshEdge` list
        """
        array = api.MIntArray()
        self.__apimfn__().getConnectedEdges(array)
        return MeshEdge( self, _sequenceToComponentSlice( [ array[i] for i in range( array.length() ) ] ) )
    
    def connectedFaces(self):
        """
        :rtype: `MeshFace` list
        """
        array = api.MIntArray()
        self.__apimfn__().getConnectedFaces(array)
        return MeshFace( self, _sequenceToComponentSlice( [ array[i] for i in range( array.length() ) ] ) )
    
    def connectedVertices(self):
        """
        :rtype: `MeshVertex` list
        """
        array = api.MIntArray()
        self.__apimfn__().getConnectedVertices(array)
        return MeshVertex( self, _sequenceToComponentSlice( [ array[i] for i in range( array.length() ) ] ) ) 
 
    def isConnectedTo(self, component):
        """
        pass a component of type `MeshVertex`, `MeshEdge`, `MeshFace`, with a single element
        
        :rtype: bool
        """
        if isinstance(component,MeshFace):
            return self.isConnectedToFace( component.getIndex() )
        if isinstance(component,MeshEdge):
            return self.isConnectedToEdge( component.getIndex() )
        if isinstance(component,MeshVertex):
            array = api.MIntArray()
            self.__apimfn__().getConnectedVertices(array)
            return component.getIndex() in [ array[i] for i in range( array.length() ) ]

        raise TypeError, 'type %s is not supported' % type(component)

class MeshEdge( MItComponent1D ):
    __apicls__ = api.MItMeshEdge
    _ComponentLabel__ = "e"
    _apienum__ = api.MFn.kMeshEdgeComponent
    
    def _dimLength(self, partialIndex):
        return self.node().numEdges()


    def connectedEdges(self):
        """
        :rtype: `MeshEdge` list
        """
        array = api.MIntArray()
        self.__apimfn__().getConnectedEdges(array)
        return MeshEdge( self, _sequenceToComponentSlice( [ array[i] for i in range( array.length() ) ] ) )

    def connectedFaces(self):
        """
        :rtype: `MeshFace` list
        """
        array = api.MIntArray()
        self.__apimfn__().getConnectedFaces(array)
        return MeshFace( self, _sequenceToComponentSlice( [ array[i] for i in range( array.length() ) ] ) )

    def connectedVertices(self):
        """
        :rtype: `MeshVertex` list
        """
        
        index0 = self.__apimfn__().index(0)
        index1 = self.__apimfn__().index(1)
        return ( MeshVertex(self,index0), MeshVertex(self,index1) )

    def isConnectedTo(self, component):
        """
        :rtype: bool
        """
        if isinstance(component,MeshFace):
            return self.isConnectedToFace( component.getIndex() )
        if isinstance(component,MeshEdge):
            return self.isConnectedToEdge( component.getIndex() )
        if isinstance(component,MeshVertex):
            index0 = self.__apimfn__().index(0)
            index1 = self.__apimfn__().index(1)
            return component.getIndex() in [index0, index1]

        raise TypeError, 'type %s is not supported' % type(component)
  
class MeshFace( MItComponent1D ):
    __apicls__ = api.MItMeshPolygon
    _ComponentLabel__ = "f"
    _apienum__ = api.MFn.kMeshPolygonComponent

    def _dimLength(self, partialIndex):
        return self.node().numFaces()

       

    def connectedEdges(self):
        """
        :rtype: `MeshEdge` list
        """
        array = api.MIntArray()
        self.__apimfn__().getConnectedEdges(array)
        return MeshEdge( self, _sequenceToComponentSlice( [ array[i] for i in range( array.length() ) ] ) )
    
    def connectedFaces(self):
        """
        :rtype: `MeshFace` list
        """
        array = api.MIntArray()
        self.__apimfn__().getConnectedFaces(array)
        return MeshFace( self, _sequenceToComponentSlice( [ array[i] for i in range( array.length() ) ] ) )
      
    def connectedVertices(self):
        """
        :rtype: `MeshVertex` list
        """
        array = api.MIntArray()
        self.__apimfn__().getConnectedVertices(array)
        return MeshVertex( self, _sequenceToComponentSlice( [ array[i] for i in range( array.length() ) ] ) ) 

    def isConnectedTo(self, component):
        """
        :rtype: bool
        """
        if isinstance(component,MeshFace):
            return self.isConnectedToFace( component.getIndex() )
        if isinstance(component,MeshEdge):
            return self.isConnectedToEdge( component.getIndex() )
        if isinstance(component,MeshVertex):
            return self.isConnectedToVertex( component.getIndex() )

        raise TypeError, 'type %s is not supported' % type(component)

class MeshUV( Component1D ):
    _ComponentLabel__ = "map"
    _apienum__ = api.MFn.kMeshMapComponent

    def _dimLength(self, partialIndex):
        return self._node.numUVs()
    
class MeshVertexFace( Component2D ):
    _ComponentLabel__ = "vtxFace"
    _apienum__ = api.MFn.kMeshVtxFaceComponent
    
    def _dimLength(self, partialIndex):
        if len(partialIndex) == 0:
            return self._node.numVertices()
        elif len(partialIndex) == 1:
            return self._node.vtx[partialIndex[0]].numConnectedFaces()
        
    def _sliceToIndices(self, sliceObj, partialIndex=None):
        if not partialIndex:
            # If we're just grabbing a slice of the first index,
            # the verts, we can proceed as normal...
            for x in super(MeshVertexFace, self)._sliceToIndices(sliceObj, partialIndex):
                yield x
                
        # If we're iterating over the FACES attached to a given vertex,
        # which may be a random set - say, (3,6,187) - not clear how to
        # interpret an index 'range'
        else:
            if (sliceObj.start not in (0, None) or
                sliceObj.stop is not None or
                sliceObj.step is not None):
                raise ValueError('%s objects may not be indexed with slices, execpt for [:]' %
                                 self.__class__.__name__)
    
            # get a MitMeshVertex ...
            mIt = api.MItMeshVertex(self._node.__apimdagpath__())
            mIt.setIndex(partialIndex[0], api.MScriptUtil().asIntPtr())
            intArray = api.MIntArray()
            mIt.getConnectedFaces(intArray)
            for i in xrange(intArray.length()):
                yield partialIndex + (intArray[i],)
                
    def _validateGetItemIndice(self, item, allowIterables=True):
        """
        Will raise an appropriate IndexError if the given item
        is not suitable as a __getitem__ indice.
        """
        if len(self._partialIndex) == 0:
            return super(MeshVertexFace, self)._validateGetItemIndice(item)
        if allowIterables and _util.isIterable(item):
            for x in item:
                self._validateGetItemIndice(item, allowIterables=False)
            return
        if isinstance(item, (slice, HashableSlice)):
            if slice.start == slice.stop == slice.step == None:
                return
            raise IndexError("only completely open-ended slices are allowable"\
                             " for the second indice of %s objects" %
                             self.__class__.__name__)
        if not isinstance(item, self.VALID_SINGLE_INDEX_TYPES):
            raise IndexError("Invalid indice type for %s: %r" %
                             (self.__class__.__name__,
                              item.__class__.__name__) )
        
        for fullIndice in self._sliceToIndices(slice(None),
                                               partialIndex=self._partialIndex):
            if item == fullIndice[1]:
                return
        raise IndexError("vertex-face %s-%s does not exist" %
                         (self._partialIndex[0], item))
    
## Subd Components    

class SubdVertex( Component1D64 ):
    _ComponentLabel__ = "smp"
    _apienum__ = api.MFn.kSubdivCVComponent

class SubdEdge( Component1D64 ):
    _ComponentLabel__ = "sme"
    _apienum__ = api.MFn.kSubdivEdgeComponent
    
class SubdFace( Component1D64 ):
    _ComponentLabel__ = "smf"
    _apienum__ = api.MFn.kSubdivFaceComponent

class SubdUV( Component1D ):
    _ComponentLabel__ = "smm"
    _apienum__ = api.MFn.kSubdivMapComponent
    
    # This implementation failed because
    # it appears that you can have a subd shape
    # with no uvSet elements
    # (shape.uvSet.evaluateNumElements() == 0)
    # but with valid .smm's
#    def _dimLength(self, partialIndex):
#        # My limited tests reveal that
#        # subds with multiple uv sets
#        # mostly just crash a lot
#        # However, when not crashing, it
#        # SEEMS that you can select
#        # a .smm[x] up to the size
#        # of the largest possible uv
#        # set, regardless of which uv
#        # set is current...
#        max = 0
#        for elemPlug in self._node.attr('uvSet'):
#            numElements = elemPlug.evaluateNumElements()
#            if numElements > max:
#                max = numElements
#        # For some reason, if there are 206 elements
#        # in the uvSet, the max indexable smm's go from
#        # .smm[0] to .smm[206] - ie, num elements + 1...?
#        return max + 1


    # ok - some weirdness in trying to find what the maximum
    # allowable smm index is...
    # To see what I mean, uncomment this and try it in maya:
#from pymel.all import *
#import sys
#import platform
#
#def testMaxIndex():
#
#
#    def interpreterBits():
#        """
#        Returns the number of bits of the architecture the interpreter was compiled on
#        (ie, 32 or 64).
#        
#        :rtype: `int`
#        """
#        return int(re.match(r"([0-9]+)(bit)?", platform.architecture()[0]).group(1))
#    
#    subdBase = polyCube()[0]
#    subdTrans = polyToSubdiv(subdBase)[0]
#    subd = subdTrans.getShape()
#    selList = api.MSelectionList()
#    try:
#        selList.add("%s.smm[0:%d]" % (subd.name(), sys.maxint))
#    except:
#        print "sys.maxint (%d) failed..." % sys.maxint
#    else:
#        print "sys.maxint (%d) SUCCESS" % sys.maxint
#    try:
#        selList.add("%s.smm[0:%d]" % (subd.name(), 2 ** interpreterBits() - 1))
#    except:
#        print "2 ** %d - 1 (%d) failed..." % (interpreterBits(), 2 ** interpreterBits() - 1)
#    else:
#        print "2 ** %d - 1 (%d) SUCCESS" % (interpreterBits(), 2 ** interpreterBits() - 1)
#    try:
#        selList.add("%s.smm[0:%d]" % (subd.name(), 2 ** interpreterBits()))
#    except:
#        print "2 ** %d (%d) failed..." % (interpreterBits(), 2 ** interpreterBits())
#    else:
#        print "2 ** %d (%d) SUCCESS" % (interpreterBits(), 2 ** interpreterBits())        
#    try:
#        selList.add("%s.smm[0:%d]" % (subd.name(), 2 ** 31 - 1))
#    except:
#        print "2 ** 31 - 1 (%d) failed..." % (2 ** 31 - 1)
#    else:
#        print "2 ** 31 - 1 (%d) SUCCESS" % (2 ** 31 - 1)
#    try:
#        selList.add("%s.smm[0:%d]" % (subd.name(), 2 ** 31))
#    except:
#        print "2 ** 31 (%d) failed..." % (2 ** 31)
#    else:
#        print "2 ** 31 (%d) SUCCESS" % (2 ** 31)
#    try:
#        selList.add("%s.smm[0:%d]" % (subd.name(), 2 ** 32 - 1))
#    except:
#        print "2 ** 32 - 1 (%d) failed..." % (2 ** 32 - 1)
#    else:
#        print "2 ** 32 - 1 (%d) SUCCESS" % (2 ** 32 - 1)
#    try:
#        selList.add("%s.smm[0:%d]" % (subd.name(), 2 ** 32))
#    except:
#        print "2 ** 32 (%d) failed..." % (2 ** 32)
#    else:
#        print "2 ** 32 (%d) SUCCESS" % (2 ** 32)
#

    # On Windows XP x64, Maya2009x64, 2**64 -1 works (didn't try others at the time)
    # ...but on Linux Maya2009x64, and OSX Maya2011x64, I get this weirdness:
#sys.maxint (9223372036854775807) failed...
#2 ** 64 - 1 (18446744073709551615) failed...
#2 ** 64 (18446744073709551616) failed...
#2 ** 31 - 1 (2147483647) SUCCESS
#2 ** 31 (2147483648) failed...
#2 ** 32 - 1 (4294967295) failed...
#2 ** 32 (4294967296) SUCCESS

    # So, given the inconsistencies here, just going to use
    # 2**31 -1... hopefully nobody needs more uv's than that
    _MAX_INDEX = 2 ** 31 - 1
    _tempSel = api.MSelectionList()
    _maxIndexRe = re.compile(r'\[0:([0-9]+)\]$')
    def _dimLength(self, partialIndex):
        # Fall back on good ol' string processing...
        # unfortunately, .smm[*] is not allowed -
        # so we have to provide a 'maximum' value...
        self._tempSel.clear()
        self._tempSel.add(Component._completeNameString(self) +
                          '[0:%d]' % self._MAX_INDEX)
        selStrings = []
        self._tempSel.getSelectionStrings(0, selStrings)
        try:
            # remember the + 1 for the 0'th index
            return int(self._maxIndexRe.search(selStrings[0]).group(1)) + 1
        except AttributeError:
            raise RuntimeError("Couldn't determine max index for %s" %
                               Component._completeNameString(self))

    # SubdUV's don't work with .smm[*] - so need to use
    # explicit range instead - ie, .smm[0:206]
    def _completeNameString(self):
        # Note - most multi-dimensional components allow selection of all
        # components with only a single index - ie,
        #    myNurbsSurface.cv[*]
        # will work, even though nurbs cvs are double-indexed
        # However, some multi-indexed components WON'T work like this, ie
        #    myNurbsSurface.sf[*]
        # FAILS, and you MUST do:
        #    myNurbsSurface.sf[*][*]
        return (super(DimensionedComponent, self)._completeNameString() +
                 ('[:%d]' % self._dimLength(None) ))

## Nurbs Curve Components

class NurbsCurveParameter( Component1DFloat ):
    _ComponentLabel__ = "u"
    _apienum__ = api.MFn.kCurveParamComponent
    
    def _dimRange(self, partialIndex):
        return self._node.getKnotDomain()

class NurbsCurveCV( MItComponent1D ):
    __apicls__ = api.MItCurveCV
    _ComponentLabel__ = "cv"
    _apienum__ = api.MFn.kCurveCVComponent
    
    def _dimLength(self, partialIndex):
        return self.node().numCVs()
    
class NurbsCurveEP( Component1D ):
    _ComponentLabel__ = "ep"
    _apienum__ = api.MFn.kCurveEPComponent

    def _dimLength(self, partialIndex):
        return self.node().numEPs()
        
class NurbsCurveKnot( Component1D ):
    _ComponentLabel__ = "knot"
    _apienum__ = api.MFn.kCurveKnotComponent

    def _dimLength(self, partialIndex):
        return self.node().numKnots()
    
## NurbsSurface Components

class NurbsSurfaceIsoparm( Component2DFloat ):
    _apienum__ = api.MFn.kIsoparmComponent
    _ComponentLabel__ = ("u", "v", "uv")
    
    def __init__(self, *args, **kwargs):
        super(NurbsSurfaceIsoparm, self).__init__(*args, **kwargs)
        # Fix the bug where running:
        # 
        # import maya.cmds as cmds
        # cmds.sphere()
        # cmds.select('nurbsSphere1.uv[*][*]')
        # print cmds.ls(sl=1)
        # cmds.select('nurbsSphere1.u[*][*]')
        # print cmds.ls(sl=1)
        # 
        # Gives two different results:
        # [u'nurbsSphere1.u[0:4][0:1]']
        # [u'nurbsSphere1.u[0:4][0:8]']
        
        # to fix this, change 'uv' comps to 'u' comps
        if hasattr(self, '_partialIndex'):
            self._partialIndex = self._convertUVtoU(self._partialIndex)
        if 'ComponentIndex' in self.__apiobjects__:
            self.__apiobjects__['ComponentIndex'] = self._convertUVtoU(self.__apiobjects__['ComponentIndex'])
        if hasattr(self, '_indices'):
            self._indices = self._convertUVtoU(self._indices)
        self._ComponentLabel__ = self._convertUVtoU(self._ComponentLabel__)

    @classmethod
    def _convertUVtoU(cls, index):
        if isinstance(index, dict):
            if 'uv' in index:
                # convert over index['uv']
                oldUvIndex = cls._convertUVtoU(index['uv'])
                if 'u' in index:
                    # First, make sure index['u'] is a list
                    if (isinstance(index['u'], ComponentIndex) or
                        not isinstance(index['u'], (list, tuple))):
                        index['u'] = [index['u']]
                    elif isinstance(index['u'], tuple):
                        index['u'] = list(index['u'])
                    
                    # then add on 'uv' contents
                    if (isinstance(oldUvIndex, ComponentIndex) or
                        not isinstance(oldUvIndex, (list, tuple))):
                        index['u'].append(oldUvIndex)
                    else:
                        index['u'].extend(oldUvIndex)
                else:
                    index['u'] = oldUvIndex
                del index['uv']
        elif isinstance(index, ComponentIndex):
            # do this check INSIDE here, because, since a ComponentIndex is a tuple,
            # we don't want to change a ComponentIndex object with a 'v' index
            # into a list in the next elif clause!
            if index.label == 'uv':
                index.label = 'u'
        elif isinstance(index, (list, tuple)) and not isinstance(index, ComponentIndex):
            index = [cls._convertUVtoU(x) for x in index]
        elif isinstance(index, basestring):
            if index == 'uv':
                index = 'u'
        return index
    
    def _defaultLabel(self):
        return 'u'

    def _dimRange(self, partialIndex):
        minU, maxU, minV, maxV = self._node.getKnotDomain()
        if len(partialIndex) == 0:
            if partialIndex.label == 'v':
                param = 'v'
            else:
                param = 'u'
        else:
            if partialIndex.label == 'v':
                param = 'u'
            else:
                param = 'v'
        if param == 'u':
            return minU, maxU
        else:
            return minV, maxV
    
class NurbsSurfaceRange( NurbsSurfaceIsoparm ):
    _ComponentLabel__ = ("u", "v", "uv")
    _apienum__ = api.MFn.kSurfaceRangeComponent
    
    def __getitem__(self, item):
        if self.currentDimension() is None:
            raise IndexError("Indexing only allowed on an incompletely "
                             "specified component")
        self._validateGetItemIndice(item)            
        # You only get a NurbsSurfaceRange if BOTH indices are slices - if
        # either is a single value, you get an isoparm
        if (not isinstance(item, (slice, HashableSlice)) or
              (self.currentDimension() == 1 and
               not isinstance(self._partialIndex[0], (slice, HashableSlice)))):
            return NurbsSurfaceIsoparm(self._node, self._partialIndex + (item,))
        else:
            return super(NurbsSurfaceRange, self).__getitem__(item)    

class NurbsSurfaceCV( Component2D ):
    _ComponentLabel__ = "cv"
    _apienum__ = api.MFn.kSurfaceCVComponent

    def _dimLength(self, partialIndex):
        if len(partialIndex) == 0:
            return self.node().numCVsInU()
        elif len(partialIndex) == 1:
            return self.node().numCVsInV()
        else:
            raise ValueError('partialIndex %r too long for %s._dimLength' %
                             (partialIndex, self.__class__.__name__))
        
class NurbsSurfaceEP( Component2D ):
    _ComponentLabel__ = "ep"
    _apienum__ = api.MFn.kSurfaceEPComponent

    def _dimLength(self, partialIndex):
        if len(partialIndex) == 0:
            return self.node().numEPsInU()
        elif len(partialIndex) == 1:
            return self.node().numEPsInV()
        else:
            raise ValueError('partialIndex %r too long for %s._dimLength' %
                             (partialIndex, self.__class__.__name__))
            
class NurbsSurfaceKnot( Component2D ):
    _ComponentLabel__ = "knot"
    _apienum__ = api.MFn.kSurfaceKnotComponent

    def _dimLength(self, partialIndex):
        if len(partialIndex) == 0:
            return self.node().numKnotsInU()
        elif len(partialIndex) == 1:
            return self.node().numKnotsInV()
        else:
            raise ValueError('partialIndex %r too long for %s._dimLength' %
                             (partialIndex, self.__class__.__name__))
            
class NurbsSurfaceFace( Component2D ):
    _ComponentLabel__ = "sf"
    _apienum__ = api.MFn.kSurfaceFaceComponent

    def _dimLength(self, partialIndex):
        if len(partialIndex) == 0:
            return self.node().numSpansInU()
        elif len(partialIndex) == 1:
            return self.node().numSpansInV()
        else:
            raise IndexError("partialIndex %r for %s must have length <= 1" %
                             (partialIndex, self.__class__.__name__))
        
## Lattice Components

class LatticePoint( Component3D ):
    _ComponentLabel__ = "pt"
    _apienum__ = api.MFn.kLatticeComponent
    
    def _dimLength(self, partialIndex):
        if len(partialIndex) > 2:
            raise ValueError('partialIndex %r too long for %s._dimLength' %
                             (partialIndex, self.__class__.__name__))    
        return self.node().getDivisions()[len(partialIndex)]

class ComponentArray(object):
    def __init__(self, name):
        self._name = name
        self._iterIndex = 0
        self._node = self.node()
        
    def __str__(self):
        return self._name
        
    def __repr__(self):
        return "ComponentArray(u'%s')" % self
    
    #def __len__(self):
    #    return 0
        
    def __iter__(self):
#        """iterator for multi-attributes
#        
#            >>> for attr in SCENE.persp.attrInfo(multi=1)[0]: 
#            ...     print attr
#            
#        """
        return self
                
    def next(self):
#        """iterator for multi-attributes
#        
#            >>> for attr in SCENE.persp.attrInfo(multi=1)[0]: 
#            ...    print attr
#            
#        """
        if self._iterIndex >= len(self):
            raise StopIteration
        else:                        
            new = self[ self._iterIndex ]
            self._iterIndex += 1
            return new
            
    def __getitem__(self, item):
        
        def formatSlice(item):
            step = item.step
            if step is not None:
                return '%s:%s:%s' % ( item.start, item.stop, step) 
            else:
                return '%s:%s' % ( item.start, item.stop ) 
        
 
#        if isinstance( item, tuple ):            
#            return [ Component(u'%s[%s]' % (self, formatSlice(x)) ) for x in  item ]
#            
#        elif isinstance( item, slice ):
#            return Component(u'%s[%s]' % (self, formatSlice(item) ) )
#
#        else:
#            return Component(u'%s[%s]' % (self, item) )

        if isinstance( item, tuple ):            
            return [ self.returnClass( self._node, formatSlice(x) ) for x in  item ]
            
        elif isinstance( item, (slice, HashableSlice) ):
            return self.returnClass( self._node, formatSlice(item) )

        else:
            return self.returnClass( self._node, item )


    def plugNode(self):
        'plugNode'
        return general.PyNode( str(self).split('.')[0])
                
    def plugAttr(self):
        """plugAttr"""
        return '.'.join(str(self).split('.')[1:])

    node = plugNode
                
class _Component(object):
    """
    Abstract base class for component types like vertices, edges, and faces.
    
    This class is deprecated.
    """
    def __init__(self, node, item):
        self._item = item
        self._node = node
                
    def __repr__(self):
        return "%s('%s')" % (self.__class__.__name__, self)
        
    def node(self):
        'plugNode'
        return self._node
    
    def item(self):
        return self._item    
        
    def move( self, *args, **kwargs ):
        return general.move( self, *args, **kwargs )
    def scale( self, *args, **kwargs ):
        return general.scale( self, *args, **kwargs )    
    def rotate( self, *args, **kwargs ):
        return general.rotate( self, *args, **kwargs )

class AttributeDefaults(general.PyNode):
    __metaclass__ = _factories.MetaMayaTypeWrapper
    __apicls__ = api.MFnAttribute
    
    def __apiobject__(self) :
        "Return the default API object for this attribute, if it is valid"
        return self.__apimobject__()
    
    def __apimobject__(self):
        "Return the MObject for this attribute, if it is valid"
        try:
            handle = self.__apiobjects__['MObjectHandle']
        except:
            handle = self.__apiobjects__['MPlug'].attribute()
            self.__apiobjects__['MObjectHandle'] = handle
        if api.isValidMObjectHandle( handle ):
            return handle.object()

        raise general.MayaAttributeError
    
    def __apimplug__(self) :
        "Return the MPlug for this attribute, if it is valid"
        # check validity
        #self.__apimobject__()
        return self.__apiobjects__['MPlug']

    def __apimdagpath__(self) :
        "Return the MDagPath for the node of this attribute, if it is valid"
        try:
            return self.node().__apimdagpath__()
        except AttributeError: pass
                 
class Attribute(general.PyNode):
    """
    
    """
    
    #
    
    
    """
    Attributes
    ==========
    
    The Attribute class is your one-stop shop for all attribute related functions. Those of us who have spent time using MEL
    have become familiar with all the many commands for operating on attributes.  This class gathers them all into one
    place. If you forget or are unsure of the right method name, just ask for help by typing `help(Attribute)`.  
    
    For the most part, the names of the class equivalents to the maya.cmds functions follow a fairly simple pattern:
    `setAttr` becomes `Attribute.set`, `getAttr` becomes `Attribute.get`, `connectAttr` becomes `Attribute.connect` and so on.  
    Here's a simple example showing how the Attribute class is used in context.
    
        >>> from pymel.all import *
        >>> cam = general.PyNode('persp')
        >>> if cam.visibility.isKeyable() and not cam.visibility.isLocked():
        ...     cam.visibility.set( True )
        ...     cam.visibility.lock()
        ... 
        >>> print cam.v.type()      # shortnames also work    
        bool
    
    Accessing Attributes
    --------------------
    
    You can access an attribute class in three ways.  The first two require that you already have a `general.PyNode` object.
    
    Shorthand
    ~~~~~~~~~
    
    The shorthand method is the most visually appealing and readable -- you simply access the maya attribute as a normal python attribute --
    but it has one major drawback: **if the attribute that you wish to acess has the same name as one of the attributes or methods of the 
    python class then it will fail**. 

        >>> cam  # continue from where we left off above
        Transform(u'persp')
        >>> cam.visibility # long name access
        Attribute(u'persp.visibility')
        >>> cam.v # short name access
        Attribute(u'persp.visibility')
        
    Keep in mind, that regardless of whether you use the long or short name of the attribute, you are accessing the same underlying API object.
    If you need the attribute formatted as a string in a particular way, use `Attribute.name`, `Attribute.longName`, `Attribute.shortName`,
    `Attribute.plugAttr`, or `Attribute.lastPlugAttr`.

    
    attr Method
    ~~~~~~~~~~~
    The attr method is the safest way to access an attribute, and can even be used to access attributes that conflict with 
    python methods, which would fail using shorthand syntax. This method is passed a string which
    is the name of the attribute to be accessed. 
        
        >>> cam.attr('visibility')
        Attribute(u'persp.visibility')
    
    Unlike the shorthand syntax, this method is capable of being passed attributes which are passed in as variables:        
        
        >>> for axis in ['scaleX', 'scaleY', 'scaleZ']: 
        ...     cam.attr( axis ).lock()          
    
    Direct Instantiation
    ~~~~~~~~~~~~~~~~~~~~
    The last way of getting an attribute is by directly instantiating the class. You can pass the attribute name as a string, or if you have one handy,
    pass in an api MPlug object.  If you don't know whether the string name represents a node or an attribute, you can always instantiate via the `general.PyNode`
    class, which will determine the appropriate class automaticallly.
    
    explicitly request an Attribute:
    
        >>> Attribute( 'persp.visibility' ) 
        Attribute(u'persp.visibility')
        
    let general.PyNode figure it out for you:
    
        >>> general.PyNode( 'persp.translate' ) 
        Attribute(u'persp.translate')
    

    Setting Attributes Values
    -------------------------
    
    To set the value of an attribute, you use the `Attribute.set` method.
    
        >>> cam.translateX.set(0)
        
    to set an attribute that expects a double3, you can use any iterable with 3 elements:
    
        >>> cam.translate.set([4,5,6])
        >>> cam.translate.set(datatypes.Vector([4,5,6]))

    Getting Attribute Values
    ------------------------
    To get the value of an attribute, you use the `Attribute.get` method. Keep in mind that, where applicable, the values returned will 
    be cast to pymel classes. This example shows that rotation (along with translation and scale) will be returned as a `Vector`.
    
        >>> t = cam.translate.get()
        >>> print t
        [4.0, 5.0, 6.0]
        >>> # translation is returned as a vector class
        >>> print type(t) 
        <class 'pymel.core.datatypes.Vector'>
        
    `set` is flexible in the types that it will accept, but `get` will always return the same type 
    for a given attribute. This can be a potential source of confusion:
        
        >>> value = [4,5,6]
        >>> cam.translate.set(value)
        >>> result = cam.translate.get()
        >>> value == result
        False
        >>> # why is this? because result is a Vector and value is a list
        >>> # use `Vector.isEquivalent` or cast the list to a `Vector`
        >>> result == datatypes.Vector(value)
        True
        >>> result.isEquivalent(value)
        True
    
    Connecting Attributes
    ---------------------
    As you might expect, connecting and disconnecting attributes is pretty straightforward.
                
        >>> cam.rotateX.connect( cam.rotateY )
        >>> cam.rotateX.disconnect( cam.rotateY )
    
    there are also handy operators for connection (`Attribute.__rshift__`) and disconnection (`Attribute.__floordiv__`)

        >>> c = polyCube(name='testCube')[0]        
        >>> cam.tx >> c.tx    # connect
        >>> cam.tx.outputs()
        [Transform(u'testCube')]
        >>> cam.tx // c.tx    # disconnect
        >>> cam.tx.outputs()
        []
            

    """
    __metaclass__ = _factories.MetaMayaTypeWrapper
    __apicls__ = api.MPlug
    attrItemReg = re.compile( '\[(\d+)\]$')
    
#    def __init__(self, *args, **kwargs ):
#        self.apicls.__init__(self, self._apiobject )
    
    def __apiobject__(self) :
        "Return the default API object (MPlug) for this attribute, if it is valid"
        return self.__apimplug__()
    
    def __apimobject__(self):
        "Return the MObject for this attribute, if it is valid"
        try:
            handle = self.__apiobjects__['MObjectHandle']
        except:
            handle = api.MObjectHandle( self.__apiobjects__['MPlug'].attribute() )
            self.__apiobjects__['MObjectHandle'] = handle
        if api.isValidMObjectHandle( handle ):
            return handle.object()

        raise general.MayaAttributeError
    
    def __apimplug__(self) :
        "Return the MPlug for this attribute, if it is valid"
        # check validity
        #self.__apimobject__()
        return self.__apiobjects__['MPlug']

    def __apimdagpath__(self) :
        "Return the MDagPath for the node of this attribute, if it is valid"
        try:
            return self.node().__apimdagpath__()
        except AttributeError: pass
    
                               
#    def __init__(self, attrName):
#        assert isinstance( api.__apiobject__(), api.MPlug )
        
#        if '.' not in attrName:
#            raise TypeError, "%s: Attributes must include the node and the attribute. e.g. 'nodeName.attributeName' " % self
#        self._name = attrName
#        # TODO : MObject support
#        self.__dict__['_multiattrIndex'] = 0
#        

    __getitem__ = _factories.wrapApiMethod( api.MPlug, 'elementByLogicalIndex', '__getitem__' )
    #elementByPhysicalIndex = _factories.wrapApiMethod( api.MPlug, 'elementByPhysicalIndex' )
    
    def attr(self, attr):
        """
        :rtype: `Attribute`
        """
        node = self.node()
        try:
            plug = self.__apimplug__()
            # if this plug is an array we can't properly get the child plug
            if plug.isArray():
                return node.attr(attr)
            else:
                attrObj = node.__apimfn__().attribute(attr)
                return Attribute( node, plug.child( attrObj ) )
        except RuntimeError:
            # raise our own MayaAttributeError, which subclasses AttributeError and MayaObjectError
            raise general.MayaAttributeError( '%s.%s' % (self, attr) )
    
    
    def __getattr__(self, attr):
        try:
            return self.attr(attr)
        except general.MayaAttributeError, e:
            raise AttributeError,"%r has no attribute or method named '%s'" % (self, attr)
    # Added the __call__ so to generate a more appropriate exception when a class method is not found 
    def __call__(self, *args, **kwargs):
        raise TypeError("The object <%s> does not support the '%s' method" % (repr(self.node()), self.plugAttr()))
    
    
    def __iter__(self):
        """
        iterator for multi-attributes
        
            >>> from pymel.all import *
            >>> f=newFile(f=1) #start clean
            >>> 
            >>> at = general.PyNode( 'defaultLightSet.dagSetMembers' )
            >>> SpotLight()
            SpotLight(u'spotLightShape1')
            >>> SpotLight()
            SpotLight(u'spotLightShape2')
            >>> SpotLight()
            SpotLight(u'spotLightShape3')
            >>> for x in at: print x
            ... 
            defaultLightSet.dagSetMembers[0]
            defaultLightSet.dagSetMembers[1]
            defaultLightSet.dagSetMembers[2]
        """
        if self.isMulti():
            return self
            #return self[0]
        else:
            raise TypeError, "%s is not a multi-attribute and cannot be iterated over" % self
            
    def next(self):
        """
        iterator for multi-attributes.  Iterates over the sparse array, so if an idex has not been set
        or connected, it will be skipped.
        """
#        index = self.index()
#        size = self.size()
        try:
            index = self.__dict__['_iterIndex']
            size, indices = self.__dict__['_iterIndices']
            
        except KeyError:
            #size = self.size()
            try:
                size, indices = self._getArrayIndices()
            except RuntimeError:
                raise TypeError, "%s is not a multi-attribute and cannot be iterated over" % self
            index = 0
            self.__dict__['_iterIndices'] = size, indices

        if index >= size:
            self.__dict__.pop('_iterIndex', None)
            self.__dict__.pop('_iterIndices', None)
            raise StopIteration

        else:
            self.__dict__['_iterIndex'] = index+1
            return self[indices[index]]
        
    def __str__(self):
        """
        :rtype: `str`
        """
        return str(self.name())

    def __unicode__(self):
        """
        :rtype: `unicode`
        """
        return self.name()

    def __eq__(self, other):
        """
        :rtype: `bool`
        """
        thisPlug = self.__apimplug__()
        try:
            thisIndex = thisPlug.logicalIndex()
        except RuntimeError:
            thisIndex = None
            
        if not isinstance(other,Attribute):
            try:
                other = general.PyNode(other)
                if not hasattr(other, '__apimplug__'):
                    return False
            except (ValueError,TypeError): # could not cast to general.PyNode
                return False
            
        otherPlug = other.__apimplug__()
        # foo.bar[10] and foo.bar[20] and foo.bar eval to the same object in api.  i don't think this is very intuitive.
        try:
            otherIndex = otherPlug.logicalIndex()
        except RuntimeError:
            otherIndex = None  
        return thisPlug == otherPlug and thisIndex == otherIndex

    def __hash__(self):
        """
        :rtype: `int`
        """
        return (self.plugNode(), self.name(includeNode=False) ).__hash__()
        
    def __ne__(self, other):
        """
        :rtype: `bool`
        """
        return not self.__eq__(other)
           
    def name(self, includeNode=True, longName=True, fullAttrPath=False, fullDagPath=False):
        """ Returns the name of the attribute (plug)
        
        :rtype: `unicode`
        """
        obj = self.__apimplug__()
        if obj:
            name = ''
            node = self.plugNode()
            if includeNode:
                if isinstance(node, DagNode):
                    name = node.name(fullDagPath)
                else:
                    name = node.name()
                name += '.'
         
            
            return name + obj.partialName(    False, #includeNodeName
                                              True, #includeNonMandatoryIndices
                                              True, #includeInstancedIndices
                                              False, #useAlias
                                              fullAttrPath, #useFullAttributePath
                                              longName #useLongNames 
                                            )
        raise general.MayaObjectError(self._name)
    
    
#    def attributeName(self):
#        pass
#    
#    def attributeNames(self):
#        pass
      
    
    def plugNode(self):
        """plugNode
        
        :rtype: `DependNode`
        """
        return self._node
    
    node = plugNode
                
    def plugAttr(self, longName=False, fullPath=False):
        """
            >>> from pymel.all import *
            >>> at = SCENE.persp.t.tx
            >>> at.plugAttr(longName=False, fullPath=False)
            u'tx'
            >>> at.plugAttr(longName=False, fullPath=True)
            u't.tx'
            >>> at.plugAttr(longName=True, fullPath=True)
            u'translate.translateX'
        
        :rtype: `unicode`
        """
        return self.name(includeNode=False,
                         longName=longName,
                         fullAttrPath=fullPath)
        
    
    def lastPlugAttr(self, longName=False):
        """
            >>> from pymel.all import *
            >>> at = SCENE.persp.t.tx
            >>> at.lastPlugAttr(longName=False)
            u'tx'
            >>> at.lastPlugAttr(longName=True)
            u'translateX'
        
        :rtype: `unicode`
        """
        return self.name(includeNode=False,
                         longName=longName,
                         fullAttrPath=False)

    
    def longName(self, fullPath=False ):
        """
            >>> from pymel.all import *
            >>> at = SCENE.persp.t.tx
            >>> at.longName(fullPath=False)
            u'translateX'
            >>> at.longName(fullPath=True)
            u'translate.translateX'
        
        :rtype: `unicode`
        """
        return self.name(includeNode=False,
                         longName=True,
                         fullAttrPath=fullPath)
        
    def shortName(self, fullPath=False):
        """
            >>> from pymel.all import *
            >>> at = SCENE.persp.t.tx
            >>> at.shortName(fullPath=False)
            u'tx'
            >>> at.shortName(fullPath=True)
            u't.tx'
        
        :rtype: `unicode`
        """
        return self.name(includeNode=False,
                         longName=False,
                         fullAttrPath=fullPath)
        
    def nodeName( self ):
        """The node part of this plug as a string
        
        :rtype: `unicode`
        """
        return self.plugNode().name()

       
    def array(self):
        """
        Returns the array (multi) attribute of the current element:
        
            >>> n = Attribute(u'initialShadingGroup.groupNodes[0]')
            >>> n.isElement()
            True
            >>> n.array()
            Attribute(u'initialShadingGroup.groupNodes')

        This method will raise an error for attributes which are not elements of
        an array:
            
            >>> m = Attribute(u'initialShadingGroup.groupNodes')
            >>> m.isElement()
            False
            >>> m.array()
            Traceback (most recent call last):
            ...
            TypeError: initialShadingGroup.groupNodes is not an array (multi) attribute
            
        :rtype: `Attribute`
        """
        try:
            return Attribute( self._node, self.__apimplug__().array() )
            #att = Attribute(Attribute.attrItemReg.split( self )[0])
            #if att.isMulti() :
            #    return att
            #else :
            #    raise TypeError, "%s is not a multi attribute" % self
        except:
            raise TypeError, "%s is not an array (multi) attribute" % self


    # TODO : do not list all children elements by default, allow to do 
    #        skinCluster1.weightList.elements() for first level elements weightList[x]
    #        or skinCluster1.weightList.weights.elements() for all weightList[x].weights[y]

    def elements(self):
        """
        ``listAttr -multi``
        
        Return a list of strings representing all the attributes in the array.
        
        If you don't need actual strings, it is recommended that you simply iterate through the elements in the array.
        See `Attribute.__iter__`.
        """
        
        return cmds.listAttr(self.array(), multi=True)
    
#    def item(self):
#        try: 
#            return int(Attribute.attrItemReg.search(self).group(1))
#        except: return None

    def getArrayIndices(self):
        """
        Get all set or connected array indices. Raises an error if this is not an array Attribute
        
        :rtype: `int` list
        """
        try:
            return self._getArrayIndices()[1]
        except RuntimeError:
            raise TypeError, "%s is not an array (multi) attribute" % self
    
    def numElements(self):
        """
        The number of elements in an array attribute. Raises an error if this is not an array Attribute
        
        Be aware that `Attribute.size`, which derives from ``getAttr -size``, does not always produce the expected
        value. It is recommend that you use `Attribute.numElements` instead.  This is a maya bug, *not* a pymel bug.
        
            >>> from pymel.all import *
            >>> f=newFile(f=1) #start clean
            >>> 
            >>> dls = SCENE.defaultLightSet
            >>> dls.dagSetMembers.numElements()
            0
            >>> dls.dagSetMembers.size()
            0
            >>> SpotLight() # create a light, which adds to the lightSet
            SpotLight(u'spotLightShape1')
            >>> dls.dagSetMembers.numElements()
            1
            >>> dls.dagSetMembers.size()  # should be 1
            0
            >>> SpotLight() # create another light, which adds to the lightSet
            SpotLight(u'spotLightShape2')
            >>> dls.dagSetMembers.numElements()
            2
            >>> dls.dagSetMembers.size() # should be 2
            1
        
        :rtype: `int`
        """
        
        try:
            return self._getArrayIndices()[0]
        except RuntimeError:
            raise TypeError, "%s is not an array (multi) attribute" % self

    @_warnings.deprecated('This method does not always produce the expected result. Use Attribute.numElements instead.', 'Attribute')
    def size(self):
        """
        The number of elements in an array attribute. Returns None if not an array element.
        
        Be aware that `Attribute.size`, which derives from ``getAttr -size``, does not always produce the expected
        value. It is recommend that you use `Attribute.numElements` instead.  This is a maya bug, *not* a pymel bug.
        
            >>> from pymel.all import *
            >>> f=newFile(f=1) #start clean
            >>>
            >>> dls = SCENE.defaultLightSet
            >>> dls.dagSetMembers.numElements()
            0
            >>> dls.dagSetMembers.size()
            0
            >>> SpotLight() # create a light, which adds to the lightSet
            SpotLight(u'spotLightShape1')
            >>> dls.dagSetMembers.numElements()
            1
            >>> dls.dagSetMembers.size()  # should be 1
            0
            >>> SpotLight() # create another light, which adds to the lightSet
            SpotLight(u'spotLightShape2')
            >>> dls.dagSetMembers.numElements()
            2
            >>> dls.dagSetMembers.size() # should be 2
            1
            
        :rtype: `int`
        """
        #return cmds.getAttr(self, size=True)    
        try:
            return self.__apiobject__().numElements()
        except RuntimeError:
            pass
                
    item = _factories.wrapApiMethod( api.MPlug, 'logicalIndex', 'item' )
    index = _factories.wrapApiMethod( api.MPlug, 'logicalIndex', 'index' )
    
    def setEnums(self, enumList):
        cmds.addAttr( self, e=1, en=":".join(enumList) )
    
    def getEnums(self):
        """
        :rtype: `unicode` list
        """
        return cmds.addAttr( self, q=1, en=1 ).split(':')    
            
    # getting and setting                    
    set = general.setAttr            
    get = general.getAttr
    setKey = _factories.functionFactory( cmds.setKeyframe, rename='setKey' )       
    
    
#----------------------
#xxx{ Connections
#----------------------    
          
    def isConnectedTo(self, other, ignoreUnitConversion=False, checkLocalArray=False, checkOtherArray=False ):
        """
        Determine if the attribute is connected to the passed attribute.
        
        If checkLocalArray is True and the current attribute is a multi/array, the current attribute's elements will also be tested.
        
        If checkOtherArray is True and the passed attribute is a multi/array, the passed attribute's elements will also be tested.
        
        If checkLocalArray and checkOtherArray are used together then all element combinations will be tested.
         
        """

        if cmds.isConnected( self, other, ignoreUnitConversion=ignoreUnitConversion):
            return True
        
        if checkLocalArray and self.isMulti():
            for elem in self:
                if elem.isConnectedTo(other, ignoreUnitConversion=ignoreUnitConversion, checkLocalArray=False, checkOtherArray=checkOtherArray):
                    return True
                
        if checkOtherArray:
            other = Attribute(other)
            if other.isMulti():
                for elem in other:
                    if self.isConnectedTo(elem, ignoreUnitConversion=ignoreUnitConversion, checkLocalArray=False, checkOtherArray=False):
                        return True

        
        return False
    
    ## does not work because this method cannot return a value, it is akin to +=       
    #def __irshift__(self, other):
    #    """operator for 'isConnected'
    #        sphere.tx >>= box.tx
    #    """ 
    #    return cmds.isConnected(self, other)
    

    connect = general.connectAttr
        
    def __rshift__(self, other):
        """
        operator for 'connectAttr'
        
            >>> from pymel.all import *
            >>> SCENE.persp.tx >> SCENE.top.tx  # connect
            >>> SCENE.persp.tx // SCENE.top.tx  # disconnect
        """ 
        return general.connectAttr( self, other, force=True )
                
    disconnect = general.disconnectAttr
    
    def __floordiv__(self, other):
        """
        operator for 'disconnectAttr'
        
            >>> from pymel.all import *
            >>> SCENE.persp.tx >> SCENE.top.tx  # connect
            >>> SCENE.persp.tx // SCENE.top.tx  # disconnect
        """ 
        # no return
        cmds.disconnectAttr( self, other )
                
    def inputs(self, **kwargs):
        """
        ``listConnections -source 1 -destination 0``
        
        see `Attribute.connections` for the full ist of flags.
        
        :rtype: `general.PyNode` list
        """
        
        kwargs['source'] = True
        kwargs.pop('s', None )
        kwargs['destination'] = False
        kwargs.pop('d', None )
        
        return general.listConnections(self, **kwargs)
    
    def outputs(self, **kwargs):
        """
        ``listConnections -source 0 -destination 1``
        
        see `Attribute.connections` for the full ist of flags.
        
        :rtype: `general.PyNode` list
        """
        
        kwargs['source'] = False
        kwargs.pop('s', None )
        kwargs['destination'] = True
        kwargs.pop('d', None )
        
        return general.listConnections(self, **kwargs)
    
    def insertInput(self, node, nodeOutAttr, nodeInAttr ):
        """connect the passed node.outAttr to this attribute and reconnect
        any pre-existing connection into node.inAttr.  if there is no
        pre-existing connection, this method works just like connectAttr. 
        
        for example, for two nodes with the connection::
                
            a.out-->b.in
            
        running this command::
        
            b.insertInput( 'c', 'out', 'in' )
            
        causes the new connection order (assuming 'c' is a node with 'in' and 'out' attributes)::
                
            a.out-->c.in
            c.out-->b.in
        """
        inputs = self.inputs(plugs=1)
        self.connect( node + '.' + nodeOutAttr, force=1 )
        if inputs:
            inputs[0].connect( node + '.' + nodeInAttr )
    
    @_factories.addMelDocs( 'setKeyframe' )    
    def setKey(self, **kwargs):
        kwargs.pop( 'attribute', None )
        kwargs.pop( 'at', None )
        return cmds.setKeyframe( self, **kwargs )
#}
#----------------------
#xxx{ Info and Modification
#----------------------
    
#    def alias(self, **kwargs):
#        """aliasAttr"""
#        return cmds.aliasAttr( self, **kwargs )    
                            
#    def add( self, **kwargs):    
#        kwargs['longName'] = self.plugAttr()
#        kwargs.pop('ln', None )
#        return addAttr( self.node(), **kwargs )    
                    
    def delete(self):
        """deleteAttr"""
        return cmds.deleteAttr( self )
    
    def remove( self, **kwargs):
        'removeMultiInstance'
        #kwargs['break'] = True
        return cmds.removeMultiInstance( self, **kwargs )
        
    # Edge, Vertex, CV Methods
#    def getTranslation( self, **kwargs ):
#        """xform -translation"""
#        kwargs['translation'] = True
#        kwargs['query'] = True
#        return datatypes.Vector( cmds.xform( self, **kwargs ) )
        
    #----------------------
    # Info Methods
    #----------------------
    
    def isDirty(self, **kwargs):
        """
        :rtype: `bool`
        """
        return cmds.isDirty(self, **kwargs)
        
    def affects( self, **kwargs ):
        return map( lambda x: Attribute( '%s.%s' % ( self.node(), x )),
            cmds.affects( self.plugAttr(), self.node()  ) )

    def affected( self, **kwargs ):
        return map( lambda x: Attribute( '%s.%s' % ( self.node(), x )),
            cmds.affects( self.plugAttr(), self.node(), by=True  ))
                
    # getAttr info methods
    def type(self):
        """
        getAttr -type
        
        :rtype: `unicode`
        """
        return cmds.getAttr(self, type=True)
    
   
    def lock(self):
        "setAttr -locked 1"
        return self.setLocked(True)
        
    def unlock(self):
        "setAttr -locked 0"
        return self.setLocked(False)
    
              
    def isSettable(self):
        """getAttr -settable
        
        :rtype: `bool`
        """
        return cmds.getAttr(self, settable=True)
    
    # attributeQuery info methods
    def isHidden(self):
        """
        attributeQuery -hidden
        
        :rtype: `bool`
        """
        return cmds.attributeQuery(self.lastPlugAttr(), node=self.node(), hidden=True)
        
    def isConnectable(self):
        """
        attributeQuery -connectable
        
        :rtype: `bool`
        """
        return cmds.attributeQuery(self.lastPlugAttr(), node=self.node(), connectable=True)    

    
    isMulti = _factories.wrapApiMethod( api.MPlug, 'isArray', 'isMulti' )

    
    def exists(self):
        """
        Whether the attribute actually exists.
        
        In spirit, similar to 'attributeQuery -exists'...
        ...however, also handles multi (array) attribute elements, such as plusMinusAverage.input1D[2] 
        
        :rtype: `bool`
        """
        
        if self.isElement():
            arrayExists = self.array().exists()
            if not arrayExists:
                return False
            
            # If the array exists, now check the array indices...
            indices = self.array().getArrayIndices()
            return (indices and self.index() in indices)
        else:
            try:
                return bool( cmds.attributeQuery(self.lastPlugAttr(), node=self.node(), exists=True) ) 
            except TypeError:
                return False
        
#}
#-------------------------- 
#xxx{ Ranges
#-------------------------- 
        
    def getSoftMin(self):
        """attributeQuery -softMin
            Returns None if softMin does not exist.
        
        :rtype: `float`  
        """
        if cmds.attributeQuery(self.lastPlugAttr(), node=self.node(), softMinExists=True):
            return cmds.attributeQuery(self.lastPlugAttr(), node=self.node(), softMin=True)[0]    
            
    def getSoftMax(self):
        """attributeQuery -softMax
            Returns None if softMax does not exist.
            
        :rtype: `float`      
        """
        if cmds.attributeQuery(self.lastPlugAttr(), node=self.node(), softMaxExists=True):
            return cmds.attributeQuery(self.lastPlugAttr(), node=self.node(), softMax=True)[0]
    
    def getMin(self):
        """attributeQuery -min
            Returns None if min does not exist.
        
        :rtype: `float`  
        """
        if cmds.attributeQuery(self.lastPlugAttr(), node=self.node(), minExists=True):
            return cmds.attributeQuery(self.lastPlugAttr(), node=self.node(), min=True)[0]
            
    def getMax(self):
        """attributeQuery -max
            Returns None if max does not exist.
            
        :rtype: `float`  
        """
        if cmds.attributeQuery(self.lastPlugAttr(), node=self.node(), maxExists=True):
            return cmds.attributeQuery(self.lastPlugAttr(), node=self.node(), max=True)[0]
    
    def getSoftRange(self):
        """attributeQuery -softRange
            returns a two-element list containing softMin and softMax. if the attribute does not have
            a softMin or softMax the corresponding element in the list will be set to None.
         
        :rtype: [`float`, `float`]     
        """
        softRange = []
        softRange.append( self.getSoftMin() )
        softRange.append( self.getSoftMax() )
        return softRange
    
            
    def getRange(self):
        """attributeQuery -range
            returns a two-element list containing min and max. if the attribute does not have
            a softMin or softMax the corresponding element will be set to None.
        
        :rtype: `float`      
        """
        range = []
        range.append( self.getMin() )
        range.append( self.getMax() )
        return range
    
    def setMin(self, newMin):
        self.setRange(newMin, 'default')
        
    def setMax(self, newMax):
        self.setRange('default', newMax)

    def setSoftMin(self, newMin):
        self.setSoftRange(newMin, 'default')
        
    def setSoftMax(self, newMax):
        self.setSoftRange('default', newMax)
                
    def setRange(self, *args):
        """provide a min and max value as a two-element tuple or list, or as two arguments to the
        method. To remove a limit, provide a None value.  for example:
        
            >>> from pymel.all import *
            >>> s = polyCube()[0]
            >>> s.addAttr( 'new' )
            >>> s.new.setRange( -2, None ) #sets just the min to -2 and removes the max limit
            >>> s.new.setMax( 3 ) # sets just the max value and leaves the min at its previous default 
            >>> s.new.getRange()
            [-2.0, 3.0]
            
        """
        
        self._setRange('hard', *args)
        
    def setSoftRange(self, *args):
        self._setRange('soft', *args)    
        
    def _setRange(self, limitType, *args):
        
        if len(args)==2:
            newMin = args[0]
            newMax = args[1]
        
        if len(args)==1:
            try:
                newMin = args[0][0]
                newMax = args[0][1]
            except:    
                raise TypeError, "Please provide a min and max value as a two-element tuple or list, or as two arguments to the method. To ignore a limit, provide a None value."

                
        # first find out what connections are going into and out of the object
        ins = self.inputs(p=1)
        outs = self.outputs(p=1)

        # get the current value of the attr
        val = self.get()

        # break the connections if they exist
        self.disconnect()

        #now tokenize $objectAttr in order to get it's individual parts
        obj = self.node()
        attr = self.plugAttr()

        # re-create the attribute with the new min/max
        kwargs = {}
        kwargs['at'] = self.type()
        kwargs['ln'] = attr
        
        # MIN
        # if 'default' is passed a value, we retain the current value
        if newMin == 'default':
            currMin = self.getMin()
            currSoftMin = self.getSoftMin()
            if currMin is not None:
                kwargs['min'] = currMin
            elif currSoftMin is not None:
                kwargs['smn'] = currSoftMin    
                
        elif newMin is not None:
            if limitType == 'hard':
                kwargs['min'] = newMin
            else:
                kwargs['smn'] = newMin
                
        # MAX    
        # if 'default' is passed a value, we retain the current value
        if newMax == 'default':
            currMax = self.getMax()
            currSoftMax = self.getSoftMin()
            if currMax is not None:
                kwargs['max'] = currMax
            elif currSoftMax is not None:
                kwargs['smx'] = currSoftMax    
                
        elif newMax is not None:
            if limitType == 'hard':
                kwargs['max'] = newMax
            else:
                kwargs['smx'] = newMax
        
        # delete the attribute
        self.delete()                
        cmds.addAttr( obj, **kwargs )

        # set the value to be what it used to be
        self.set(val);

        # remake the connections
        for conn in ins:
            conn >> self
            
        for conn in outs:
            self >> outs


#    def getChildren(self):
#        """attributeQuery -listChildren"""
#        return map( 
#            lambda x: Attribute( self.node() + '.' + x ), 
#            _util.listForNone( cmds.attributeQuery(self.lastPlugAttr(), node=self.node(), listChildren=True) )
#                )
#}
#-------------------------- 
#xxx{ Relatives
#-------------------------- 

    def getChildren(self):
        """attributeQuery -listChildren
        
        :rtype: `Attribute` list  
        """
        res = []
        for i in range(self.numChildren() ):
            res.append( Attribute( self.node(), self.__apimfn__().child(i) ) )
        return res
    children = getChildren
    
    def getSiblings(self):
        """attributeQuery -listSiblings
        
        :rtype: `Attribute` list  
        """
        try:
            return self.getParent().getChildren()
        except:
            pass
    siblings = getSiblings
    
    def firstParent(self):
        """
        Modifications:
            - added optional generations flag, which gives the number of levels up that you wish to go for the parent;

              
              Negative values will traverse from the top.

              A value of 0 will return the same node.
              The default value is 1.
              
              Since the original command returned None if there is no parent, to sync with this behavior, None will
              be returned if generations is out of bounds (no IndexError will be thrown). 
        
        :rtype: `Attribute`  
        """
        try:
            return Attribute( self.node(), self.__apimfn__().parent() )
        except:
            pass

    getAllParents, getParent = _makeAllParentFunc_and_ParentFuncWithGenerationArgument(firstParent)
    parent = getParent
        
#}      


class DependNode( general.PyNode ):
    __apicls__ = api.MFnDependencyNode
    __metaclass__ = _factories.MetaMayaNodeWrapper
    #-------------------------------
    #    Name Info and Manipulation
    #-------------------------------
#    def __new__(cls,name,create=False):
#        """
#        Provides the ability to create the object when creating a class
#        
#            >>> n = pm.Transform("persp",create=True)
#            >>> n.__repr__()
#            # Result: Transform(u'persp1')
#        """
#        if create:
#            ntype = cls.__melnode__
#            name = createNode(ntype,n=name,ss=1)
#        return general.PyNode.__new__(cls,name)

#    def __init__(self, *args, **kwargs ):
#        self.apicls.__init__(self, self._apiobject.object() )
        
    def _updateName(self) :
        # test validity
        self.__apimobject__()
        self._name = self.__apimfn__().name()
        return self._name 

    def name(self, update=True) :
        """
        :rtype: `unicode`
        """
        
        if update or self._name is None:
            try:
                return self._updateName()
            except general.MayaObjectError:
                _logger.warn( "object %s no longer exists" % self._name ) 
        return self._name  
#
#    def shortName(self):
#        """
#        This produces the same results as `DependNode.name` and is included to simplify looping over lists
#        of nodes that include both Dag and Depend nodes.
#        
#        :rtype: `unicode`
#        """ 
#        return self.name()
#
#    def longName(self):
#        """
#        This produces the same results as `DependNode.name` and is included to simplify looping over lists
#        of nodes that include both Dag and Depend nodes.
#        
#        :rtype: `unicode`
#        """ 
#        return self.name()
#
#    def nodeName(self):
#        """
#        This produces the same results as `DependNode.name` and is included to simplify looping over lists
#        of nodes that include both Dag and Depend nodes.
#        
#        :rtype: `unicode`
#        """ 
#        return self.name()
#    
    #rename = rename
    def rename( self, name ):
        """
        :rtype: `DependNode`
        """
        # TODO : ensure that name is the shortname of a node. implement ignoreShape flag
        #self.setName( name ) # no undo support
        return general.rename(self, name)
    
    def __apiobject__(self) :
        "get the default API object (MObject) for this node if it is valid"
        return self.__apimobject__()
    
    def __apimobject__(self) :
        "get the MObject for this node if it is valid"
        handle = self.__apihandle__()
        if api.isValidMObjectHandle( handle ) :
            return handle.object()
        raise general.MayaNodeError( self._name )
        
    def __apihandle__(self) :
        return self.__apiobjects__['MObjectHandle']
    

    def __str__(self):
        return "%s" % self.name()

    def __unicode__(self):
        return u"%s" % self.name()

    if versions.current() >= versions.v2009:
        def __hash__(self):
            return self.__apihandle__().hashCode()

    def node(self):
        """for compatibility with Attribute class
        
        :rtype: `DependNode`
        
        """
        return self
    

        
        
    #--------------------------
    #    Modification
    #--------------------------
      
    def lock( self, **kwargs ):
        'lockNode -lock 1'
        #kwargs['lock'] = True
        #kwargs.pop('l',None)
        #return cmds.lockNode( self, **kwargs)
        return self.setLocked( True )
        
    def unlock( self, **kwargs ):
        'lockNode -lock 0'
        #kwargs['lock'] = False
        #kwargs.pop('l',None)
        #return cmds.lockNode( self, **kwargs)
        return self.setLocked( False )

    def cast( self, swapNode, **kwargs):
        """nodeCast"""
        return cmds.nodeCast( self, swapNode, *kwargs )

    
    duplicate = general.duplicate
    
#--------------------------
#xxx{    Presets
#-------------------------- 
   
    def savePreset(self, presetName, custom=None, attributes=[]):
        
        kwargs = {'save':True}
        if attributes:
            kwargs['attributes'] = ' '.join(attributes)
        if custom:
            kwargs['custom'] = custom
            
        return cmds.nodePreset( presetName, **kwargs)
        
    def loadPreset(self, presetName):
        kwargs = {'load':True}
        return cmds.nodePreset( presetName, **kwargs)
        
    def deletePreset(self, presetName):
        kwargs = {'delete':True}
        return cmds.nodePreset( presetName, **kwargs)
        
    def listPresets(self):
        kwargs = {'list':True}
        return cmds.nodePreset( **kwargs)
#} 
          
#--------------------------
#xxx{    Info
#-------------------------- 
    type = general.nodeType
            
         
    def referenceFile(self):
        """referenceQuery -file
        Return the reference file to which this object belongs.  None if object is not referenced
        
        :rtype: `FileReference`
        
        """
        try:
            return _FileReference( cmds.referenceQuery( self, f=1) )
        except RuntimeError:
            None

    isReadOnly = _factories.wrapApiMethod( api.MFnDependencyNode, 'isFromReferencedFile', 'isReadOnly' )
            
    def classification(self):
        'getClassification'
        return general.getClassification( self.type() )    
        #return self.__apimfn__().classification( self.type() )
    
#}
#--------------------------
#xxx{   Connections
#-------------------------- 
    
    def inputs(self, **kwargs):
        """listConnections -source 1 -destination 0
        
        :rtype: `general.PyNode` list
        """
        kwargs['source'] = True
        kwargs.pop('s', None )
        kwargs['destination'] = False
        kwargs.pop('d', None )
        return general.listConnections(self, **kwargs)
    
    def outputs(self, **kwargs):
        """listConnections -source 0 -destination 1
        
        :rtype: `general.PyNode` list
        """
        kwargs['source'] = False
        kwargs.pop('s', None )
        kwargs['destination'] = True
        kwargs.pop('d', None )
        
        return general.listConnections(self, **kwargs)                            

    def sources(self, **kwargs):
        """listConnections -source 1 -destination 0
        
        :rtype: `general.PyNode` list
        """
        kwargs['source'] = True
        kwargs.pop('s', None )
        kwargs['destination'] = False
        kwargs.pop('d', None )
        return general.listConnections(self, **kwargs)
    
    def destinations(self, **kwargs):
        """listConnections -source 0 -destination 1
        
        :rtype: `general.PyNode` list
        """
        kwargs['source'] = False
        kwargs.pop('s', None )
        kwargs['destination'] = True
        kwargs.pop('d', None )
        
        return general.listConnections(self, **kwargs)    
        
    def shadingGroups(self):
        """list any shading groups in the future of this object - works for shading nodes, transforms, and shapes 
        
        :rtype: `DependNode` list
        """
        return self.future(type='shadingEngine')
        
#}     
#--------------------------
#xxx{    Attributes
#--------------------------
    def __getattr__(self, attr):
        try :
            return getattr(super(general.PyNode, self), attr)
        except AttributeError :
            try:
                return DependNode.attr(self,attr)
            except general.MayaAttributeError, e:
                # since we're being called via __getattr__ we don't know whether the user was intending 
                # to get a class method or a maya attribute, so we raise a more generic AttributeError
                raise AttributeError,"%r has no attribute or method named '%s'" % (self, attr)
            
    @_util.universalmethod
    def attrDefaults(obj,attr):
        """
        Access to an attribute of a node.  This does not require an instance:
            
            >>> Transform.attrDefaults('tx').isKeyable()
            True
            
        but it can use one if needed ( for example, for dynamically created attributes )
            
            >>> Transform(u'persp').attrDefaults('tx').isKeyable()
            
        Note: this is still experimental.   
        """
        if inspect.isclass(obj):
            cls = obj # keep things familiar
            try:
                nodeMfn = cls.__apiobjects__['MFn']
            except KeyError:          
                cls.__apiobjects__['dagMod'] = api.MDagModifier()
                cls.__apiobjects__['dgMod'] = api.MDGModifier()
                # TODO: make something more reliable than uncapitalize
                obj = _apicache._makeDgModGhostObject( _util.uncapitalize(cls.__name__), 
                                                                cls.__apiobjects__['dagMod'], 
                                                                cls.__apiobjects__['dgMod'] )
                nodeMfn = cls.__apicls__(obj)
                cls.__apiobjects__['MFn'] = nodeMfn
            
        else:
            self = obj # keep things familiar
            nodeMfn = self.__apimfn__()
        
        # TODO: create a wrapped class for MFnAttribute
        return api.MFnAttribute( nodeMfn.attribute(attr) )
        
    def attr(self, attr):
        """
        access to attribute plug of a node. returns an instance of the Attribute class for the 
        given attribute name.
        
        :rtype: `Attribute`
        """
        #return Attribute( '%s.%s' % (self, attr) )
        try :
            if '.' in attr or '[' in attr:
                # Compound or Multi Attribute
                # there are a couple of different ways we can proceed: 
                # Option 1: back out to api.toApiObject (via general.PyNode)
                # return Attribute( self.__apiobject__(), self.name() + '.' + attr )
            
                # Option 2: nameparse.
                # this avoids calling self.name(), which can be slow
                import pymel.util.nameparse as nameparse
                nameTokens = nameparse.getBasicPartList( 'dummy.' + attr )
                result = self.__apiobject__()
                for token in nameTokens[1:]: # skip the first, bc it's the node, which we already have
                    if isinstance( token, nameparse.MayaName ):
                        if isinstance( result, api.MPlug ):
                            # you can't get a child plug from a multi/array plug.
                            # if result is currently 'defaultLightList1.lightDataArray' (an array)
                            # and we're trying to get the next plug, 'lightDirection', then we need a dummy index.
                            # the following line will reuslt in 'defaultLightList1.lightDataArray[-1].lightDirection'
                            if result.isArray():
                                result = self.__apimfn__().findPlug( unicode(token) )  
                            else:
                                result = result.child( self.__apimfn__().attribute( unicode(token) ) )
                        else: # Node
                            result = self.__apimfn__().findPlug( unicode(token) )                              
#                                # search children for the attribute to simulate  cam.focalLength --> perspShape.focalLength
#                                except TypeError:
#                                    for i in range(fn.childCount()):
#                                        try: result = api.MFnDagNode( fn.child(i) ).findPlug( unicode(token) )
#                                        except TypeError: pass
#                                        else:break
                    if isinstance( token, nameparse.NameIndex ):
                        result = result.elementByLogicalIndex( token.value )
                return Attribute( self.__apiobject__(), result )
            else:
                # NOTE: not sure if this should be True or False
                return Attribute( self.__apiobject__(), self.__apimfn__().findPlug( attr, False ) ) 
            
        except RuntimeError:
            # raise our own MayaAttributeError, which subclasses AttributeError and MayaObjectError
            raise general.MayaAttributeError( '%s.%s' % (self, attr) )
               
    def hasAttr( self, attr):
        """
        check if the node has the given maya attribute.
        :rtype: `bool`
        """
        try : 
            self.attr(attr)
            return True
        except AttributeError:
            return False

    @_factories.addMelDocs('setAttr')  
    def setAttr( self, attr, *args, **kwargs):
        # for now, using strings is better, because there is no MPlug support
        return general.setAttr( "%s.%s" % (self, attr), *args, **kwargs )
    
    @_factories.addMelDocs('setAttr')  
    def setDynamicAttr( self, attr, *args, **kwargs):
        """
        same as `DependNode.setAttr` with the force flag set to True.  This causes
        the attribute to be created based on the passed input value.
        """
        
        # for now, using strings is better, because there is no MPlug support
        kwargs['force'] = True
        return general.setAttr( "%s.%s" % (self, attr), *args, **kwargs )
    
    @_factories.addMelDocs('getAttr')  
    def getAttr( self, attr, *args, **kwargs ):
        # for now, using strings is better, because there is no MPlug support
        return general.getAttr( "%s.%s" % (self, attr), *args,  **kwargs )

    @_factories.addMelDocs('addAttr')  
    def addAttr( self, attr, **kwargs):
        # for now, using strings is better, because there is no MPlug support  
        assert 'longName' not in kwargs and 'ln' not in kwargs
        kwargs['longName'] = attr
        return general.addAttr( unicode(self), **kwargs )
    
    @_factories.addMelDocs('connectAttr')  
    def connectAttr( self, attr, destination, **kwargs ):
        # for now, using strings is better, because there is no MPlug support
        return general.connectAttr( "%s.%s" % (self, attr), destination, **kwargs )
    
    @_factories.addMelDocs('disconnectAttr')  
    def disconnectAttr( self, attr, destination=None, **kwargs ):
        # for now, using strings is better, because there is no MPlug support
        return general.disconnectAttr( "%s.%s" % (self, attr), destination, **kwargs )

                    
    listAnimatable = _listAnimatable

    def listAttr( self, **kwargs):
        """listAttr
        
        :rtype: `Attribute` list
        
        """
        # stringify fix
        return map( lambda x: self.attr(x), _util.listForNone(cmds.listAttr(self.name(), **kwargs)))

    def attrInfo( self, **kwargs):
        """attributeInfo
        
        :rtype: `Attribute` list
        """
        # stringify fix
        return map( lambda x: self.attr(x) , _util.listForNone(cmds.attributeInfo(self.name(), **kwargs)))
 
 
#}
#-----------------------------------------
#xxx{ Name Info and Manipulation
#-----------------------------------------

# Now just wraps NameParser functions
    
    def stripNum(self):
        """Return the name of the node with trailing numbers stripped off. If no trailing numbers are found
        the name will be returned unchanged.
        
        >>> from pymel.all import *
        >>> SCENE.lambert1.stripNum()
        u'lambert'
        
        :rtype: `unicode`
        """
        return other.NameParser(self.name()).stripNum()
            
    def extractNum(self):
        """Return the trailing numbers of the node name. If no trailing numbers are found
        an error will be raised.

        >>> from pymel.all import *
        >>> SCENE.lambert1.extractNum()
        u'1'
        
        :rtype: `unicode`
        """
        return other.NameParser(self.name()).extractNum()

    def nextUniqueName(self):
        """Increment the trailing number of the object until a unique name is found

        If there is no trailing number, appends '1' to the name.
        
        :rtype: `unicode`
        """
        return other.NameParser(self.name()).nextUniqueName()
                
    def nextName(self):
        """Increment the trailing number of the object by 1

        Raises an error if the name has no trailing number.
        
        >>> from pymel.all import *
        >>> SCENE.lambert1.nextName()
        DependNodeName('lambert2')
        
        :rtype: `unicode`
        """
        return other.NameParser(self.name()).nextName()
            
    def prevName(self):
        """Decrement the trailing number of the object by 1
        
        Raises an error if the name has no trailing number.
        
        :rtype: `unicode`
        """
        return other.NameParser(self.name()).prevName()
    
    @classmethod
    def registerVirtualSubClass( cls, nameRequired=False ):
        """
        Deprecated
        """
        _factories.registerVirtualClass(cls, nameRequired)

#}

if versions.current() >= versions.v2011:
    class ContainerBase(DependNode):
        __metaclass__ = _factories.MetaMayaNodeWrapper
        pass

    class Entity(ContainerBase):
        __metaclass__ = _factories.MetaMayaNodeWrapper
        pass

else:
    class Entity(DependNode):
        __metaclass__ = _factories.MetaMayaNodeWrapper
        pass

class DagNode(Entity):
 
    #:group Path Info and Modification: ``*parent*``, ``*Parent*``, ``*child*``, ``*Child*``
    """
    """
    
    __apicls__ = api.MFnDagNode
    __metaclass__ = _factories.MetaMayaNodeWrapper
    
#    def __init__(self, *args, **kwargs ):
#        self.apicls.__init__(self, self.__apimdagpath__() )
    _componentAttributes = {}

    def comp(self, compName):
        """
        Will retrieve a Component object for this node; similar to
        DependNode.attr(), but for components.
        
        :rtype: `Component`
        """        
        if compName in self._componentAttributes:
            compClass = self._componentAttributes[compName]
            if isinstance(compClass, tuple):
                # We have something like:
                # 'uIsoparm'    : (NurbsSurfaceIsoparm, 'u')
                # need to specify what 'flavor' of the basic
                # component we need...
                return compClass[0](self, {compClass[1]:ComponentIndex(label=compClass[1])})
            else:
                return compClass(self)
        # if we do self.getShape(), and this is a shape node, we will
        # enter a recursive loop if compName isn't actually a comp:
        # since shape doesn't have 'getShape', it will call __getattr__
        # for 'getShape', which in turn call comp to check if it's a comp,
        # which will call __getattr__, etc
        # ..soo... check if we have a 'getShape'!
        elif hasattr(self, 'getShape'):
            shape = self.getShape()
            if shape:
                return shape.comp(compName)
        raise general.MayaComponentError( '%s.%s' % (self, compName) )
                
    def _updateName(self, long=False) :
        #if api.isValidMObjectHandle(self._apiobject) :
            #obj = self._apiobject.object()
            #dagFn = api.MFnDagNode(obj)
            #dagPath = api.MDagPath()
            #dagFn.getPath(dagPath)
        dag = self.__apimdagpath__()
        if dag:
            name = dag.partialPathName()
            if not name:
                raise general.MayaNodeError
            
            self._name = name
            if long :
                return dag.fullPathName()

        return self._name                       
            
    def name(self, update=True, long=False) :
        
        if update or long or self._name is None:
            try:
                return self._updateName(long)
            except general.MayaObjectError:
                _logger.warn( "object %s no longer exists" % self._name ) 
        return self._name  
    
    def longName(self):
        """
        The full dag path to the object, including leading pipe ( | )
        
        :rtype: `unicode`
        """
        return self.name(long=True)
    fullPath = longName
            
    def shortName( self ):
        """
        The shortest unique name.
        
        :rtype: `unicode`
        """
        return self.name(long=False)

    def nodeName( self ):
        """
        Just the name of the node, without any dag path
        
        :rtype: `unicode`
        """
        return self.name().split('|')[-1]
    
      
    def __apiobject__(self) :
        "get the MDagPath for this object if it is valid"
        return self.__apimdagpath__()
 
    def __apimdagpath__(self) :
        "get the MDagPath for this object if it is valid"

        try:
            dag = self.__apiobjects__['MDagPath']
            # test for validity: if the object is not valid an error will be raised
            self.__apimobject__()
            return dag
        except KeyError:
            # class was instantiated from an MObject, but we can still retrieve the first MDagPath
            
            #assert argObj.hasFn( api.MFn.kDagNode ) 
            dag = api.MDagPath()
            # we can't use self.__apimfn__() becaue the mfn is instantiated from an MDagPath 
            # which we are in the process of finding out
            mfn = api.MFnDagNode( self.__apimobject__() )
            mfn.getPath(dag)
            self.__apiobjects__['MDagPath'] = dag
            return dag
#            if dag.isValid():
#                #argObj = dag
#                if dag.fullPathName():
#                    argObj = dag
#                else:
#                    print 'produced valid MDagPath with no name: %s(%s)' % ( argObj.apiTypeStr(), api.MFnDependencyNode(argObj).name() )

    def __apihandle__(self) :
        try:
            handle = self.__apiobjects__['MObjectHandle']
        except:
            try:
                handle = api.MObjectHandle( self.__apiobjects__['MDagPath'].node() )
            except RuntimeError:
                raise general.MayaNodeError( self._name )
            self.__apiobjects__['MObjectHandle'] = handle
        return handle
    
#    def __apimfn__(self):
#        if self._apimfn:
#            return self._apimfn
#        elif self.__apicls__:
#            obj = self._apiobject
#            if api.isValidMDagPath(obj):
#                try:
#                    self._apimfn = self.__apicls__(obj)
#                    return self._apimfn
#                except KeyError:
#                    pass
                        
#    def __init__(self, *args, **kwargs):
#        if self._apiobject:
#            if isinstance(self._apiobject, api.MObjectHandle):
#                dagPath = api.MDagPath()
#                api.MDagPath.getAPathTo( self._apiobject.object(), dagPath )
#                self._apiobject = dagPath
#        
#            assert api.isValidMDagPath( self._apiobject )
            
    """
    def __init__(self, *args, **kwargs) :
        if args :
            arg = args[0]
            if len(args) > 1 :
                comp = args[1]
            if isinstance(arg, DagNode) :
                self._name = unicode(arg.name())
                self._apiobject = api.MObjectHandle(arg.object())
            elif api.isValidMObject(arg) or api.isValidMObjectHandle(arg) :
                objHandle = api.MObjectHandle(arg)
                obj = objHandle.object() 
                if api.isValidMDagNode(obj) :
                    self._apiobject = objHandle
                    self._updateName()
                else :
                    raise TypeError, "%r might be a dependencyNode, but not a dagNode" % arg              
            elif isinstance(arg, basestring) :
                obj = api.toMObject (arg)
                if obj :
                    # creation for existing object
                    if api.isValidMDagNode (obj):
                        self._apiobject = api.MObjectHandle(obj)
                        self._updateName()
                    else :
                        raise TypeError, "%r might be a dependencyNode, but not a dagNode" % arg 
                else :
                    # creation for inexistent object 
                    self._name = arg
            else :
                raise TypeError, "don't know how to make a DagNode out of a %s : %r" % (type(arg), arg)  
       """   

            
#--------------------------------
#xxx{  Path Info and Modification
#--------------------------------
    def root(self):
        """rootOf
        
        :rtype: `unicode`
        """
        return DagNode( '|' + self.longName()[1:].split('|')[0] )

#    def hasParent(self, parent ):
#        try:
#            return self.__apimfn__().hasParent( parent.__apiobject__() )
#        except AttributeError:
#            obj = api.toMObject(parent)
#            if obj:
#               return self.__apimfn__().hasParent( obj )
#          
#    def hasChild(self, child ):
#        try:
#            return self.__apimfn__().hasChild( child.__apiobject__() )
#        except AttributeError:
#            obj = api.toMObject(child)
#            if obj:
#               return self.__apimfn__().hasChild( obj )
#    
#    def isParentOf( self, parent ):
#        try:
#            return self.__apimfn__().isParentOf( parent.__apiobject__() )
#        except AttributeError:
#            obj = api.toMObject(parent)
#            if obj:
#               return self.__apimfn__().isParentOf( obj )
#    
#    def isChildOf( self, child ):
#        try:
#            return self.__apimfn__().isChildOf( child.__apiobject__() )
#        except AttributeError:
#            obj = api.toMObject(child)
#            if obj:
#               return self.__apimfn__().isChildOf( obj )

    def isInstanceOf(self, other):
        """
        :rtype: `bool`
        """
        if isinstance( other, general.PyNode ):
            return self.__apimobject__() == other.__apimobject__()
        else:
            try:
                return self.__apimobject__() == general.PyNode(other).__apimobject__()
            except:
                return False
    
    def instanceNumber(self):
        """
        returns the instance number that this path represents in the DAG. The instance number can be used to determine which
        element of the world space array attributes of a DAG node to connect to get information regarding this instance.
        
        :rtype: `int`
        """
        return self.__apimdagpath__().instanceNumber()
    
        
    def getInstances(self, includeSelf=True):
        """
        :rtype: `DagNode` list
        
        >>> from pymel.all import *
        >>> f=newFile(f=1) #start clean
        >>>
        >>> s = polyPlane()[0]
        >>> instance(s)
        [Transform(u'pPlane2')]
        >>> instance(s)
        [Transform(u'pPlane3')]
        >>> s.getShape().getInstances()
        [Mesh(u'pPlane1|pPlaneShape1'), Mesh(u'pPlane2|pPlaneShape1'), Mesh(u'pPlane3|pPlaneShape1')]
        >>> s.getShape().getInstances(includeSelf=False)
        [Mesh(u'pPlane2|pPlaneShape1'), Mesh(u'pPlane3|pPlaneShape1')]
        
        """
        d = api.MDagPathArray()
        self.__apimfn__().getAllPaths(d)
        thisDagPath = self.__apimdagpath__()
        result = [ general.PyNode( api.MDagPath(d[i])) for i in range(d.length()) if includeSelf or not d[i] == thisDagPath ]
        
        return result

    def getOtherInstances(self):
        """
        same as `DagNode.getInstances` with includeSelf=False.
        
        :rtype: `DagNode` list
        """
        return self.getInstances(includeSelf=False)
    
    def firstParent(self):
        """firstParentOf
        
        :rtype: `DagNode`
        """
        try:
            return DagNode( '|'.join( self.longName().split('|')[:-1] ) )
        except TypeError:
            return DagNode( '|'.join( self.split('|')[:-1] ) )

#    def numChildren(self):
#        """
#        see also `childCount`
#        
#        :rtype: `int`
#        """
#        return self.__apimdagpath__().childCount()
    
#    def getParent(self, **kwargs):
#        # TODO : print warning regarding removal of kwargs, test speed difference
#        parent = api.MDagPath( self.__apiobject__() )
#        try:
#            parent.pop()
#            return general.PyNode(parent)
#        except RuntimeError:
#            pass
#
#    def getChildren(self, **kwargs):
#        # TODO : print warning regarding removal of kwargs
#        children = []
#        thisDag = self.__apiobject__()
#        for i in range( thisDag.childCount() ):
#            child = api.MDagPath( thisDag )
#            child.push( thisDag.child(i) )
#            children.append( general.PyNode(child) )
#        return children

    def firstParent2(self, **kwargs):
        """unlike the firstParent command which determines the parent via string formatting, this 
        command uses the listRelatives command
        
        Modifications:
            - added optional generations flag, which gives the number of levels up that you wish to go for the parent;
              ie:
                  >>> from pymel.all import *
                  >>> select(cl=1)
                  >>> bottom = group(n='bottom')
                  >>> group(n='almostThere')
                  Transform(u'almostThere')
                  >>> group(n='nextLevel')
                  Transform(u'nextLevel')
                  >>> group(n='topLevel')
                  Transform(u'topLevel')
                  >>> bottom.longName()
                  u'|topLevel|nextLevel|almostThere|bottom'
                  >>> bottom.getParent(2)
                  Transform(u'nextLevel')
              
              Negative values will traverse from the top:
              
                  >>> bottom.getParent(generations=-3)
                  Transform(u'almostThere')
              
              A value of 0 will return the same node.
              The default value is 1.
              
              Since the original command returned None if there is no parent, to sync with this behavior, None will
              be returned if generations is out of bounds (no IndexError will be thrown). 
        
        :rtype: `DagNode`
        
        """
        
        kwargs['parent'] = True
        kwargs.pop('p',None)
        #if longNames:
        kwargs['fullPath'] = True
        kwargs.pop('f',None)
        
        try:
            res = cmds.listRelatives( self, **kwargs)[0]
        except TypeError:
            return None
             
        res = general.PyNode( res )
        return res
        
    getAllParents, getParent = _makeAllParentFunc_and_ParentFuncWithGenerationArgument(firstParent2)
                     
    def getChildren(self, **kwargs ):
        """
        see also `childAtIndex`
        
        :rtype: `DagNode` list
        """
        kwargs['children'] = True
        kwargs.pop('c',None)

        return general.listRelatives( self, **kwargs)
        
    def getSiblings(self, **kwargs ):
        """
        :rtype: `DagNode` list
        """
        #pass
        try:
            return [ x for x in self.getParent().getChildren() if x != self]
        except:
            return []
                
    def listRelatives(self, **kwargs ):
        """
        :rtype: `general.PyNode` list
        """
        return general.listRelatives( self, **kwargs)
        
    
    def setParent( self, *args, **kwargs ):
        """
        parent

        Modifications:
            if parent is 'None', world=True is automatically set
        """
        if args and args[-1] is None:
            kwargs['world']=True
        return self.__class__( cmds.parent( self, *args, **kwargs )[0] )

    def addChild( self, child, **kwargs ):
        """parent (reversed)
        
        :rtype: `DagNode`
        """
        cmds.parent( child, self, **kwargs )
        if not isinstance( child, general.PyNode ):
            child = general.PyNode(child)
        return child
    
    def __or__(self, child, **kwargs):
        """
        operator for `addChild`. Use to easily daisy-chain together parenting operations.
        The operation order visually mimics the resulting dag path:
        
            >>> from pymel.all import *
            >>> s = polySphere(name='sphere')[0]
            >>> c = polyCube(name='cube')[0]
            >>> t = polyTorus(name='torus')[0]
            >>> s | c | t
            Transform(u'torus')
            >>> print t.fullPath()
            |sphere|cube|torus
            
        :rtype: `DagNode`
        """
        return self.addChild(child,**kwargs)

#}   
    #instance = instance

    #--------------------------
    #    Shading
    #--------------------------    

    def isDisplaced(self):
        """Returns whether any of this object's shading groups have a displacement shader input
        
        :rtype: `bool`
        """
        for sg in self.shadingGroups():
            if len( sg.attr('displacementShader').inputs() ):
                return True
        return False

    def setObjectColor( self, color=None ):
        """This command sets the dormant wireframe color of the specified objects to an integer
        representing one of the user defined colors, or, if set to None, to the default class color"""

        kwargs = {}
        if color:
            kwargs['userDefined'] = color
        cmds.color(self, **kwargs)
        
    def makeLive( self, state=True ):
        if not state:
            cmds.makeLive(none=True)
        else:
            cmds.makeLive(self)





class Shape(DagNode):
    __metaclass__ = _factories.MetaMayaNodeWrapper
    def getTransform(self): pass    
#class Joint(Transform):
#    pass

        
class Camera(Shape):
    __metaclass__ = _factories.MetaMayaNodeWrapper

    def applyBookmark(self, bookmark):
        kwargs = {}
        kwargs['camera'] = self
        kwargs['edit'] = True
        kwargs['setCamera'] = True
            
        cmds.cameraView( bookmark, **kwargs )
            
    def addBookmark(self, bookmark=None):
        kwargs = {}
        kwargs['camera'] = self
        kwargs['addBookmark'] = True
        if bookmark:
            kwargs['name'] = bookmark
            
        cmds.cameraView( **kwargs )
        
    def removeBookmark(self, bookmark):
        kwargs = {}
        kwargs['camera'] = self
        kwargs['removeBookmark'] = True
        kwargs['name'] = bookmark
            
        cmds.cameraView( **kwargs )
        
    def updateBookmark(self, bookmark):    
        kwargs = {}
        kwargs['camera'] = self
        kwargs['edit'] = True
        kwargs['setView'] = True
            
        cmds.cameraView( bookmark, **kwargs )
        
    def listBookmarks(self):
        return self.bookmarks.inputs()
    
    @_factories.addMelDocs('dolly')
    def dolly(self, distance, relative=True):
        kwargs = {}
        kwargs['distance'] = distance
        if relative:
            kwargs['relative'] = True
        else:
            kwargs['absolute'] = True
        cmds.dolly(self, **kwargs)

    @_factories.addMelDocs('roll')
    def roll(self, degree, relative=True):
        Camera(u'frontShape')
        kwargs = {}
        kwargs['degree'] = degree
        if relative:
            kwargs['relative'] = True
        else:
            kwargs['absolute'] = True
        cmds.roll(self, **kwargs)

    #TODO: the functionFactory is causing these methods to have their docs doubled-up,  in both pymel.track, and pymel.Camera.track     
    #dolly = _factories.functionFactory( cmds.dolly  )
    #roll = _factories.functionFactory( cmds.roll  )
    orbit = _factories.functionFactory( cmds.orbit  )
    track = _factories.functionFactory( cmds.track )
    tumble = _factories.functionFactory( cmds.tumble ) 
    

class Transform(DagNode):
    __metaclass__ = _factories.MetaMayaNodeWrapper
    _componentAttributes = {'rotatePivot' : (Pivot, 'rotatePivot'), 
                            'scalePivot'  : (Pivot, 'scalePivot')}
#    def __getattr__(self, attr):
#        try :
#            return super(general.PyNode, self).__getattr__(attr)
#        except AttributeError, msg:
#            try: 
#                return self.getShape().attr(attr)
#            except AttributeError: 
#                pass
#            
#            # it doesn't exist on the class
#            try:
#                return self.attr(attr)
#            except MayaAttributeError, msg:
#                # try the shape
#                try: return self.getShape().attr(attr)
#                except AttributeError: pass
#                # since we're being called via __getattr__ we don't know whether the user was trying 
#                # to get a class method or a maya attribute, so we raise a more generic AttributeError
#                raise AttributeError, msg
 
    def __getattr__(self, attr):
        """
        Checks in the following order:
            1. Functions on this node class
            2. Attributes on this node class
            3. Functions on this node class's shape
            4. Attributes on this node class's shape
        """
        try :
            #print "Transform.__getattr__(%r)" % attr
            # Functions through normal inheritance
            res = DependNode.__getattr__(self,attr)
        except AttributeError, e:
            # Functions via shape inheritance , and then, implicitly, Attributes
            shape = self.getShape()
            if shape:
                try:
                    return getattr(shape,attr)
                except AttributeError: pass
            raise e             
        return res
    
    def __setattr__(self, attr, val):
        """
        Checks in the following order:
            1. Functions on this node class
            2. Attributes on this node class
            3. Functions on this node class's shape
            4. Attributes on this node class's shape
        """
        try :
            #print "Transform.__setattr__", attr, val
            # Functions through normal inheritance
            return DependNode.__setattr__(self,attr,val)
        except AttributeError, e:
            # Functions via shape inheritance , and then, implicitly, Attributes
            #print "Trying shape"
            shape = self.getShape()
            if shape:
                try:
                    return setattr(shape,attr, val)
                except AttributeError: pass
            raise e
                         
    def attr(self, attr, checkShape=True):
        """
        when checkShape is enabled, if the attribute does not exist the transform but does on the shape, then the shape's attribute will
        be returned.
        
        :rtype: `Attribute`
        """
        #print "ATTR: Transform"
        try :
            res = DependNode.attr(self,attr)
        except general.MayaAttributeError, e:
            if checkShape:
                try: 
                    return self.getShape().attr(attr)
                except AttributeError:
                    raise e
            raise e       
        return res
    
#    def __getattr__(self, attr):
#        if attr.startswith('__') and attr.endswith('__'):
#            return super(general.PyNode, self).__getattr__(attr)
#                        
#        at = Attribute( '%s.%s' % (self, attr) )
#        
#        # if the attribute does not exist on this node try the shape node
#        if not at.exists():
#            try:
#                childAttr = getattr( self.getShape(), attr)
#                try:
#                    if childAttr.exists():
#                        return childAttr
#                except AttributeError:
#                    return childAttr
#            except (AttributeError,TypeError):
#                pass
#                    
#        return at
#    
#    def __setattr__(self, attr,val):
#        if attr.startswith('_'):
#            attr = attr[1:]
#                        
#        at = Attribute( '%s.%s' % (self, attr) )
#        
#        # if the attribute does not exist on this node try the shape node
#        if not at.exists():
#            try:
#                childAttr = getattr( self.getShape(), attr )
#                try:
#                    if childAttr.exists():
#                        return childAttr.set(val)
#                except AttributeError:
#                    return childAttr.set(val)
#            except (AttributeError,TypeError):
#                pass
#                    
#        return at.set(val)
            
    """    
    def move( self, *args, **kwargs ):
        return move( self, *args, **kwargs )
    def scale( self, *args, **kwargs ):
        return scale( self, *args, **kwargs )
    def rotate( self, *args, **kwargs ):
        return rotate( self, *args, **kwargs )
    def align( self, *args, **kwargs):
        args = (self,) + args
        cmds.align(self, *args, **kwargs)
    """
    # NOTE : removed this via proxyClass
#    # workaround for conflict with translate method on basestring
#    def _getTranslate(self):
#        return self.__getattr__("translate")
#    def _setTranslate(self, val):
#        return self.__setattr__("translate", val)        
#    translate = property( _getTranslate , _setTranslate )
    
    def hide(self):
        self.visibility.set(0)
        
    def show(self):
        self.visibility.set(1)
                
    def getShape( self, **kwargs ):
        """
        :rtype: `DagNode`
        """
        kwargs['shapes'] = True
        try:
            return self.getChildren( **kwargs )[0]            
        except IndexError:
            pass
                
    def ungroup( self, **kwargs ):
        return cmds.ungroup( self, **kwargs )
    

#    @_factories.editflag('xform','scale')      
#    def setScale( self, val, **kwargs ):
#        cmds.xform( self, **kwargs )

#    @_factories.editflag('xform','rotation')             
#    def setRotationOld( self, val, **kwargs ):
#        cmds.xform( self, **kwargs )
#        
#    @_factories.editflag('xform','translation')  
#    def setTranslationOld( self, val, **kwargs ):
#        cmds.xform( self, **kwargs )
#
#    @_factories.editflag('xform','scalePivot')  
#    def setScalePivotOld( self, val, **kwargs ):
#        cmds.xform( self, **kwargs )
#        
#    @_factories.editflag('xform','rotatePivot')         
#    def setRotatePivotOld( self, val, **kwargs ):
#        cmds.xform( self, **kwargs )
 
#    @_factories.editflag('xform','pivots')         
#    def setPivots( self, val, **kwargs ):
#        cmds.xform( self, **kwargs )
        
#    @_factories.editflag('xform','rotateAxis')  
#    def setRotateAxisOld( self, val, **kwargs ):
#        cmds.xform( self, **kwargs )
#        
#    @_factories.editflag('xform','shear')                                 
#    def setShearingOld( self, val, **kwargs ):
#        cmds.xform( self, **kwargs )

    
    @_factories.editflag('xform','rotateAxis')                                
    def setMatrix( self, val, **kwargs ):
        """xform -scale"""
        if isinstance(val, datatypes.Matrix):
            val = val.toList()
    
        kwargs['matrix'] = val
        cmds.xform( self, **kwargs )

#    @_factories.queryflag('xform','scale') 
#    def getScaleOld( self, **kwargs ):
#        return datatypes.Vector( cmds.xform( self, **kwargs ) )

    def _getSpaceArg(self, space, kwargs):
        "for internal use only"
        if kwargs.pop( 'worldSpace', kwargs.pop('ws', False) ):
            space = 'world'
        elif kwargs.pop( 'objectSpace', kwargs.pop('os', False) ):
            space = 'object'
        return space
    
    def _isRelativeArg(self, kwargs ):
        
        isRelative = kwargs.pop( 'relative', kwargs.pop('r', None) )
        if isRelative is None:
            isRelative = not kwargs.pop( 'absolute', kwargs.pop('a', True) )
        return isRelative
            
#    @_factories.queryflag('xform','translation') 
#    def getTranslationOld( self, **kwargs ):
#        return datatypes.Vector( cmds.xform( self, **kwargs ) )

    @_factories.addApiDocs( api.MFnTransform, 'setTranslation' )
    def setTranslation(self, vector, space='object', **kwargs):
        if self._isRelativeArg(kwargs):
            return self.translateBy(vector, space, **kwargs)
        space = self._getSpaceArg(space, kwargs )
        return self._setTranslation(vector, space=space)
    
    @_factories.addApiDocs( api.MFnTransform, 'getTranslation' )
    def getTranslation(self, space='object', **kwargs):
        space = self._getSpaceArg(space, kwargs )
        return self._getTranslation(space=space)

    @_factories.addApiDocs( api.MFnTransform, 'translateBy' )
    def translateBy(self, vector, space='object', **kwargs):
        space = self._getSpaceArg(space, kwargs )
        curr = self._getTranslation(space)
        self._translateBy(vector, space)
        new = self._getTranslation(space)
        undoItem = _factories.ApiUndoItem(Transform.setTranslation, (self, new, space), (self, curr, space) )
        _factories.apiUndo.append( undoItem )

    @_factories.addApiDocs( api.MFnTransform, 'setScale' )
    def setScale(self, scale, **kwargs):
        if self._isRelativeArg(kwargs):
            return self.scaleBy(scale, **kwargs)
        return self._setScale(scale)
    
    @_factories.addApiDocs( api.MFnTransform, 'scaleBy' )
    def scaleBy(self, scale, **kwargs):
        curr = self.getScale()
        self._scaleBy(scale)
        new = self.getScale()
        undoItem = _factories.ApiUndoItem(Transform.setScale, (self, new), (self, curr) )
        _factories.apiUndo.append( undoItem )

    @_factories.addApiDocs( api.MFnTransform, 'setShear' )
    def setShear(self, shear, **kwargs):
        if self._isRelativeArg(kwargs):
            return self.shearBy(shear, **kwargs)
        return self._setShear(shear)
    
    @_factories.addApiDocs( api.MFnTransform, 'shearBy' )
    def shearBy(self, shear, **kwargs):
        curr = self.getShear()
        self._shearBy(shear)
        new = self.getShear()
        undoItem = _factories.ApiUndoItem(Transform.setShear, (self, new), (self, curr) )
        _factories.apiUndo.append( undoItem )
         
        
#    @_factories.queryflag('xform','rotatePivot')        
#    def getRotatePivotOld( self, **kwargs ):
#        return datatypes.Vector( cmds.xform( self, **kwargs ) )

    @_factories.addApiDocs( api.MFnTransform, 'setRotatePivot' )
    def setRotatePivot(self, point, space='object', balance=True, **kwargs):
        space = self._getSpaceArg(space, kwargs )
        return self._setRotatePivot(point, space=space, balance=balance) 
    
    @_factories.addApiDocs( api.MFnTransform, 'rotatePivot' )
    def getRotatePivot(self, space='object', **kwargs):
        space = self._getSpaceArg(space, kwargs )
        return self._getRotatePivot(space=space)

    @_factories.addApiDocs( api.MFnTransform, 'setRotatePivotTranslation' )
    def setRotatePivotTranslation(self, vector, space='object', **kwargs):
        space = self._getSpaceArg(space, kwargs )
        return self._setRotatePivotTranslation(vector, space=space)
    
    @_factories.addApiDocs( api.MFnTransform, 'rotatePivotTranslation' )
    def getRotatePivotTranslation(self, space='object', **kwargs):
        space = self._getSpaceArg(space, kwargs )
        return self._getRotatePivotTranslation(space=space)

 
#    @_factories.queryflag('xform','rotation')        
#    def getRotationOld( self, **kwargs ):
#        return datatypes.Vector( cmds.xform( self, **kwargs ) )

    @_factories.addApiDocs( api.MFnTransform, 'setRotation' )
    def setRotation(self, rotation, space='object', **kwargs):
        # quaternions are the only method that support a space parameter
        if self._isRelativeArg(kwargs):
            return self.rotateBy(rotation, space, **kwargs)
        space = self._getSpaceArg(space, kwargs )
        rotation = list(rotation)

        rotation = [ datatypes.Angle( x ).asRadians() for x in rotation ]

        quat = api.MEulerRotation( *rotation ).asQuaternion()
        api.MFnTransform(self.__apiobject__()).setRotation(quat, datatypes.Spaces.getIndex(space) )
      
#    @_factories.addApiDocs( api.MFnTransform, 'getRotation' )
#    def getRotation(self, space='object', **kwargs):
#        # quaternions are the only method that support a space parameter
#        space = self._getSpaceArg(space, kwargs )
#        quat = api.MQuaternion()
#        api.MFnTransform(self.__apimfn__()).getRotation(quat, datatypes.Spaces.getIndex(space) )
#        return datatypes.EulerRotation( quat.asEulerRotation() )

    @_factories.addApiDocs( api.MFnTransform, 'getRotation' )
    def getRotation(self, space='object', **kwargs):
        # quaternions are the only method that support a space parameter
        space = self._getSpaceArg(space, kwargs )
        #return self._getRotation(space=space).asEulerRotation()
        e = self._getRotation(space=space).asEulerRotation()
        e.setDisplayUnit( datatypes.Angle.getUIUnit() )
        return e

    
    @_factories.addApiDocs( api.MFnTransform, 'rotateBy' )
    def rotateBy(self, rotation, space='object', **kwargs):
        space = self._getSpaceArg(space, kwargs )
        curr = self.getRotation(space)
        self._rotateBy(rotation, space)
        new = self.getRotation(space)
        undoItem = _factories.ApiUndoItem(Transform.setRotation, (self, new, space), (self, curr, space) )
        _factories.apiUndo.append( undoItem )


#    @_factories.queryflag('xform','scalePivot') 
#    def getScalePivotOld( self, **kwargs ):
#        return datatypes.Vector( cmds.xform( self, **kwargs ) )

    @_factories.addApiDocs( api.MFnTransform, 'setScalePivotTranslation' )
    def setScalePivot(self, point, space='object', balance=True, **kwargs):
        space = self._getSpaceArg(space, kwargs )
        return self._setScalePivotTranslation(point, space=space, balance=balance)
    
    @_factories.addApiDocs( api.MFnTransform, 'scalePivot' )
    def getScalePivot(self, space='object', **kwargs):
        space = self._getSpaceArg(space, kwargs )
        return self._getScalePivot(space=space)

    @_factories.addApiDocs( api.MFnTransform, 'setScalePivotTranslation' )
    def setScalePivotTranslation(self, vector, space='object', **kwargs):
        space = self._getSpaceArg(space, kwargs )
        return self._setScalePivotTranslation(vector, space=space)
          
    @_factories.addApiDocs( api.MFnTransform, 'scalePivotTranslation' )
    def getScalePivotTranslation(self, space='object', **kwargs):
        space = self._getSpaceArg(space, kwargs )
        return self._getScalePivotTranslation(space=space)
    
    @_factories.queryflag('xform','pivots') 
    def getPivots( self, **kwargs ):
        res = cmds.xform( self, **kwargs )
        return ( datatypes.Vector( res[:3] ), datatypes.Vector( res[3:] )  )
    
    @_factories.queryflag('xform','rotateAxis') 
    def getRotateAxis( self, **kwargs ):
        return datatypes.Vector( cmds.xform( self, **kwargs ) )
        
#    @_factories.queryflag('xform','shear')                          
#    def getShearOld( self, **kwargs ):
#        return datatypes.Vector( cmds.xform( self, **kwargs ) )

    @_factories.queryflag('xform','matrix')                
    def getMatrix( self, **kwargs ): 
        return datatypes.Matrix( cmds.xform( self, **kwargs ) )
      
    #TODO: create API equivalent of `xform -boundingBoxInvisible` so we can replace this with api.
    def getBoundingBox(self, invisible=False, space='object'):
        """xform -boundingBox and xform -boundingBoxInvisible
        
        :rtype: `BoundingBox`
        
        
        """
        kwargs = {'query' : True }    
        if invisible:
            kwargs['boundingBoxInvisible'] = True
        else:
            kwargs['boundingBox'] = True
        if space=='object':
            kwargs['objectSpace'] = True
        elif space=='world':
            kwargs['worldSpace'] = True
        else:
            raise ValueError('unknown space %r' % space)
                    
        res = cmds.xform( self, **kwargs )
        #return ( datatypes.Vector(res[:3]), datatypes.Vector(res[3:]) )
        return datatypes.BoundingBox( res[:3], res[3:] )
    
    def getBoundingBoxMin(self, invisible=False, space='object'):
        """
        :rtype: `Vector`
        """
        return self.getBoundingBox(invisible, space)[0]
        #return self.getBoundingBox(invisible).min()
    
    def getBoundingBoxMax(self, invisible=False, space='object'):
        """
        :rtype: `Vector`
        """
        return self.getBoundingBox(invisible, space)[1]   
        #return self.getBoundingBox(invisible).max()
    '''        
    def centerPivots(self, **kwargs):
        """xform -centerPivots"""
        kwargs['centerPivots'] = True
        cmds.xform( self, **kwargs )
        
    def zeroTransformPivots(self, **kwargs):
        """xform -zeroTransformPivots"""
        kwargs['zeroTransformPivots'] = True
        cmds.xform( self, **kwargs )        
    '''

class Joint(Transform):
    __metaclass__ = _factories.MetaMayaNodeWrapper
    connect = _factories.functionFactory( cmds.connectJoint, rename='connect')
    disconnect = _factories.functionFactory( cmds.disconnectJoint, rename='disconnect')
    insert = _factories.functionFactory( cmds.insertJoint, rename='insert')

if versions.isUnlimited():
    class FluidEmitter(Transform):
        __metaclass__ = _factories.MetaMayaNodeWrapper
        fluidVoxelInfo = _factories.functionFactory( cmds.fluidVoxelInfo, rename='fluidVoxelInfo')
        loadFluid = _factories.functionFactory( cmds.loadFluid, rename='loadFluid')
        resampleFluid = _factories.functionFactory( cmds.resampleFluid, rename='resampleFluid')
        saveFluid = _factories.functionFactory( cmds.saveFluid, rename='saveFluid')
        setFluidAttr = _factories.functionFactory( cmds.setFluidAttr, rename='setFluidAttr')
        getFluidAttr = _factories.functionFactory( cmds.getFluidAttr, rename='getFluidAttr')
    
class RenderLayer(DependNode):
    def listMembers(self, fullNames=True):
        if fullNames:
            return map( general.PyNode, _util.listForNone( cmds.editRenderLayerMembers( self, q=1, fullNames=True) ) )
        else:
            return _util.listForNone( cmds.editRenderLayerMembers( self, q=1, fullNames=False) )
        
    def addMembers(self, members, noRecurse=True):
        cmds.editRenderLayerMembers( self, members, noRecurse=noRecurse )

    def removeMembers(self, members ):
        cmds.editRenderLayerMembers( self, members, remove=True )
 
    def listAdjustments(self):
        return map( general.PyNode, _util.listForNone( cmds.editRenderLayerAdjustment( layer=self, q=1) ) )
      
    def addAdjustments(self, members, noRecurse):
        return cmds.editRenderLayerMembers( self, members, noRecurse=noRecurse )

    def removeAdjustments(self, members ):
        return cmds.editRenderLayerMembers( self, members, remove=True )      
    
    def setCurrent(self):
        cmds.editRenderLayerGlobals( currentRenderLayer=self)    

class DisplayLayer(DependNode):
    def listMembers(self, fullNames=True):
        if fullNames:
            return map( general.PyNode, _util.listForNone( cmds.editDisplayLayerMembers( self, q=1, fullNames=True) ) )
        else:
            return _util.listForNone( cmds.editDisplayLayerMembers( self, q=1, fullNames=False) )
        
    def addMembers(self, members, noRecurse=True):
        cmds.editDisplayLayerMembers( self, members, noRecurse=noRecurse )

    def removeMembers(self, members ):
        cmds.editDisplayLayerMembers( self, members, remove=True )
        
    def setCurrent(self):
        cmds.editDisplayLayerMembers( currentDisplayLayer=self)  
    
class Constraint(Transform):
    def setWeight( self, weight, *targetObjects ):
        inFunc = getattr( cmds, self.type() )
        if not targetObjects:
            targetObjects = self.getTargetList() 
        
        constraintObj = self.constraintParentInverseMatrix.inputs()[0]    
        args = list(targetObjects) + [constraintObj]
        return inFunc(  *args, **{'edit':True, 'weight':weight} )
        
    def getWeight( self, *targetObjects ):
        inFunc = getattr( cmds, self.type() )
        if not targetObjects:
            targetObjects = self.getTargetList() 
        
        constraintObj = self.constraintParentInverseMatrix.inputs()[0]    
        args = list(targetObjects) + [constraintObj]
        return inFunc(  *args, **{'query':True, 'weight':True} )

class GeometryShape(DagNode):
    def __getattr__(self, attr):
        #print "Mesh.__getattr__", attr
        try:
            return self.comp(attr)
        except general.MayaComponentError:
            #print "getting super", attr
            return super(GeometryShape,self).__getattr__(attr)
            
class DeformableShape(GeometryShape):
    @classmethod
    def _numCVsFunc_generator(cls, formFunc, spansPlusDegreeFunc, spansFunc,
                              name=None, doc=None):
        """
        Intended to be used by NurbsCurve / NurbsSurface to generate
        functions which give the 'true' number of editable CVs,
        as opposed to just numSpans + degree.
        (The two values will differ if we have a periodic curve).
        
        Note that this will usually need to be called outside/after the
        class definition, as formFunc/spansFunc/etc will not be defined
        until then, as they are added by the metaclass.
        """
        def _numCvs_generatedFunc(self, editableOnly=True):
            if editableOnly and formFunc(self) == self.Form.periodic:
                return spansFunc(self)
            else:
                return spansPlusDegreeFunc(self)
        if name:
            _numCvs_generatedFunc.__name__ = name
        if doc:
            _numCvs_generatedFunc.__doc__ = doc
        return _numCvs_generatedFunc
    
    @classmethod
    def _numEPsFunc_generator(cls, formFunc, spansFunc,
                              name=None, doc=None):
        """
        Intended to be used by NurbsCurve / NurbsSurface to generate
        functions which give the 'true' number of editable EPs,
        as opposed to just numSpans.
        (The two values will differ if we have a periodic curve).
        
        Note that this will usually need to be called outside/after the
        class definition, as formFunc/spansFunc will not be defined
        until then, as they are added by the metaclass.
        """
        def _numEPs_generatedFunc(self, editableOnly=True):
            if editableOnly and formFunc(self) == self.Form.periodic:
                return spansFunc(self)
            else:
                return spansFunc(self) + 1
        if name:
            _numEPs_generatedFunc.__name__ = name
        if doc:
            _numEPs_generatedFunc.__doc__ = doc
        return _numEPs_generatedFunc    
        
class ControlPoint(DeformableShape): pass
class CurveShape(DeformableShape): pass
class NurbsCurve(CurveShape):
    __metaclass__ = _factories.MetaMayaNodeWrapper
    _componentAttributes = {'u'           : NurbsCurveParameter,
                            'cv'          : NurbsCurveCV,
                            'conrolVerts' : NurbsCurveCV,
                            'ep'          : NurbsCurveEP,
                            'editPoints'  : NurbsCurveEP,
                            'knot'        : NurbsCurveKnot,    
                            'knots'       : NurbsCurveKnot}
# hard coding the mapping of numCVs => _numCVs for now,
# instead of using apiToMelBridge, as caches are in a state of flux
# for now
# can leave this in, or always move it to apiToMelBridge later...
NurbsCurve._numCVs = NurbsCurve.numCVs
NurbsCurve.numCVs = \
    NurbsCurve._numCVsFunc_generator(NurbsCurve.form,
                                     NurbsCurve._numCVs,
                                     NurbsCurve.numSpans,
                                     name='numCVs',
                                     doc =
        """
        Returns the number of CVs.
        
        :Parameters:
        editableOnly : `bool`
            If editableOnly evaluates to True (default), then this will return
            the number of cvs that can be actually edited (and also the highest
            index that may be used for cv's - ie, if
                myCurve.numCVs(editableOnly=True) == 4
            then allowable cv indices go from
                myCurve.cv[0] to mySurf.cv[3]
            
            If editablyOnly is False, then this will return the underlying
            number of cvs used to define the mathematical curve -
            degree + numSpans.
            
            These will only differ if the form is 'periodic', in which
            case the editable number will be numSpans (as the last 'degree'
            cv's are 'locked' to be the same as the first 'degree' cvs).
            In all other cases, the number of cvs will be degree + numSpans.
        
        :Examples:
            >>> # a periodic curve
            >>> myCurve = PyNode(curve(name='periodicCurve', d=3, periodic=True, k=(0, 1, 2, 3, 4, 5, 6, 7, 8, 9, 10, 11, 12), pw=[(4, -4, 0, 1), (5.5, 0, 0, 1), (4, 4, 0, 1), (0, 5.5, 0, 1), (-4, 4, 0, 1), (-5.5, 0, 0, 1), (-4, -4, 0, 1), (0, -5.5, 0, 1), (4, -4, 0, 1), (5.5, 0, 0, 1), (4, 4, 0, 1)] ))
            >>> myCurve.cv
            NurbsCurveCV(u'periodicCurveShape.cv[0:7]')
            >>> myCurve.numCVs()
            8
            >>> myCurve.numCVs(editableOnly=False)
            11

            >>> # an open curve
            >>> myCurve = PyNode(curve(name='openCurve', d=3, periodic=True, k=(0, 1, 2, 3, 4, 5, 6, 7, 8, 9, 10, 11, 12), pw=[(4, -4, 0, 1), (5.5, 0, 0, 1), (4, 4, 0, 1), (0, 5.5, 0, 1), (-4, 4, 0, 1), (-5.5, 0, 0, 1), (-4, -4, 0, 1), (0, -5.5, 0, 1), (4, -4, 0, 1), (5.5, 0, 0, 1), (4, 4, 0, 1)] ))
            >>> myCurve.cv
            NurbsCurveCV(u'openCurveShape.cv[0:10]')
            >>> myCurve.numCVs()
            11
            >>> myCurve.numCVs(editableOnly=False)
            11

        :rtype: `int`
        """)

NurbsCurve.numEPs = \
    NurbsCurve._numEPsFunc_generator(NurbsCurve.form,
                                       NurbsCurve.numSpans,
                                       name='numEPs',
                                       doc =
        """
        Returns the number of EPs.
        
        :Examples:
            >>> # a periodic curve
            >>> myCurve = PyNode(curve(name='periodicCurve', d=3, periodic=True, k=(0, 1, 2, 3, 4, 5, 6, 7, 8, 9, 10, 11, 12), pw=[(4, -4, 0, 1), (5.5, 0, 0, 1), (4, 4, 0, 1), (0, 5.5, 0, 1), (-4, 4, 0, 1), (-5.5, 0, 0, 1), (-4, -4, 0, 1), (0, -5.5, 0, 1), (4, -4, 0, 1), (5.5, 0, 0, 1), (4, 4, 0, 1)] ))
            >>> myCurve.ep
            NurbsCurveEP(u'periodicCurveShape.ep[0:7]')
            >>> myCurve.numEPs()
            8

            >>> # an open curve
            >>> myCurve = PyNode(curve(name='openCurve', d=3, periodic=True, k=(0, 1, 2, 3, 4, 5, 6, 7, 8, 9, 10, 11, 12), pw=[(4, -4, 0, 1), (5.5, 0, 0, 1), (4, 4, 0, 1), (0, 5.5, 0, 1), (-4, 4, 0, 1), (-5.5, 0, 0, 1), (-4, -4, 0, 1), (0, -5.5, 0, 1), (4, -4, 0, 1), (5.5, 0, 0, 1), (4, 4, 0, 1)] ))
            >>> myCurve.ep
            NurbsCurveEP(u'openCurveShape.ep[0:8]')
            >>> myCurve.numEPs()
            9

        :rtype: `int`
        """)



class SurfaceShape(ControlPoint): pass

class NurbsSurface(SurfaceShape):
    __metaclass__ = _factories.MetaMayaNodeWrapper
    _componentAttributes = {'u'           : (NurbsSurfaceRange, 'u'),
                            'uIsoparm'    : (NurbsSurfaceRange, 'u'),
                            'v'           : (NurbsSurfaceRange, 'v'),
                            'vIsoparm'    : (NurbsSurfaceRange, 'v'),
                            'uv'          : (NurbsSurfaceRange, 'uv'),
                            'cv'          : NurbsSurfaceCV,
                            'conrolVerts' : NurbsSurfaceCV,
                            'ep'          : NurbsSurfaceEP,
                            'editPoints'  : NurbsSurfaceEP,
                            'knot'        : NurbsSurfaceKnot,
                            'knots'       : NurbsSurfaceKnot,
                            'sf'          : NurbsSurfaceFace,
                            'faces'       : NurbsSurfaceFace}
# hard coding the mapping of numCVs => _numCVs for now,
# instead of using apiToMelBridge, as caches are in a state of flux
# for now
# can leave this in, or always move it to apiToMelBridge later...
NurbsSurface._numCVsInU = NurbsSurface.numCVsInU
NurbsSurface.numCVsInU = \
    NurbsSurface._numCVsFunc_generator(NurbsSurface.formInU,
                                       NurbsSurface._numCVsInU,
                                       NurbsSurface.numSpansInU,
                                       name='numCVsInU',
                                       doc =
        """
        Returns the number of CVs in the U direction.
        
        :Parameters:
        editableOnly : `bool`
            If editableOnly evaluates to True (default), then this will return
            the number of cvs that can be actually edited (and also the highest
            index that may be used for u - ie, if
                mySurf.numCVsInU(editableOnly=True) == 4
            then allowable u indices go from
                mySurf.cv[0][*] to mySurf.cv[3][*]
            
            If editablyOnly is False, then this will return the underlying
            number of cvs used to define the mathematical curve in u -
            degreeU + numSpansInU.
            
            These will only differ if the form in u is 'periodic', in which
            case the editable number will be numSpansInU (as the last 'degree'
            cv's are 'locked' to be the same as the first 'degree' cvs).
            In all other cases, the number of cvs will be degreeU + numSpansInU.
                    
        :Examples:
            >>> # a periodic surface
            >>> mySurf = PyNode(surface(name='periodicSurf', du=3, dv=1, fu='periodic', fv='open', ku=(0, 1, 2, 3, 4, 5, 6, 7, 8, 9, 10, 11, 12), kv=(0, 1), pw=[(4, -4, 0, 1), (4, -4, -2.5, 1), (5.5, 0, 0, 1), (5.5, 0, -2.5, 1), (4, 4, 0, 1), (4, 4, -2.5, 1), (0, 5.5, 0, 1), (0, 5.5, -2.5, 1), (-4, 4, 0, 1), (-4, 4, -2.5, 1), (-5.5, 0, 0, 1), (-5.5, 0, -2.5, 1), (-4, -4, 0, 1), (-4, -4, -2.5, 1), (0, -5.5, 0, 1), (0, -5.5, -2.5, 1), (4, -4, 0, 1), (4, -4, -2.5, 1), (5.5, 0, 0, 1), (5.5, 0, -2.5, 1), (4, 4, 0, 1), (4, 4, -2.5, 1)] ))
            >>> mySurf.cv[*][0]
            NurbsCurveCV(u'periodicSurfShape.cv[0:7][0]')
            >>> mySurf.numCVsInU()
            8
            >>> mySurf.numCVsInU(editableOnly=False)
            11

            >>> # an open surface
            >>> mySurf = PyNode(surface(name='openSurf', du=3, dv=1, fu='open', fv='open', ku=(0, 1, 2, 3, 4, 5, 6, 7, 8, 9, 10, 11, 12), kv=(0, 1), pw=((4, -4, 0, 1), (4, -4, -2.5, 1), (5.5, 0, 0, 1), (5.5, 0, -2.5, 1), (4, 4, 0, 1), (4, 4, -2.5, 1), (0, 5.5, 0, 1), (0, 5.5, -2.5, 1), (-4, 4, 0, 1), (-4, 4, -2.5, 1), (-5.5, 0, 0, 1), (-5.5, 0, -2.5, 1), (-4, -4, 0, 1), (-4, -4, -2.5, 1), (0, -5.5, 0, 1), (0, -5.5, -2.5, 1), (4, -4, 0, 1), (4, -4, -2.5, 1), (5.5, 0, 0, 1), (5.5, 0, -2.5, 1), (4, 4, 0, 1), (4, 4, -2.5, 1)) ))
            >>> mySurf.cv[*][0]
            NurbsCurveCV(u'openSurfShape.cv[0:10][0]')
            >>> mySurf.numCVsInU()
            11
            >>> mySurf.numCVsInU(editableOnly=False)
            11        

        :rtype: `int`
        """)
# hard coding the mapping of numCVs => _numCVs for now,
# instead of using apiToMelBridge, as caches are in a state of flux
# for now
# can leave this in, or always move it to apiToMelBridge later...
NurbsSurface._numCVsInV = NurbsSurface.numCVsInV
NurbsSurface.numCVsInV = \
    NurbsSurface._numCVsFunc_generator(NurbsSurface.formInV,
                                       NurbsSurface._numCVsInV,
                                       NurbsSurface.numSpansInV,
                                       name='numCVsInV',
                                       doc =
        """
        Returns the number of CVs in the V direction.
        
        :Parameters:
        editableOnly : `bool`
            If editableOnly evaluates to True (default), then this will return
            the number of cvs that can be actually edited (and also the highest
            index that may be used for v - ie, if
                mySurf.numCVsInV(editableOnly=True) == 4
            then allowable v indices go from
                mySurf.cv[*][0] to mySurf.cv[*][3]
            
            If editablyOnly is False, then this will return the underlying
            number of cvs used to define the mathematical curve in v -
            degreeV + numSpansInV.
            
            These will only differ if the form in v is 'periodic', in which
            case the editable number will be numSpansInV (as the last 'degree'
            cv's are 'locked' to be the same as the first 'degree' cvs).
            In all other cases, the number of cvs will be degreeV + numSpansInV.

        :Examples:
            >>> # a periodic surface
            >>> mySurf = PyNode(surface(name='periodicSurf', du=1, dv=3, fu='open', fv='periodic', ku=(0, 1), kv=(0, 1, 2, 3, 4, 5, 6, 7, 8, 9, 10, 11, 12), pw=[(4, -4, 0, 1), (5.5, 0, 0, 1), (4, 4, 0, 1), (0, 5.5, 0, 1), (-4, 4, 0, 1), (-5.5, 0, 0, 1), (-4, -4, 0, 1), (0, -5.5, 0, 1), (4, -4, 0, 1), (5.5, 0, 0, 1), (4, 4, 0, 1), (4, -4, -2.5, 1), (5.5, 0, -2.5, 1), (4, 4, -2.5, 1), (0, 5.5, -2.5, 1), (-4, 4, -2.5, 1), (-5.5, 0, -2.5, 1), (-4, -4, -2.5, 1), (0, -5.5, -2.5, 1), (4, -4, -2.5, 1), (5.5, 0, -2.5, 1), (4, 4, -2.5, 1)] ))
            >>> mySurf.cv[0][*]
            NurbsCurveCV(u'periodicSurfShape.cv[0][0:7]')
            >>> mySurf.numCVsInV()
            8
            >>> mySurf.numCVsInV(editableOnly=False)
            11

            >>> # an open surface
            >>> mySurf = PyNode(surface(name='openSurf', du=1, dv=3, fu='open', fv='open', ku=(0, 1), kv=(0, 1, 2, 3, 4, 5, 6, 7, 8, 9, 10, 11, 12), pw=[(4, -4, 0, 1), (5.5, 0, 0, 1), (4, 4, 0, 1), (0, 5.5, 0, 1), (-4, 4, 0, 1), (-5.5, 0, 0, 1), (-4, -4, 0, 1), (0, -5.5, 0, 1), (4, -4, 0, 1), (5.5, 0, 0, 1), (4, 4, 0, 1), (4, -4, -2.5, 1), (5.5, 0, -2.5, 1), (4, 4, -2.5, 1), (0, 5.5, -2.5, 1), (-4, 4, -2.5, 1), (-5.5, 0, -2.5, 1), (-4, -4, -2.5, 1), (0, -5.5, -2.5, 1), (4, -4, -2.5, 1), (5.5, 0, -2.5, 1), (4, 4, -2.5, 1)] ))
            >>> mySurf.cv[0][*]
            NurbsCurveCV(u'openSurfShape.cv[0][0:10]')
            >>> mySurf.numCVsInV()
            11
            >>> mySurf.numCVsInV(editableOnly=False)
            11        
            
        :rtype: `int`
        """)

NurbsSurface.numEPsInU = \
    NurbsSurface._numEPsFunc_generator(NurbsSurface.formInU,
                                       NurbsSurface.numSpansInU,
                                       name='numEPsInU',
                                       doc =
        """
        Returns the number of EPs in the U direction.

        :Examples:
            >>> # a periodic surface
            >>> mySurf = PyNode(surface(name='periodicSurf', du=3, dv=1, fu='periodic', fv='open', ku=(0, 1, 2, 3, 4, 5, 6, 7, 8, 9, 10, 11, 12), kv=(0, 1), pw=[(4, -4, 0, 1), (4, -4, -2.5, 1), (5.5, 0, 0, 1), (5.5, 0, -2.5, 1), (4, 4, 0, 1), (4, 4, -2.5, 1), (0, 5.5, 0, 1), (0, 5.5, -2.5, 1), (-4, 4, 0, 1), (-4, 4, -2.5, 1), (-5.5, 0, 0, 1), (-5.5, 0, -2.5, 1), (-4, -4, 0, 1), (-4, -4, -2.5, 1), (0, -5.5, 0, 1), (0, -5.5, -2.5, 1), (4, -4, 0, 1), (4, -4, -2.5, 1), (5.5, 0, 0, 1), (5.5, 0, -2.5, 1), (4, 4, 0, 1), (4, 4, -2.5, 1)] ))
            >>> mySurf.ep[*][0]
            NurbsCurveEP(u'periodicSurfShape.ep[0:7][0]')
            >>> mySurf.numEPsInV()
            8

            >>> # an open surface
            >>> mySurf = PyNode(surface(name='openSurf', du=3, dv=1, fu='open', fv='open', ku=(0, 1, 2, 3, 4, 5, 6, 7, 8, 9, 10, 11, 12), kv=(0, 1), pw=[(4, -4, 0, 1), (4, -4, -2.5, 1), (5.5, 0, 0, 1), (5.5, 0, -2.5, 1), (4, 4, 0, 1), (4, 4, -2.5, 1), (0, 5.5, 0, 1), (0, 5.5, -2.5, 1), (-4, 4, 0, 1), (-4, 4, -2.5, 1), (-5.5, 0, 0, 1), (-5.5, 0, -2.5, 1), (-4, -4, 0, 1), (-4, -4, -2.5, 1), (0, -5.5, 0, 1), (0, -5.5, -2.5, 1), (4, -4, 0, 1), (4, -4, -2.5, 1), (5.5, 0, 0, 1), (5.5, 0, -2.5, 1), (4, 4, 0, 1), (4, 4, -2.5, 1)] ))
            >>> mySurf.ep[*][0]
            NurbsCurveEP(u'openSurfShape.ep[0:8][0]')
            >>> mySurf.numEPsInV()
            9
                    
        :rtype: `int`
        """)

NurbsSurface.numEPsInV = \
    NurbsSurface._numEPsFunc_generator(NurbsSurface.formInV,
                                       NurbsSurface.numSpansInV,
                                       name='numEPsInV',
                                       doc =
        """
        Returns the number of EPs in the V direction.
        
        :Examples:
            >>> # a periodic surface
            >>> mySurf = PyNode(surface(name='periodicSurf', du=1, dv=3, fu='open', fv='periodic', ku=(0, 1), kv=(0, 1, 2, 3, 4, 5, 6, 7, 8, 9, 10, 11, 12), pw=[(4, -4, 0, 1), (5.5, 0, 0, 1), (4, 4, 0, 1), (0, 5.5, 0, 1), (-4, 4, 0, 1), (-5.5, 0, 0, 1), (-4, -4, 0, 1), (0, -5.5, 0, 1), (4, -4, 0, 1), (5.5, 0, 0, 1), (4, 4, 0, 1), (4, -4, -2.5, 1), (5.5, 0, -2.5, 1), (4, 4, -2.5, 1), (0, 5.5, -2.5, 1), (-4, 4, -2.5, 1), (-5.5, 0, -2.5, 1), (-4, -4, -2.5, 1), (0, -5.5, -2.5, 1), (4, -4, -2.5, 1), (5.5, 0, -2.5, 1), (4, 4, -2.5, 1)] ))
            >>> mySurf.ep[0][*]
            NurbsCurveEP(u'periodicSurfShape.ep[0][0:7]')
            >>> mySurf.numEPsInV()
            8

            >>> # an open surface
            >>> mySurf = PyNode(surface(name='openSurf', du=1, dv=3, fu='open', fv='open', ku=(0, 1), kv=(0, 1, 2, 3, 4, 5, 6, 7, 8, 9, 10, 11, 12), pw=[(4, -4, 0, 1), (5.5, 0, 0, 1), (4, 4, 0, 1), (0, 5.5, 0, 1), (-4, 4, 0, 1), (-5.5, 0, 0, 1), (-4, -4, 0, 1), (0, -5.5, 0, 1), (4, -4, 0, 1), (5.5, 0, 0, 1), (4, 4, 0, 1), (4, -4, -2.5, 1), (5.5, 0, -2.5, 1), (4, 4, -2.5, 1), (0, 5.5, -2.5, 1), (-4, 4, -2.5, 1), (-5.5, 0, -2.5, 1), (-4, -4, -2.5, 1), (0, -5.5, -2.5, 1), (4, -4, -2.5, 1), (5.5, 0, -2.5, 1), (4, 4, -2.5, 1)] ))
            >>> mySurf.ep[0][*]
            NurbsCurveEP(u'openSurfShape.ep[0][0:8]')
            >>> mySurf.numEPsInV()
            9
                    
        :rtype: `int`
        """)


class Mesh(SurfaceShape):
    """
    The Mesh class provides wrapped access to many API methods for querying and modifying meshes.  Be aware that 
    modifying meshes using API commands outside of the context of a plugin is still somewhat uncharted territory,
    so proceed at our own risk. 
    
   
    The component types can be accessed from the `Mesh` type (or it's transform) using the names you are
    familiar with from MEL:

        >>> from pymel.all import *
        >>> p = polySphere( name='theMoon', sa=7, sh=7 )[0]
        >>> p.vtx
        MeshVertex(u'theMoonShape.vtx[0:43]')
        >>> p.e
        MeshEdge(u'theMoonShape.e[0:90]')
        >>> p.f
        MeshFace(u'theMoonShape.f[0:48]')
        
    They are also accessible from their more descriptive alternatives:
    
        >>> p.verts
        MeshVertex(u'theMoonShape.vtx[0:43]')
        >>> p.edges
        MeshEdge(u'theMoonShape.e[0:90]')
        >>> p.faces
        MeshFace(u'theMoonShape.f[0:48]')
     
    As you'd expect, these components are all indexible:
     
        >>> p.vtx[0]
        MeshVertex(u'theMoonShape.vtx[0]')
        
    The classes themselves contain methods for getting information about the component.
     
        >>> p.vtx[0].connectedEdges()
        MeshEdge(u'theMoonShape.e[0,6,42,77]')
      
    This class provides support for python's extended slice notation. Typical maya ranges express a start and stop value separated
    by a colon.  Extended slices add a step parameter and can also represent multiple ranges separated by commas. 
    Thus, a single component object can represent any collection of indices.
    
    This includes start, stop, and step values.
    
        >>> # do every other edge between 0 and 10
        >>> for edge in p.e[0:10:2]: 
        ...     print edge
        ... 
        theMoonShape.e[0]
        theMoonShape.e[2]
        theMoonShape.e[4]
        theMoonShape.e[6]
        theMoonShape.e[8]
        theMoonShape.e[10]

    Negative indices can be used for getting indices relative to the end:
    
        >>> p.edges  # the full range
        MeshEdge(u'theMoonShape.e[0:90]')
        >>> p.edges[5:-10]  # index 5 through to 10 from the last
        MeshEdge(u'theMoonShape.e[5:80]')
    
    Just like with python ranges, you can leave an index out, and the logical result will follow:
    
        >>> p.edges[:-10]  # from the beginning 
        MeshEdge(u'theMoonShape.e[0:80]')
        >>> p.edges[20:]
        MeshEdge(u'theMoonShape.e[20:90]')
        
    Or maybe you want the position of every tenth vert:
    
        >>> for x in p.vtx[::10]: 
        ...     print x, x.getPosition()
        ... 
        theMoonShape.vtx[0] [0.270522117615, -0.900968849659, -0.339223951101]
        theMoonShape.vtx[10] [-0.704405844212, -0.623489797115, 0.339223951101]
        theMoonShape.vtx[20] [0.974927902222, -0.222520858049, 0.0]
        theMoonShape.vtx[30] [-0.704405784607, 0.623489797115, -0.339224010706]
        theMoonShape.vtx[40] [0.270522087812, 0.900968849659, 0.339223980904]

    
    To be compatible with Maya's range notation, these slices are inclusive of the stop index.
    
        >>> # face at index 8 will be included in the sequence
        >>> for f in p.f[4:8]: print f  
        ... 
        theMoonShape.f[4]
        theMoonShape.f[5]
        theMoonShape.f[6]
        theMoonShape.f[7]
        theMoonShape.f[8]

    >>> from pymel.all import *
    >>> obj = polyTorus()[0]
    >>> colors = []
<<<<<<< HEAD
    >>> for i, vtx in enumerate(obj.vtx):   # doctest: +SKIP
    ...     edgs=vtx.toEdges()              # doctest: +SKIP
    ...     totalLen=0                      # doctest: +SKIP
    ...     edgCnt=0                        # doctest: +SKIP
    ...     for edg in edgs:                # doctest: +SKIP
    ...         edgCnt += 1                 # doctest: +SKIP
    ...         l = edg.getLength()         # doctest: +SKIP
    ...         totalLen += l               # doctest: +SKIP
    ...     avgLen=totalLen / edgCnt        # doctest: +SKIP
    ...     #print avgLen                   # doctest: +SKIP
    ...     currColor = vtx.getColor(0)     # doctest: +SKIP
    ...     color = datatypes.Color.black   # doctest: +SKIP
=======
    >>> for i, vtx in enumerate(obj.vtx):
    ...     edgs=vtx.connectedEdges()
    ...     totalLen=0
    ...     edgCnt=0
    ...     for edg in edgs:
    ...         edgCnt += 1
    ...         l = edg.getLength()
    ...         totalLen += l
    ...     avgLen=totalLen / edgCnt
    ...     #print avgLen
    ...     currColor = vtx.getColor(0)
    ...     color = datatypes.Color.black
>>>>>>> 47fc4fbf
    ...     # only set blue if it has not been set before
    ...     if currColor.b<=0.0:            # doctest: +SKIP
    ...         color.b = avgLen            # doctest: +SKIP
    ...     color.r = avgLen                # doctest: +SKIP
    ...     colors.append(color)            # doctest: +SKIP
    
    
    """
    __metaclass__ = _factories.MetaMayaNodeWrapper
#    def __init__(self, *args, **kwargs ):      
#        SurfaceShape.__init__(self, self._apiobject )
#        self.vtx = MeshEdge(self.__apimobject__() )
    _componentAttributes = {'vtx'   : MeshVertex,
                            'verts' : MeshVertex,
                            'e'     : MeshEdge,
                            'edges' : MeshEdge,
                            'f'     : MeshFace,
                            'faces' : MeshFace,
                            'map'   : MeshUV,
                            'uvs'   : MeshUV,
                            'vtxFace'   : MeshVertexFace,
                            'faceVerts' : MeshVertexFace}
    
    numTriangles = _factories.makeCreateFlagMethod( cmds.polyEvaluate, 'triangles', 'numTriangles' )
    numSelectedTriangles = _factories.makeCreateFlagMethod( cmds.polyEvaluate, 'triangleComponent', 'numSelectedTriangles' )
    numSelectedFaces = _factories.makeCreateFlagMethod( cmds.polyEvaluate, 'faceComponent', 'numSelectedFaces' )
    numSelectedEdges = _factories.makeCreateFlagMethod( cmds.polyEvaluate, 'edgeComponent', 'numSelectedEdges' )
    numSelectedVertices = _factories.makeCreateFlagMethod( cmds.polyEvaluate, 'vertexComponent', 'numSelectedVertices' )
     
    area = _factories.makeCreateFlagMethod( cmds.polyEvaluate, 'area'  )
    worldArea = _factories.makeCreateFlagMethod( cmds.polyEvaluate, 'worldArea' )
    
    if versions.current() >= versions.v2009:
        @_factories.addApiDocs( api.MFnMesh, 'currentUVSetName' )  
        def getCurrentUVSetName(self):
            return self.__apimfn__().currentUVSetName( self.instanceNumber() )
        
        @_factories.addApiDocs( api.MFnMesh, 'currentColorSetName' )
        def getCurrentColorSetName(self):
            return self.__apimfn__().currentColorSetName( self.instanceNumber() )
        
    else:
        @_factories.addApiDocs( api.MFnMesh, 'currentUVSetName' )  
        def getCurrentUVSetName(self):
            return self.__apimfn__().currentUVSetName()
    
        @_factories.addApiDocs( api.MFnMesh, 'currentColorSetName' )
        def getCurrentColorSetName(self):
            return self.__apimfn__().currentColorSetName()
        
    @_factories.addApiDocs( api.MFnMesh, 'numColors' )
    def numColors(self, colorSet=None):
        args = []
        if colorSet:
            args.append(colorSet)
        return self.__apimfn__().numColors(*args)
     
class Subdiv(SurfaceShape):
    __metaclass__ = _factories.MetaMayaNodeWrapper
    
    _componentAttributes = {'smp'   : SubdVertex,
                            'verts' : SubdVertex,
                            'sme'   : SubdEdge,
                            'edges' : SubdEdge,
                            'smf'   : SubdFace,
                            'faces' : SubdFace,
                            'smm'   : SubdUV,
                            'uvs'   : SubdUV}
        
    def getTweakedVerts(self, **kwargs):
        return cmds.querySubdiv( action=1, **kwargs )
        
    def getSharpenedVerts(self, **kwargs):
        return cmds.querySubdiv( action=2, **kwargs )
        
    def getSharpenedEdges(self, **kwargs):
        return cmds.querySubdiv( action=3, **kwargs )
        
    def getEdges(self, **kwargs):
        return cmds.querySubdiv( action=4, **kwargs )
                
    def cleanTopology(self):
        cmds.subdCleanTopology(self)

class Lattice(ControlPoint):
    __metaclass__ = _factories.MetaMayaNodeWrapper
    _componentAttributes = {'pt'    : LatticePoint,
                            'points': LatticePoint}
        
class Particle(DeformableShape):
    __metaclass__ = _factories.MetaMayaNodeWrapper
    
    class PointArray(ComponentArray):
        def __init__(self, name):
            ComponentArray.__init__(self, name)
            self.returnClass = Particle.Point

        def __len__(self):
            return cmds.particle(self.node(), q=1,count=1)        
        
    class Point(_Component):
        def __str__(self):
            return '%s.pt[%s]' % (self._node, self._item)
        def __getattr__(self, attr):
            return cmds.particle( self._node, q=1, attribute=attr, order=self._item)
            
    
    def _getPointArray(self):
        return Particle.PointArray( self + '.pt' )    
    pt = property(_getPointArray)
    points = property(_getPointArray)
    
    def pointCount(self):
        return cmds.particle( self, q=1,count=1)
    num = pointCount

class SelectionSet( api.MSelectionList):
    apicls = api.MSelectionList
    __metaclass__ = _factories.MetaMayaTypeWrapper

    def __init__(self, objs):
        """ can be initialized from a list of objects, another SelectionSet, an MSelectionList, or an ObjectSet"""
        if isinstance(objs, api.MSelectionList ):
            api.MSelectionList.__init__(self, objs)
            
        elif isinstance(objs, ObjectSet ):
            api.MSelectionList.__init__(self, objs.asSelectionSet() )
            
        else:
            api.MSelectionList.__init__(self)
            for obj in objs:
                if isinstance(obj, (DependNode, DagNode) ):
                    self.apicls.add( self, obj.__apiobject__() )
                elif isinstance(obj, Attribute):
                    self.apicls.add( self, obj.__apiobject__(), True )
    #            elif isinstance(obj, Component):
    #                sel.add( obj.__apiobject__(), True )
                elif isinstance( obj, basestring ):
                    self.apicls.add( self, obj )
                else:
                    raise TypeError
                
    def __melobject__(self):
        # If the list contains components, THEIR __melobject__ is a list -
        # so need to iterate through, and flatten if needed
        melList = []
        for selItem in self:
            selItem = selItem.__melobject__()
            if _util.isIterable(selItem):
                melList.extend(selItem)
            else:
                melList.append(selItem)
        return melList
    
    def __len__(self):
        """:rtype: `int` """
        return self.apicls.length(self)
    
    def __contains__(self, item):
        """:rtype: `bool` """
        if isinstance(item, (DependNode, DagNode, Attribute) ):
            return self.apicls.hasItem(self, item.__apiobject__())
        elif isinstance(item, Component):
            raise NotImplementedError, 'Components not yet supported'
        else:
            return self.apicls.hasItem(self, general.PyNode(item).__apiobject__())

    def __repr__(self):
        """:rtype: `str` """
        names = []
        self.apicls.getSelectionStrings( self, names )
        return '%s(%s)' % ( self.__class__.__name__, names )

        
    def __getitem__(self, index):
        """:rtype: `general.PyNode` """
        if index >= len(self):
            raise IndexError, "index out of range"
        
        plug = api.MPlug()
        obj = api.MObject()
        dag = api.MDagPath()
        comp = api.MObject()
        
        # Go from most specific to least - plug, dagPath, dependNode
        try:
            self.apicls.getPlug( self, index, plug )
        except RuntimeError:
            try:
                self.apicls.getDagPath( self, index, dag, comp )
            except RuntimeError:
                try:
                    self.apicls.getDependNode( self, index, obj )
                    return general.PyNode( obj )
                except:
                    pass
            else:
                if comp.isNull():
                    return general.PyNode( dag )
                else:
                    return general.PyNode( dag, comp )
        else:
            return general.PyNode( plug )

                
    def __setitem__(self, index, item):
        
        if isinstance(item, (DependNode, DagNode, Attribute) ):
            return self.apicls.replace(self, index, item.__apiobject__())
        elif isinstance(item, Component):
            raise NotImplementedError, 'Components not yet supported'
        else:
            return self.apicls.replace(self, general.PyNode(item).__apiobject__())
        
    def __and__(self, s):
        "operator for `SelectionSet.getIntersection`"
        return self.getIntersection(s)

    def __iand__(self, s):
        "operator for `SelectionSet.intersection`"
        return self.intersection(s)
       
    def __or__(self, s):
        "operator for `SelectionSet.getUnion`"
        return self.getUnion(s)

    def __ior__(self, s):
        "operator for `SelectionSet.union`"
        return self.union(s)

    def __lt__(self, s):
        "operator for `SelectionSet.isSubSet`"
        return self.isSubSet(s)

    def __gt__(self, s):
        "operator for `SelectionSet.isSuperSet`"
        return self.isSuperSet(s)
                    
    def __sub__(self, s):
        "operator for `SelectionSet.getDifference`"
        return self.getDifference(s)

    def __isub__(self, s):
        "operator for `SelectionSet.difference`"
        return self.difference(s)       
    
    def __xor__(self, s):
        "operator for `SelectionSet.symmetricDifference`"
        return self.getSymmetricDifference(s)

    def __ixor__(self, s):
        "operator for `SelectionSet.symmetricDifference`"
        return self.symmetricDifference(s)     
     
    def add(self, item):
        
        if isinstance(item, (DependNode, DagNode, Attribute) ):
            return self.apicls.add(self, item.__apiobject__())
        elif isinstance(item, Component):
            raise NotImplementedError, 'Components not yet supported'
        else:
            return self.apicls.add(self, general.PyNode(item).__apiobject__())
        
     
    def pop(self, index):
        """:rtype: `general.PyNode` """
        if index >= len(self):
            raise IndexError, "index out of range"
        return self.apicls.remove(self, index )
    

    def isSubSet(self, other):
        """:rtype: `bool`"""
        if isinstance(other, ObjectSet):
            other = other.asSelectionSet()
        return set(self).issubset(other)
    
    def isSuperSet(self, other, flatten=True ):
        """:rtype: `bool`"""
        if isinstance(other, ObjectSet):
            other = other.asSelectionSet()
        return set(self).issuperset(other)
    
    def getIntersection(self, other):
        """:rtype: `SelectionSet`"""
        # diff = self-other
        # intersect = self-diff
        diff = self.getDifference(other)
        return self.getDifference(diff)
    
    def intersection(self, other):
        diff = self.getDifference(other)
        self.difference(diff)
        
    def getDifference(self, other):
        """:rtype: `SelectionSet`"""
        # create a new SelectionSet so that we don't modify our current one
        newSet = SelectionSet( self )
        newSet.difference(other)
        return newSet
    
    def difference(self, other):
        if not isinstance( other, api.MSelectionList ):
            other = SelectionSet( other )
        self.apicls.merge( self, other, api.MSelectionList.kRemoveFromList )
    
    def getUnion(self, other):
        """:rtype: `SelectionSet`"""
        newSet = SelectionSet( self )
        newSet.union(other)
        return newSet
    
    def union(self, other):
        if not isinstance( other, api.MSelectionList ):
            other = SelectionSet( other )
        self.apicls.merge( self, other, api.MSelectionList.kMergeNormal )
        
        
    def getSymmetricDifference(self, other):
        """
        Also known as XOR
        
        :rtype: `SelectionSet`
        """
        # create a new SelectionSet so that we don't modify our current one
        newSet = SelectionSet( self )
        newSet.symmetricDifference(other)
        return newSet
    
    def symmetricDifference(self, other):
        if not isinstance( other, api.MSelectionList ):
            other = SelectionSet( other )
        # FIXME: does kXOR exist?  completion says only kXORWithList exists
        self.apicls.merge( self, other, api.MSelectionList.kXOR )

    def asObjectSet(self):
        return general.sets( self )
#    def intersect(self, other):
#        self.apicls.merge( other, api.MSelectionList.kXORWithList )
    

       
class ObjectSet(Entity):
    """
    The ObjectSet class and `SelectionSet` class work together.  Both classes have a very similar interface,
    the primary difference is that the ObjectSet class represents connections to an objectSet node, while the
    `SelectionSet` class is a generic set, akin to pythons built-in `set`. 
 
    
    create some sets:
    
        >>> from pymel.all import *
        >>> f=newFile(f=1) #start clean
        >>> 
        >>> s = sets()  # create an empty set
        >>> s.union( ls( type='camera') )  # add some cameras to it
        >>> s.members()  # doctest: +SKIP
        [Camera(u'sideShape'), Camera(u'frontShape'), Camera(u'topShape'), Camera(u'perspShape')]
        >>> sel = s.asSelectionSet() # or as a SelectionSet
        >>> sel # doctest: +SKIP
        SelectionSet([u'sideShape', u'frontShape', u'topShape', u'perspShape'])
        >>> sorted(sel) # as a sorted list
        [Camera(u'frontShape'), Camera(u'perspShape'), Camera(u'sideShape'), Camera(u'topShape')]
        
    Operations between sets result in `SelectionSet` objects:
    
        >>> t = sets()  # create another set
        >>> t.add( 'perspShape' )  # add the persp camera shape to it
        >>> s.getIntersection(t)
        SelectionSet([u'perspShape'])
        >>> diff = s.getDifference(t)
        >>> diff #doctest: +SKIP
        SelectionSet([u'sideShape', u'frontShape', u'topShape'])
        >>> sorted(diff)
        [Camera(u'frontShape'), Camera(u'sideShape'), Camera(u'topShape')]
        >>> s.isSuperSet(t)
        True
        
             
        
    """

  
#        >>> u = sets( s&t ) # intersection
#        >>> print u.elements(), s.elements()
#        >>> if u < s: print "%s is a sub-set of %s" % (u, s)
#        
#    place a set inside another, take1
#    
#        >>> # like python's built-in set, the add command expects a single element
#        >>> s.add( t )
#
#    place a set inside another, take2
#    
#        >>> # like python's built-in set, the update command expects a set or a list
#        >>> t.update([u])
#
#        >>> # put the sets back where they were
#        >>> s.remove(t)
#        >>> t.remove(u)
#
#    now put the **contents** of a set into another set
#    
#        >>> t.update(u)
#
#    mixed operation between pymel.core.ObjectSet and built-in set
#        
#        >>> v = set(['polyCube3', 'pSphere3'])
#        >>> print s.intersection(v)
#        >>> print v.intersection(s)  # not supported yet
#        >>> u.clear()
#
#        >>> delete( s )
#        >>> delete( t )
#        >>> delete( u )
#        
#        
#    these will return the results of the operation as python sets containing lists of pymel node classes::
#    
#        s&t     # s.intersection(t)
#        s|t     # s.union(t)
#        s^t     # s.symmetric_difference(t)
#        s-t     # s.difference(t)
#    
#    the following will alter the contents of the maya set::
#        
#        s&=t    # s.intersection_update(t)
#        s|=t    # s.update(t)
#        s^=t    # s.symmetric_difference_update(t)
#        s-=t    # s.difference_update(t) 
#            
#    def _elements(self):
#        """ used internally to get a list of elements without casting to node classes"""
#        return sets( self, q=True)
#    #-----------------------
#    # Maya Methods
#    #-----------------------

    __metaclass__ = _factories.MetaMayaNodeWrapper
    #-----------------------
    # Python ObjectSet Methods
    #-----------------------
                    
    def __contains__(self, item):
        """:rtype: `bool` """
        if isinstance(item, (DependNode, DagNode, Attribute) ):
            return self.__apimfn__().isMember(item.__apiobject__())
        elif isinstance(item, Component):
            raise NotImplementedError, 'Components not yet supported'
        else:
            return self.__apimfn__().isMember(general.PyNode(item).__apiobject__())

    def __getitem__(self, index):
        return self.asSelectionSet()[index]
                                       
    def __len__(self, s):
        """:rtype: `int`"""
        return len(self.asSelectionSet())


    #def __eq__(self, s):
    #    return s == self._elements()

    #def __ne__(self, s):
    #    return s != self._elements()
         
    def __and__(self, s):
        "operator for `ObjectSet.getIntersection`"
        return self.getIntersection(s)

    def __iand__(self, s):
        "operator for `ObjectSet.intersection`"
        return self.intersection(s)
       
    def __or__(self, s):
        "operator for `ObjectSet.getUnion`"
        return self.getUnion(s)

    def __ior__(self, s):
        "operator for `ObjectSet.union`"
        return self.union(s)

#    def __lt__(self, s):
#        "operator for `ObjectSet.isSubSet`"
#        return self.isSubSet(s)
#
#    def __gt__(self, s):
#        "operator for `ObjectSet.isSuperSet`"
#        return self.isSuperSet(s)
                    
    def __sub__(self, s):
        "operator for `ObjectSet.getDifference`"
        return self.getDifference(s)

    def __isub__(self, s):
        "operator for `ObjectSet.difference`"
        return self.difference(s)                  
    
    def __xor__(self, s):
        "operator for `ObjectSet.symmetricDifference`"
        return self.getSymmetricDifference(s)

    def __ixor__(self, s):
        "operator for `ObjectSet.symmetricDifference`"
        return self.symmetricDifference(s)     

#
#    def subtract(self, set2):
#        return sets( self, subtract=set2 )
#       
#    def add(self, element):
#        return sets( self, add=[element] )
#    
#    def clear(self):
#        return sets( self, clear=True )
#    
#    def copy(self ):
#        return sets( self, copy=True )
#    
#    def difference(self, elements):
#        if isinstance(elements,basestring):
#            elements = cmds.sets( elements, q=True)
#        return list(set(self.elements()).difference(elements))
#        
#        '''
#        if isinstance(s, ObjectSet) or isinstance(s, str):
#            return sets( s, subtract=self )
#        
#        s = sets( s )
#        res = sets( s, subtract=self )
#        cmds.delete(s)
#        return res'''
#    
#    def difference_update(self, elements ):
#        return sets( self, remove=elements)
#    
#    def discard( self, element ):
#        try:
#            return self.remove(element)
#        except TypeError:
#            pass
#
#    def intersection(self, elements):
#        if isinstance(elements,basestring):
#            elements = cmds.sets( elements, q=True)
#        return set(self.elements()).intersection(elements)
#    
#    def intersection_update(self, elements):
#        self.clear()
#        sets( self, add=self.intersections(elements) )
#            
#            
#    def remove( self, element ):
#        return sets( self, remove=[element])
#
#    def symmetric_difference(self, elements):
#        if isinstance(elements,basestring):
#            elements = cmds.sets( elements, q=True)
#        return set(self.elements()).symmetric_difference(elements)
#            
#    def union( self, elements ):
#        if isinstance(elements,basestring):
#            elements = cmds.sets( elements, q=True)
#        return set(self.elements()).union(elements)
#    
#    def update( self, set2 ):        
#        sets( self, forceElement=set2 )
    
    def members(self, flatten=False):
        """return members as a list
        :rtype: `list`
        """
        return list( self.asSelectionSet(flatten) )

    @_warnings.deprecated( 'Use ObjectSet.members instead', 'ObjectSet' )
    def elements(self, flatten=False):
        """return members as a list
        :rtype: `list`
        """
        return list( self.asSelectionSet(flatten) )
    
    def flattened(self):
        """return a flattened list of members.  equivalent to `ObjectSet.members(flatten=True)`
        :rtype: `list`
        """
        return self.members(flatten=True)
    
    def resetTo(self, newContents ):
        """clear and set the members to the passed list/set"""
        self.clear()
        self.addMembers( newContents )
    

    def add(self, item):
        if isinstance(item, (DependNode, DagNode, Attribute) ):
            return self.__apimfn__().addMember(item.__apiobject__())
        elif isinstance(item, Component):
            raise NotImplementedError
        else:
            return self.__apimfn__().addMember(general.PyNode(item).__apiobject__())

    def remove(self, item):
        if isinstance(item, (DependNode, DagNode, Attribute) ):
            return self.__apimfn__().removeMember(item.__apiobject__())
        elif isinstance(item, Component):
            raise NotImplementedError
        else:
            return self.__apimfn__().removeMember(general.PyNode(item).__apiobject__())
          
    def isSubSet(self, other):
        """:rtype: `bool`"""
        return self.asSelectionSet().isSubSet(other)  
    
    def isSuperSet(self, other ):
        """:rtype: `bool`"""
        return self.asSelectionSet().isSuperSet(other)
 
    def isEqual(self, other ):
        """
        do not use __eq__ to test equality of set contents. __eq__ will only tell you if 
        the passed object is the same node, not if this set and the passed set
        have the same contents.
        :rtype: `bool` 
        """
        return self.asSelectionSet() == SelectionSet(other)
    
    
    def getDifference(self, other):
        """:rtype: `SelectionSet`"""
        sel = self.asSelectionSet()
        sel.difference(other)
        return sel
    
    def difference(self, other):
        sel = self.getDifference(other)
        self.resetTo(sel)

    def getSymmetricDifference(self, other):
        """also known as XOR
        :rtype: `SelectionSet`
        """
        sel = self.getSymmetricDifference()
        sel.difference(other)
        return sel
    
    def symmetricDifference(self, other):
        sel = self.symmetricDifference(other)
        self.resetTo(sel)
        
    def getIntersection(self, other):
        """:rtype: `SelectionSet`"""
        if isinstance(other, ObjectSet):
            return self._getIntersection(other)
        
        #elif isinstance(other, SelectionSet) or hasattr(other, '__iter__'):
        selSet = self.asSelectionSet()
        selSet.intersection(other)
        return selSet
        
        #raise TypeError, 'Cannot perform intersection with non-iterable type %s' % type(other)

    def intersection(self, other):
        sel = self.getIntersection(other)
        self.resetTo(sel)
        
        
    def getUnion(self, other):
        """:rtype: `SelectionSet`"""
        if isinstance(other, ObjectSet):
            return self._getUnion(other)
        
        selSet = self.asSelectionSet()
        selSet.union(other)
        return selSet

    def union(self, other):
        self.addMembers(other)
     

class GeometryFilter(DependNode): pass
class SkinCluster(GeometryFilter):
    __metaclass__ = _factories.MetaMayaNodeWrapper
    
    def getWeights(self, geometry, influenceIndex=None):
        if not isinstance(geometry, general.PyNode):
            geometry = general.PyNode(geometry)
            
        if isinstance( geometry, Transform ):
            try:
                geometry = geometry.getShape()
            except:
                raise TypeError, "%s is a transform with no shape" % geometry
              
        if isinstance(geometry, GeometryShape):
            components = api.toComponentMObject( geometry.__apimdagpath__() )
        elif isinstance(geometry, Component):
            components = geometry.__apiobject__()
            
        else:
            raise TypeError
        
        if influenceIndex is not None:
            weights = api.MDoubleArray()
            self.__apimfn__().getWeights( geometry.__apimdagpath__(), components, influenceIndex, weights )
            return iter(weights)
        else:
            weights = api.MDoubleArray()
            index = api.MScriptUtil().asUintPtr()
            self.__apimfn__().getWeights( geometry.__apimdagpath__(), components, weights, index )
            index = api.MScriptUtil.getInt(index)
            args = [iter(weights)] * index
            return itertools.izip(*args)
        
    @_factories.addApiDocs( api.MFnSkinCluster, 'influenceObjects' )        
    def influenceObjects(self):
        return self._influenceObjects()[1]
    
    def numInfluenceObjects(self):
        return self._influenceObjects()[0]
             
_factories.ApiTypeRegister.register( 'MSelectionList', SelectionSet )  


def _createPyNodes():

    dynModule = _util.LazyLoadModule(__name__, globals())
    
    # reset cache
    _factories.pyNodeTypesHierarchy.clear()
    _factories.pyNodeNamesToPyNodes.clear()
    
    for mayaType, parents, children in _factories.nodeHierarchy:

        if mayaType == 'dependNode': continue
        
        parentMayaType = parents[0]
        #print "superNodeType: ", superNodeType, type(superNodeType)
        if parentMayaType is None:
            _logger.warning("could not find parent node: %s", mayaType)
            continue
        
        #className = _util.capitalize(mayaType)
        #if className not in __all__: __all__.append( className )
        
        _factories.addPyNode( dynModule, mayaType, parentMayaType )
    
    sys.modules[__name__] = dynModule


# Initialize Pymel classes to API types lookup
#_startTime = time.time()
_createPyNodes()
#_logger.debug( "Initialized Pymel PyNodes types list in %.2f sec" % time.time() - _startTime )

dynModule = sys.modules[__name__]
#def listToMSelection( objs ):
#    sel = api.MSelectionList()
#    for obj in objs:
#        if isinstance(obj, DependNode):
#            sel.add( obj.__apiobject__() )
#        elif isinstance(obj, Attribute):
#            sel.add( obj.__apiobject__(), True )
#        elif isinstance(obj, Component):
#            pass
#            #sel.add( obj.__apiobject__(), True )
#        else:
#            raise TypeError<|MERGE_RESOLUTION|>--- conflicted
+++ resolved
@@ -5035,7 +5035,6 @@
     >>> from pymel.all import *
     >>> obj = polyTorus()[0]
     >>> colors = []
-<<<<<<< HEAD
     >>> for i, vtx in enumerate(obj.vtx):   # doctest: +SKIP
     ...     edgs=vtx.toEdges()              # doctest: +SKIP
     ...     totalLen=0                      # doctest: +SKIP
@@ -5048,20 +5047,6 @@
     ...     #print avgLen                   # doctest: +SKIP
     ...     currColor = vtx.getColor(0)     # doctest: +SKIP
     ...     color = datatypes.Color.black   # doctest: +SKIP
-=======
-    >>> for i, vtx in enumerate(obj.vtx):
-    ...     edgs=vtx.connectedEdges()
-    ...     totalLen=0
-    ...     edgCnt=0
-    ...     for edg in edgs:
-    ...         edgCnt += 1
-    ...         l = edg.getLength()
-    ...         totalLen += l
-    ...     avgLen=totalLen / edgCnt
-    ...     #print avgLen
-    ...     currColor = vtx.getColor(0)
-    ...     color = datatypes.Color.black
->>>>>>> 47fc4fbf
     ...     # only set blue if it has not been set before
     ...     if currColor.b<=0.0:            # doctest: +SKIP
     ...         color.b = avgLen            # doctest: +SKIP
