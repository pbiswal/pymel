"""
Contains classes corresponding to the Maya type hierarchy, including `DependNode`, `Transform`, `Mesh`, and `Camera`.
"""
import sys, os, re
import inspect, itertools, math
import pymel.util as _util
import pymel.internal.pmcmds as cmds #@UnresolvedImport
import pymel.internal.factories as _factories
import pymel.api as api #@UnresolvedImport
import pymel.internal.apicache as _apicache
import pymel.internal.pwarnings as _warnings
import datatypes
import logging
_logger = logging.getLogger(__name__)

# to make sure Maya is up
import pymel.internal as internal
import pymel.versions as versions

from maya.cmds import about as _about
import maya.mel as mm

#from general import *
import general
import other
from animation import listAnimatable as _listAnimatable
from system import namespaceInfo as _namespaceInfo, FileReference as _FileReference

_thisModule = sys.modules[__name__]

#__all__ = ['Component', 'MeshEdge', 'MeshVertex', 'MeshFace', 'Attribute', 'DependNode' ]

def _makeAllParentFunc_and_ParentFuncWithGenerationArgument(baseParentFunc):
    """
    Generator function which makes 2 new 'parent' functions, given a baseParentFunc.
    
    The first function returns an array of all parents, starting from the parent immediately above, going up.
    The second returns baseParentFunc, but adds an optional keyword arg, generations, used to control
    the number of levels up to find the parent.

    It is assumed that the first arg to baseParentFunc is the object whose parent we wish to find.
    
    The optional 'generations' keyword arg will be added as though it were the very FIRST
    optional keyword arg given - ie, if we have:
    
    def baseParentFunc(mandatory1, mandatory2, optional1=None, optional2="foo", *args, **kwargs)
    
    then the function returned will be like a function declared like:
    
    parentFuncWithGenerations(mandatory1, mandatory2, generations=1, optional1=None, optional2="foo", *args, **kwargs)
    """
    namedArgs, varargs, varkwargs, defaults = inspect.getargspec(baseParentFunc)
    if defaults is None:
        mandatoryArgs = namedArgs
        defaultArgs = {}
    else:
        mandatoryArgs = namedArgs[:-len(defaults)]
        defaultArgs = dict(zip(namedArgs[-len(defaults):], defaults)) 
    
    def getAllParents(*args, **kwargs):
        """Return a list of all parents above this.
        
        Starts from the parent immediately above, going up."""
        
        x = baseParentFunc(*args, **kwargs)
        res = []
        while x:
            res.append(x)
            x = baseParentFunc(x, *args[1:], **kwargs)
        return res
    
    def parentFuncWithGenerations(*args, **kwargs):
        if 'generations' in kwargs:
            generations = kwargs.pop('generations')
        elif len(args) > len(mandatoryArgs):
            args = list(args)
            generations = args.pop(len(mandatoryArgs))
        else:
            generations = 1

        if generations == 0:
            return args[0]
        elif generations >= 1:
            firstParent = baseParentFunc(*args, **kwargs)
            
            if generations == 1 or firstParent is None:
                return firstParent
            else:
                kwargs['generations'] = generations - 1
                return parentFuncWithGenerations(firstParent, *args[1:], **kwargs)
        elif generations < 0:
            allParents = getAllParents(*args, **kwargs)
            
            if -generations > (len(allParents) + 1):
                return None
            # Assures we can return self
            elif -generations == (len(allParents) + 1):
                return args[0]
            else:
                return allParents[generations]
                        
    parentFuncWithGenerations.__doc__ = baseParentFunc.__doc__
    
    return getAllParents, parentFuncWithGenerations

# TODO:
# -----
# Seperate out _makeComponentHandle and _setComponentHandle - ie, order should be:
#    1. _makeComponentHandle
#    2. _makeMFnComponent
#    3. _setComponentHandle
# Implement makeComponentFromIndex - have it return an MObject handle
# Implement multiple component labels! (ie, surface iso can be 'u' or 'v')
# Add 'setCompleteData' when we can find how many components (instead of just 'setComplete')
# Handle multiple _ComponentLabel__'s that refer to different flavors of same component type -
#    ie, NurbsSurface.u/.v/.uv, transform.rotatePivot/scalePivot
# NurbsSurfaceRange
# Make it work with multiple component types in single component(?) 

def _sequenceToComponentSlice( array ):
    """given an array, convert to a maya-formatted slice"""
    
    return [ HashableSlice( x.start, x.stop-1, x.step) for x in _util.sequenceToSlices( array ) ]

def _formatSlice(sliceObj):
    startIndex, stopIndex, step = sliceObj.start, sliceObj.stop, sliceObj.step
    if startIndex == stopIndex:
        sliceStr = '%s' % startIndex
    elif step is not None and step != 1:
        sliceStr = '%s:%s:%s' % (startIndex, stopIndex, step)
    else:
        sliceStr = '%s:%s' % (startIndex, stopIndex)
    return sliceStr 

# even though slice objects are essentially immutable, due to implementation
# of proxyClass, need to set sourceIsImmutable to False
# (not sure why proxyClass is implemented like this...?)
<<<<<<< HEAD
ProxySlice = _util.proxyClass( slice, 'ProxySlice', dataAttrName='_slice', sourceIsImmutable=False)
=======
ProxySlice = util.proxyClass( slice, 'ProxySlice', dataAttrName='_slice', sourceIsImmutable=False, makeDefaultInit=True)
>>>>>>> 3a35dff8
# Really, don't need to have another class inheriting from
# the proxy class, but do this so I can define a method using
# normal class syntax...
class HashableSlice(ProxySlice):
    def __init__(self, *args, **kwargs):
        if len(args) == 1 and not kwargs and isinstance(args[0], (slice, HashableSlice)):
            if isinstance(args[0], HashableSlice):
                self._slice = args[0]._slice
            else:
                self._slice = args[0]
        else:
            self._slice = slice(*args, **kwargs)
            
    def __hash__(self):
        if not hasattr(self, '_hash'):
            self._hash = (self.start, self.stop, self.step).__hash__()
        return self._hash
    
    @property
    def start(self):
        return self._slice.start
      
    @property
    def stop(self):
        return self._slice.stop

    @property
    def step(self):
        return self._slice.step

class Component( general.PyNode ):
    """
    Abstract base class for pymel components.
    """
    
    __metaclass__ = _factories.MetaMayaComponentWrapper
    _mfncompclass = api.MFnComponent
    _apienum__ = api.MFn.kComponent
    _ComponentLabel__ = None

    # Maya 2008 and earlier have no kUint64SingleIndexedComponent /
    # MFnUint64SingleIndexedComponent...
    _componentEnums = [api.MFn.kComponent,
                       api.MFn.kSingleIndexedComponent,
                       api.MFn.kDoubleIndexedComponent,
                       api.MFn.kTripleIndexedComponent]

    if hasattr(api.MFn, 'kUint64SingleIndexedComponent'):
        _hasUint64 = True
        _componentEnums.append(api.MFn.kUint64SingleIndexedComponent)
    else:
        _hasUint64 = False


    @classmethod
    def _componentMObjEmpty(cls, mobj):
        """
        Returns true if the given component mobj is empty (has no elements).
        """
        
#        Note that a component marked as complete will return elementCount == 0,
#        even if it is not truly empty.
#        
#        Even MFnComponent.isEmpty will sometimes "lie" if component is complete.
#        
#        Try this:
#        
#        import maya.OpenMaya as api
#        import maya.cmds as cmds
#        
#        melSphere = cmds.sphere()[0]
#        selList = api.MSelectionList()
#        selList.add(melSphere + '.cv[*][*]')
#        compObj = api.MObject()
#        dagPath = api.MDagPath()
#        selList.getDagPath(0, dagPath, compObj)
#        mfnComp = api.MFnDoubleIndexedComponent(compObj)
#        print "is empty:", mfnComp.isEmpty()
#        print "is complete:", mfnComp.isComplete()
#        print "elementCount:", mfnComp.elementCount()
#        print
#        mfnComp.setComplete(True)
#        print "is empty:", mfnComp.isEmpty()
#        print "is complete:", mfnComp.isComplete()
#        print "elementCount:", mfnComp.elementCount()
#        print
#        mfnComp.setComplete(False)
#        print "is empty:", mfnComp.isEmpty()
#        print "is complete:", mfnComp.isComplete()
#        print "elementCount:", mfnComp.elementCount()
#        print
        
        mfnComp = api.MFnComponent(mobj)
        completeStatus = mfnComp.isComplete()
        if completeStatus:
            mfnComp.setComplete(False)
        isEmpty = mfnComp.isEmpty()
        if completeStatus:
            mfnComp.setComplete(True)
        return isEmpty
        
    def __init__(self, *args, **kwargs ):
        # the Component class can be instantiated several ways:
        # Component(dagPath, component):
        #    args get stored on self._node and
        #    self.__apiobjects__['MObjectHandle'] respectively
        # Component(dagPath):
        #    in this case, stored on self.__apiobjects__['MDagPath']
        #    (self._node will be None)
        
        # First, ensure that we have a self._node...
        if not self._node :
            dag = self.__apiobjects__['MDagPath']
            self._node = general.PyNode(dag)
        assert(self._node)

        # Need to do indices checking even for non-dimensional
        # components, because the ComponentIndex might be used to
        # specify the 'flavor' of the component - ie, 'scalePivot' or
        # 'rotatePivot' for Pivot components
        self._indices = self.__apiobjects__.get('ComponentIndex', None)
        
        if self._indices:
            if _util.isIterable(self._ComponentLabel__):
                oldCompLabel = set(self._ComponentLabel__)
            else:
                oldCompLabel = set( (self._ComponentLabel__,) )
            if isinstance(self._indices, dict):
                if len(self._indices) > 1:
                    isComplete = False
                    assert set(self._indices.iterkeys()).issubset(oldCompLabel)
                    self._ComponentLabel__ = self._indices.keys()
                else:
                    # dict only has length 1..
                    self._ComponentLabel__ = self._indices.keys()[0]
                    self._indices = self._indices.values()[0]
            if isinstance(self._indices, ComponentIndex) and self._indices.label:
                assert self._indices.label in oldCompLabel
                self._ComponentLabel__ = self._indices.label
        elif 'MObjectHandle' not in self.__apiobjects__:
            # We're making a component by ComponentClass(shapeNode)...
            # set a default label if one is specified
            if self._defaultLabel():
                self._ComponentLabel__ = self._defaultLabel()
        
    def __apimdagpath__(self) :
        "Return the MDagPath for the node of this component, if it is valid"
        try:
            #print "NODE", self.node()
            return self.node().__apimdagpath__()
        except AttributeError: pass
        
    def __apimobject__(self) :
        "get the MObject for this component if it is valid"
        handle = self.__apihandle__()
        if api.isValidMObjectHandle( handle ) :
            return handle.object()
        # Can't use self.name(), as that references this!
        raise MayaObjectError( self._completeNameString() )        

    def __apiobject__(self) :
        return self.__apimobject__()

    def __apihandle__(self) :
        if 'MObjectHandle' not in self.__apiobjects__:
            handle = self._makeComponentHandle()
            if not handle or not api.isValidMObjectHandle(handle):
                raise MayaObjectError( self._completeNameString() )
            self.__apiobjects__['MObjectHandle'] = handle            
        return self.__apiobjects__['MObjectHandle']

    def __apicomponent__(self):
        mfnComp = self.__apiobjects__.get('MFnComponent', None)
        if mfnComp is None:
            mfnComp = self._mfncompclass(self.__apimobject__())
            self.__apiobjects__['MFnComponent'] = mfnComp
        return mfnComp
    
    def __apimfn__(self):
        return self.__apicomponent__()

    def __eq__(self, other):
        if not hasattr(other, '__apicomponent__'):
            return False
        return self.__apicomponent__().isEqual( other.__apicomponent__().object() )
               
    def __str__(self): 
        return str(self.name())
    
    def __unicode__(self): 
        return self.name()
                
    def _completeNameString(self):
        return u'%s.%s' % ( self.node(), self.plugAttr())

    def _makeComponentHandle(self):
        component = None
        # try making from MFnComponent.create, if _mfncompclass has it defined
        if ('create' in dir(self._mfncompclass) and
            self._apienum__ not in self._componentEnums + [None]):
            try:
                component = self._mfncompclass().create(self._apienum__)
            # Note - there's a bug with kSurfaceFaceComponent - can't use create
            except RuntimeError:
                pass
            else:
                if not api.isValidMObject(component):
                    component = None        
        
        # that didn't work - try checking if we have a valid plugAttr  
        if not component and self.plugAttr():
            try:
                component = api.toApiObject(self._completeNameString())[1]
            except:
                pass
            else:
                if not api.isValidMObject(component):
                    component = None

        # component objects we create always start out 'complete'
        mfnComp = self._mfncompclass(component)
        mfnComp.setComplete(True)

        return api.MObjectHandle(component)

    def __melobject__(self):
        selList = api.MSelectionList()
        selList.add(self.__apimdagpath__(), self.__apimobject__(), False)
        strings = []
        selList.getSelectionStrings(0, strings)
        nodeName = self.node().name() + '.'
        strings = [ nodeName + x.split('.',1)[-1] for x in strings ]
        if not strings:
            return self._completeNameString()
        elif len(strings) == 1:
            return strings[0]
        else:
            return strings
            
    def name(self):
        melObj = self.__melobject__()
        if isinstance(melObj, basestring):
            return melObj
        return repr(melObj)
                
    def node(self):
        return self._node
    
    def plugAttr(self):
        return self._ComponentLabel__
    
    def isComplete(self, *args, **kwargs):
        return self.__apicomponent__().isComplete()
    
    @staticmethod
    def numComponentsFromStrings(*componentStrings):
        """
        Does basic string processing to count the number of components
        given a number of strings, which are assumed to be the valid mel names
        of components. 
        """
        numComps = 0
        for compString in componentStrings:
            indices = re.findall(r'\[[^\]]*\]', compString)
            newComps = 1
            if indices:
                for index in indices:
                    if ':' in index:
                        indexSplit = index.split(':')
                        # + 1 is b/c mel indices are inclusive
                        newComps *= int(indexSplit[1]) - int(indexSplit[0]) + 1
            numComps += newComps
        return numComps
                    
class DimensionedComponent( Component ):
    """
    Components for which having a __getitem__ of some sort makes sense
    
    ie, myComponent[X] would be reasonable.
    """
    # All components except for the pivot component and the unknown ones are
    # indexable in some manner
    
    dimensions = 0

    def __init__(self, *args, **kwargs ):
        # the Component class can be instantiated several ways:
        # Component(dagPath, component):
        #    args get stored on self._node and
        #    self.__apiobjects__['MObjectHandle'] respectively
        # Component(dagPath):
        #    in this case, stored on self.__apiobjects__['MDagPath']
        #    (self._node will be None)
        super(DimensionedComponent, self).__init__(*args, **kwargs)
                        
        isComplete = True

        # If we're fed an MObjectHandle already, we don't allow
        # __getitem__ indexing... unless it's complete
        handle = self.__apiobjects__.get('MObjectHandle', None)
        if handle is not None:
            mfncomp = self._mfncompclass(handle.object())
            if not mfncomp.isComplete():
                isComplete = False

        if isinstance(self._indices, dict) and len(self._indices) > 1:
            isComplete = False
                        
        # If the component is complete, we allow further indexing of it using
        # __getitem__
        # Whether or not __getitem__ indexing is allowed, and what dimension
        # we are currently indexing, is stored in _partialIndex
        # If _partialIndex is None, __getitem__ indexing is NOT allowed
        # Otherwise, _partialIndex should be a ComponentIndex object,
        # and it's length indicates how many dimensions have already been
        # specified. 
        if isComplete:
            # Do this test before doing 'if self._indices',
            # because an empty ComponentIndex will be 'False',
            # but could still have useful info (like 'label')!
            if isinstance(self._indices, ComponentIndex):
                if len(self._indices) < self.dimensions:
                    self._partialIndex = self._indices
                else:
                    self._partialIndex = None
            elif self._indices:
                self._partialIndex = None
            else:
                self._partialIndex = ComponentIndex(label=self._ComponentLabel__)
        else:
            self._partialIndex = None
            
    def _defaultLabel(self):
        """
        Intended for classes such as NurbsSurfaceRange which have multiple possible
        component labels (ie, u, v, uv), and we want to specify a 'default' one
        so that we can do NurbsSurfaceRange(myNurbsSurface).

        This should be None if either the component only has one label, or picking
        a default doesn't make sense (ie, in the case of Pivot, we have no
        idea whether the user would want the scale or rotate pivot, so
        doing Pivot(myObject) makes no sense...
        """
        return None

    def _completeNameString(self):
        # Note - most multi-dimensional components allow selection of all
        # components with only a single index - ie,
        #    myNurbsSurface.cv[*]
        # will work, even though nurbs cvs are double-indexed
        # However, some multi-indexed components WON'T work like this, ie
        #    myNurbsSurface.sf[*]
        # FAILS, and you MUST do:
        #    myNurbsSurface.sf[*][*]
        return (super(DimensionedComponent, self)._completeNameString() +
                 ('[*]' * self.dimensions))

    def _makeComponentHandle(self):
        indices = self._standardizeIndices(self._indices)
        handle = self._makeIndexedComponentHandle(indices)
        return handle 

    def _makeIndexedComponentHandle(self, indices):
        """
        Returns an MObjectHandle that points to a maya component object with
        the given indices.
        """
        selList = api.MSelectionList()
        for index in indices:
            compName = Component._completeNameString(self)
            for dimNum, dimIndex in enumerate(index):
                if isinstance(dimIndex, (slice, HashableSlice)):
                    # by the time we're gotten here, standardizedIndices
                    # should have either flattened out slice-indices
                    # (DiscreteComponents) or disallowed slices with
                    # step values (ContinuousComponents)
                    if dimIndex.start == dimIndex.stop == None:
                        dimIndex = '*'
                    else:
                        if dimIndex.start is None:
                            if isinstance(self, DiscreteComponent):
                                start = 0
                            else:
                                partialIndex = ComponentIndex(('*',)*dimNum,
                                                              index.label) 
                                start = self._dimRange(partialIndex)[0]
                        else:
                            start = dimIndex.start
                        if dimIndex.stop is None:
                            partialIndex = ComponentIndex(('*',)*dimNum,
                                                          index.label) 
                            stop= self._dimRange(partialIndex)[1]
                        else:
                            stop = dimIndex.stop
                        dimIndex = "%s:%s" % (start, stop)
                compName += '[%s]' % dimIndex
            try:
                selList.add(compName)
            except RuntimeError:
                raise general.MayaComponentError(compName)
        compMobj = api.MObject()
        dagPath = api.MDagPath()
        selList.getDagPath(0, dagPath, compMobj)
        return api.MObjectHandle(compMobj)

    VALID_SINGLE_INDEX_TYPES = []  # re-define in derived!

    def _standardizeIndices(self, indexObjs, allowIterable=True, label=None):
        """
        Convert indexObjs to an iterable of ComponentIndex objects.
        
        indexObjs may be a member of VALID_SINGLE_INDEX_TYPES, a
        ComponentIndex object, or an iterable of such items (if allowIterable),
        or 'None'
        """
        if indexObjs is None:
            indexObjs = ComponentIndex(label=label)

        indices = set()
        # Convert single objects to a list
        if isinstance(indexObjs, self.VALID_SINGLE_INDEX_TYPES):
            if self.dimensions == 1:
                if isinstance(indexObjs, (slice, HashableSlice)):
                    return self._standardizeIndices(self._sliceToIndices(indexObjs), label=label)
                else:
                    indices.add(ComponentIndex((indexObjs,), label=label))
            else:
                raise IndexError("Single Index given for a multi-dimensional component")
        elif (isinstance(indexObjs, ComponentIndex) and
              all([isinstance(dimIndex, self.VALID_SINGLE_INDEX_TYPES) for dimIndex in indexObjs])):
            if label and indexObjs.label and label != indexObjs.label:
                raise IndexError('ComponentIndex object had a different label than desired (wanted %s, found %s)'
                                 % (label, indexObjs.label))
            indices.update(self._flattenIndex(indexObjs))
        elif isinstance(indexObjs, dict):
            # Dicts are used to specify component labels for a group of indices at once...
            for dictLabel, dictIndices in indexObjs.iteritems():
                if label and label != dictLabel:
                    raise IndexError('ComponentIndex object had a different label than desired (wanted %s, found %s)'
                                     % (label, dictLabel))
                indices.update(self._standardizeIndices(dictIndices, label=dictLabel))
        elif allowIterable and _util.isIterable(indexObjs):
            for index in indexObjs:
                indices.update(self._standardizeIndices(index,
                                                        allowIterable=False,
                                                        label=label))
        else:
            raise IndexError("Invalid indices for component: %r" % (indexObjs,) )
        return tuple(indices)

    def _sliceToIndices(self, sliceObj):
        raise NotImplementedError
    
    def _flattenIndex(self, index, allowIterable=True):
        """
        Given a ComponentIndex object, which may be either a partial index (ie,
        len(index) < self.dimensions), or whose individual-dimension indices
        might be slices or iterables, return an flat list of ComponentIndex
        objects. 
        """
        # Some components - such as face-vertices - need to know the previous
        # indices to be able to fully expand the remaining indices... ie,
        # faceVertex[1][2][:] may result in a different expansion than for
        # faceVertex[3][8][:]...
        # for this reason, we need to supply the previous indices to 
        # _sliceToIndices, and expand on a per-partial-index basis
        while len(index) < self.dimensions:
            index = ComponentIndex(index + (HashableSlice(None),))
        
        indices = [ComponentIndex(label=index.label)]
        for dimIndex in index:
            if isinstance(dimIndex, (slice, HashableSlice)):
                newIndices = []
                for oldPartial in indices:
                    newIndices.extend(self._sliceToIndices(dimIndex,
                                                           partialIndex=oldPartial))
                indices = newIndices
            elif _util.isIterable(dimIndex):
                if allowIterable: 
                    newIndices = []
                    for oldPartial in indices:
                        for indice in dimIndex:
                            newIndices.extend(self._flattenIndex(oldPartial + (indice,),
                                                                 allowIterable=False))
                    return newIndices
                else:
                    raise IndexError(index)
            elif isinstance(dimIndex, (float, int, long)) and dimIndex < 0:
                indices = [x + (self._translateNegativeIndice(dimIndex,x),)
                           for x in indices]
            else:
                indices = [x + (dimIndex,) for x in indices]
        return indices
    
    def _translateNegativeIndice(self, negIndex, partialIndex):
        raise NotImplementedError
        assert negIndex < 0
        self._dimLength

    def __getitem__(self, item):
        if self.currentDimension() is None:
            raise IndexError("Indexing only allowed on an incompletely "
                             "specified component (ie, 'cube.vtx')")         
        self._validateGetItemIndice(item)
        return self.__class__(self._node,
            ComponentIndex(self._partialIndex + (item,)))        

    def _validateGetItemIndice(self, item, allowIterables=True):
        """
        Will raise an appropriate IndexError if the given item
        is not suitable as a __getitem__ indice.
        """
        if allowIterables and _util.isIterable(item):
            for x in item:
                self._validateGetItemIndice(item, allowIterables=False)
            return
        if not isinstance(item, self.VALID_SINGLE_INDEX_TYPES):
            raise IndexError("Invalid indice type for %s: %r" %
                             (self.__class__.__name__,
                              item.__class__.__name__) )
        if isinstance(item, (slice, HashableSlice)):
            if item.step and item.step < 0:
                raise IndexError("Components do not support slices with negative steps")
            # 'None' compares as less than all numbers, so need
            # to check for it explicitly
            if item.start is None and item.stop is None:
                # If it's an open range, [:], and slices are allowed,
                # it's valid
                return
            elif item.start is None:
                minIndex = maxIndex = item.stop
            elif item.stop is None:
                minIndex = maxIndex = item.start
            else:
                maxIndex = max(item.start, item.stop)
                minIndex = min(item.start, item.stop)
            if (not isinstance(maxIndex, self.VALID_SINGLE_INDEX_TYPES) or
                not isinstance(minIndex, self.VALID_SINGLE_INDEX_TYPES)):
                raise IndexError("Invalid slice start or stop value")
        else:
            maxIndex = minIndex = item
        allowedRange = self._dimRange(self._partialIndex)
        if minIndex < allowedRange[0] or maxIndex > allowedRange[1]:
            raise IndexError("Indice %s out of range %s" % (item, allowedRange))        

    def _dimRange(self, partialIndex):
        """
        Returns (minIndex, maxIndex) for the next dimension index after
        the given partialIndex.
        The range is inclusive.
        """
        raise NotImplemented

    def _dimLength(self, partialIndex):
        """
        Given a partialIndex, returns the maximum value for the first
         unspecified dimension.
        """
        # Implement in derived classes - no general way to determine the length
        # of components!
        raise NotImplementedError

    def currentDimension(self):
        """
        Returns the dimension index that an index operation - ie, self[...] /
        self.__getitem__(...) - will operate on.
        
        If the component is completely specified (ie, all dimensions are
        already indexed), then None is returned.
        """
        if not hasattr(self, '_currentDimension'):
            indices = self._partialIndex
            if (indices is not None and
                len(indices) < self.dimensions):
                self._currentDimension = len(indices)
            else:
                self._currentDimension = None
        return self._currentDimension

class ComponentIndex( tuple ):
    """
    Class used to specify a multi-dimensional component index.
    
    If the length of a ComponentIndex object < the number of dimensions,
    then the remaining dimensions are taken to be 'complete' (ie, have not yet
    had indices specified).
    """
    def __new__(cls, *args, **kwargs):
        """
        :Parameters:
        label : `string`
            Component label for this index.
            Useful for components whose 'mel name' may vary - ie, an isoparm
            may be specified as u, v, or uv.
        """
        label = kwargs.pop('label', None)
        self = tuple.__new__(cls, *args, **kwargs)
        if not label and args and isinstance(args[0], ComponentIndex) and args[0].label:
            self.label = args[0].label
        else:
            self.label = label
        return self
    
    def __add__(self, other):
        if isinstance(other, ComponentIndex) and other.label:
            if not self.label:
                label = other.label
            else:
                if other.label != self.label:
                    raise ValueError('cannot add two ComponentIndex objects with different labels')
                label = self.label
        else:
            label = self.label
        return ComponentIndex(itertools.chain(self, other), label=label)
    
    def __repr__(self):
        return "%s(%s, label=%r)" % (self.__class__.__name__,
                                     super(ComponentIndex, self).__repr__(),
                                     self.label)

def validComponentIndexType( argObj, allowDicts=True, componentIndexTypes=None):
    """
    True if argObj is of a suitable type for specifying a component's index.
    False otherwise.
    
    Dicts allow for components whose 'mel name' may vary - ie, a single
    isoparm component may have, u, v, or uv elements; or, a single pivot
    component may have scalePivot and rotatePivot elements.  The key of the
    dict would indicate the 'mel component name', and the value the actual
    indices.
    
    Thus:
       {'u':3, 'v':(4,5), 'uv':ComponentIndex((1,4)) }
    would represent single component that contained:
       .u[3]
       .v[4]
       .v[5]
       .uv[1][4]
       
    Derived classes should implement:
    _dimLength           
    """
    if not componentIndexTypes:
        componentIndexTypes = (int, long, float, slice, HashableSlice, ComponentIndex)
    
    if allowDicts and isinstance(argObj, dict):
        for key, value in argObj.iteritems():
            if not validComponentIndexType(value, allowDicts=False):
                return False
        return True
    else:
        if isinstance(argObj, componentIndexTypes):
            return True
        elif isinstance( argObj, (list,tuple) ) and len(argObj):
            for indice in argObj:
                if not isinstance(indice, componentIndexTypes):
                    return False
            else:
                return True
    return False

class DiscreteComponent( DimensionedComponent ):
    """
    Components whose dimensions are discretely indexed.
    
    Ie, there are a finite number of possible components, referenced by integer
    indices.
    
    Example: polyCube.vtx[38], f.cv[3][2]
    
    Derived classes should implement:
    _dimLength    
    """

    VALID_SINGLE_INDEX_TYPES = (int, long, slice, HashableSlice)
    
    def __init__(self, *args, **kwargs):
        self.reset()
        super(DiscreteComponent, self).__init__(*args, **kwargs)

    def _sliceToIndices(self, sliceObj, partialIndex=None):
        """
        Converts a slice object to an iterable of the indices it represents.
        
        If a partialIndex is supplied, then sliceObj is taken to be a slice
        at the next dimension not specified by partialIndex - ie,
        
        myFaceVertex._sliceToIndices(slice(1,-1), partialIndex=ComponentIndex((3,)))
        
        might be used to get a component such as
        
        faceVertices[3][1:-1]
        """
        
        if partialIndex is None:
            partialIndex = ComponentIndex()

        # store these in local variables, to avoid constantly making
        # new slice objects, since slice objects are immutable
        start = sliceObj.start
        stop = sliceObj.stop
        step = sliceObj.step
        
        if start is None:
            start = 0
            
        if step is None:
            step = 1

        # convert 'maya slices' to 'python slices'...
        # ie, in maya, someObj.vtx[2:3] would mean:
        #  (vertices[2], vertices[3])
        # in python, it would mean:
        #  (vertices[2],)        
        if stop is not None and stop >= 0:
            stop += 1
        
        if stop is None or start < 0 or stop < 0 or step < 0:
            start, stop, step = slice(start, stop, step).indices(self._dimLength(partialIndex))

        # Made this return a normal list for easier debugging...
        # ... can always make it back to a generator if need it for speed
        for rawIndex in xrange(start, stop, step):
            yield ComponentIndex(partialIndex + (rawIndex,))
#        return [ComponentIndex(partialIndex + (rawIndex,))
#                for rawIndex in xrange(start, stop, step)]
    
    def _makeIndexedComponentHandle(self, indices):
        # We could always create our component using the selection list
        # method; but since this has to do string processing, it is slower...
        # so use MFnComponent.addElements method if possible.
        handle = Component._makeComponentHandle(self)
        if self._componentMObjEmpty(handle.object()):
            mayaArrays = [] 
            for dimIndices in zip(*indices):
                mayaArrays.append(self._pyArrayToMayaArray(dimIndices))
            mfnComp = self._mfncompclass(handle.object())
            mfnComp.setComplete(False)
            mfnComp.addElements(*mayaArrays)
            return handle
        else:
            return super(DiscreteComponent, self)._makeIndexedComponentHandle(indices)

    @classmethod
    def _pyArrayToMayaArray(cls, pythonArray):
        mayaArray = api.MIntArray()
        api.MScriptUtil.createIntArrayFromList( list(pythonArray), mayaArray)
        return mayaArray
    
    def _dimRange(self, partialIndex):
        dimLen = self._dimLength(partialIndex)
        return (-dimLen, dimLen - 1)

    def _translateNegativeIndice(self, negIndex, partialIndex):
        assert negIndex < 0
        return self._dimLength(partialIndex) + negIndex
    
    def __iter__(self):
        # We proceed in two ways, depending on whether we're a
        # completely-specified component (ie, no longer indexable),
        # or partially-specified (ie, still indexable).
        for compIndex in self._compIndexObjIter():
            yield self.__class__(self._node, compIndex)
            
    def _compIndexObjIter(self):
        """
        An iterator over all the indices contained by this component,
        as ComponentIndex objects (which are a subclass of tuple).
        """
        if self.currentDimension() is None:
            # we're completely specified, do flat iteration
            return self._flatIter()
        else:
            # we're incompletely specified, iterate across the dimensions!
            return self._dimensionIter()

    # Essentially identical to _compIndexObjIter, except that while
    # _compIndexObjIter, this is intended for use by end-user,
    # and so if it's more 'intuitive' to return some other object,
    # it will be overriden in derived classes to do so.
    # ie, for Component1D, this will return ints
    indicesIter = _compIndexObjIter

    def indices(self):
        """
        A list of all the indices contained by this component.
        """
        return list(self.indicesIter())

    def _dimensionIter(self):
        # If we're incompletely specified, then if, for instance, we're
        # iterating through all the vertices of a poly with 500,000 verts,
        # then it's a huge waste of time / space to create a list of
        # 500,000 indices in memory, then iterate through it, when we could
        # just as easily generate the indices as we go with an xrange
        # Since an MFnComponent is essentially a flat list of such indices
        # - only it's stored in maya's private memory space - we AVOID
        # calling __apicomponent__ in this case!
        
        # self._partialIndex may have slices...
        for index in self._flattenIndex(self._partialIndex):
            yield index
        
    def _flatIter(self):
        #If we're completely specified, we assume that we NEED
        # to have some sort of list of indicies just in order to know
        # what this component obejct holds (ie, we might have
        # [1][4], [3][80], [3][100], [4][10], etc)
        # ...so we assume that we're not losing any speed / memory
        # by iterating through a 'list of indices' stored in memory
        # in our case, this list of indices is the MFnComponent object
        # itself, and is stored in maya's memory, but the idea is the same... 

        # This code duplicates much of currentItem - keeping both
        # for speed, as _flatIter may potentially have to plow through a lot of
        # components, so we don't want to make an extra function call...

        dimensionIndicePtrs = []
        mfncomp = self.__apicomponent__()
        for i in xrange(self.dimensions):
            dimensionIndicePtrs.append(api.MScriptUtil().asIntPtr())
            
        for flatIndex in xrange(len(self)):
            mfncomp.getElement(flatIndex, *dimensionIndicePtrs)
            yield ComponentIndex(api.MScriptUtil.getInt(x) for x in dimensionIndicePtrs)

    def __len__(self):
        return self.__apicomponent__().elementCount()

    def count(self):
        return len(self)

    def setIndex(self, index):
        if not 0 <= index < len(self):
            raise IndexError
        self._currentFlatIndex = index
        return self
    
    def getIndex(self):
        return self._currentFlatIndex            
            
    def currentItem(self):
        # This code duplicates much of _flatIter - keeping both
        # for speed, as _flatIter may potentially have to plow through a lot of
        # components, so we don't want to make an extra function call...
        dimensionIndicePtrs = []
        mfncomp = self.__apicomponent__()
        for i in xrange(self.dimensions):
            dimensionIndicePtrs.append(api.MScriptUtil().asIntPtr())

        mfncomp.getElement(self._currentFlatIndex, *dimensionIndicePtrs)
        curIndex = ComponentIndex(api.MScriptUtil.getInt(x) for x in dimensionIndicePtrs)
        return self.__class__(self._node, curIndex)
            
    def next(self):
        if self._stopIteration:
            raise StopIteration
        elif not self:
            self._stopIteration = True
            raise StopIteration
        else:
            toReturn = self.currentItem()
            try:
                self.setIndex(self.getIndex() + 1)
            except IndexError:
                self._stopIteration = True
            return toReturn
    
    def reset(self):
        self._stopIteration = False
        self._currentFlatIndex = 0
        

class ContinuousComponent( DimensionedComponent ):
    """
    Components whose dimensions are continuous.
    
    Ie, there are an infinite number of possible components, referenced by
    floating point parameters.
    
    Example: nurbsCurve.u[7.48], nurbsSurface.uv[3.85][2.1]
    
    Derived classes should implement:
    _dimRange      
    """
    VALID_SINGLE_INDEX_TYPES = (int, long, float, slice, HashableSlice)
    
    def _standardizeIndices(self, indexObjs, **kwargs):
        return super(ContinuousComponent, self)._standardizeIndices(indexObjs,
                                                           allowIterable=False,
                                                           **kwargs)

    def _sliceToIndices(self, sliceObj, partialIndex=None):
        # Note that as opposed to a DiscreteComponent, where we
        # always want to flatten a slice into it's discrete elements,
        # with a ContinuousComponent a slice is a perfectly valid
        # indices... the only caveat is we need to convert it to a
        # HashableSlice, as we will be sticking it into a set...        
        if sliceObj.step != None:
            raise ComponentError("%ss may not use slice-indices with a 'step' -  bad slice: %s" %
                                 (self.__class__.__name__, sliceObj))
        if partialIndex is None:
            partialIndex = ComponentIndex()
        if sliceObj.start == sliceObj.stop == None:
            return (partialIndex + (HashableSlice(None), ), )
        else:
            return (partialIndex +
                    (HashableSlice(sliceObj.start, sliceObj.stop),), )

    def __iter__(self):
        raise TypeError("%r object is not iterable" % self.__class__.__name__)

    def _dimLength(self, partialIndex):
        # Note that in the default implementation, used
        # by DiscreteComponent, _dimRange depends on _dimLength.
        # In ContinuousComponent, the opposite is True - _dimLength
        # depends on _dimRange
        range = self._dimRange(partialIndex)
        return range[1] - range[0]
    
    def _dimRange(self, partialIndex):
        # Note that in the default implementation, used
        # by DiscreteComponent, _dimRange depends on _dimLength.
        # In ContinuousComponent, the opposite is True - _dimLength
        # depends on _dimRange
        raise NotImplementedError
    
    def _translateNegativeIndice(self, negIndex, partialIndex):
        return negIndex
            
class Component1DFloat( ContinuousComponent ):
    dimensions = 1

class Component2DFloat( ContinuousComponent ):
    dimensions = 2

class Component1D( DiscreteComponent ):
    _mfncompclass = api.MFnSingleIndexedComponent
    _apienum__ = api.MFn.kSingleIndexedComponent
    dimensions = 1
    
    def name(self):
        # this function produces a name that uses extended slice notation, such as vtx[10:40:2]
        melobj = self.__melobject__()
        if isinstance(melobj, basestring):
            return melobj
        else:
            compSlice = _sequenceToComponentSlice( self.indicesIter() )
            sliceStr = ','.join( [ _formatSlice(x) for x in compSlice ] )
            return self._completeNameString().replace( '*', sliceStr )

    def _flatIter(self):
        # for some reason, the command to get an element is 'element' for
        # 1D components, and 'getElement' for 2D/3D... so parent class's
        # _flatIter won't work!
        # Just as well, we get a more efficient iterator for 1D comps...
        mfncomp = self.__apicomponent__()
        for flatIndex in xrange(len(self)):
            yield ComponentIndex( (mfncomp.element(flatIndex),) )
            
    def currentItem(self):
        mfncomp = self.__apicomponent__()
        return self.__class__(self._node, mfncomp.element(self._currentFlatIndex))
    
    def indicesIter(self):
        """
        An iterator over all the indices contained by this component,
        as integers.
        """
        for compIndex in self._compIndexObjIter():
            yield compIndex[0]
            
class Component2D( DiscreteComponent ):
    _mfncompclass = api.MFnDoubleIndexedComponent
    _apienum__ = api.MFn.kDoubleIndexedComponent
    dimensions = 2
    
class Component3D( DiscreteComponent ):
    _mfncompclass = api.MFnTripleIndexedComponent
    _apienum__ = api.MFn.kTripleIndexedComponent
    dimensions = 3

# Mixin class for components which use MIt* objects for some functionality
class MItComponent( Component ):
    """
    Abstract base class for pymel components that can be accessed via iterators.
    
    (ie, `MeshEdge`, `MeshVertex`, and `MeshFace` can be wrapped around
    MItMeshEdge, etc)
    
    If deriving from this class, you should set __apicls__ to an appropriate
    MIt* type - ie, for MeshEdge, you would set __apicls__ = api.MItMeshEdge
    """
#
    def __init__(self, *args, **kwargs ):
        super(MItComponent, self).__init__(*args, **kwargs)
    
    def __apimit__(self, alwaysUnindexed=False):
        # Note - the iterator should NOT be stored, as if it gets out of date,
        # it can cause crashes - see, for instance, MItMeshEdge.geomChanged
        # Since we don't know how the user might end up using the components
        # we feed out, and it seems like asking for trouble to have them
        # keep track of when things such as geomChanged need to be called,
        # we simply never retain the MIt for long..
        if self._currentFlatIndex == 0 or alwaysUnindexed:
            return self.__apicls__( self.__apimdagpath__(), self.__apimobject__() )
        else:
            return self.__apicls__( self.__apimdagpath__(), self.currentItem().__apimobject__() )
    
    def __apimfn__(self):
        return self.__apimit__()
    
class MItComponent1D( MItComponent, Component1D ): pass

class Component1D64( DiscreteComponent ):
    if Component._hasUint64:
        _mfncompclass = api.MFnUint64SingleIndexedComponent
        _apienum__ = api.MFn.kUint64SingleIndexedComponent
        
    else:
        _mfncompclass = api.MFnComponent
        _apienum__ = api.MFn.kComponent

    if Component._hasUint64 and hasattr(api, 'MUint64'):
        # Note that currently the python api has zero support for MUint64's
        # This code is just here because I'm an optimist...
        @classmethod
        def _pyArrayToMayaArray(cls, pythonArray):
            mayaArray = api.MUint64Array(len(pythonArray))
            for i, value in enumerate(pythonArray):
                mayaArray.set(value, i)
            return mayaArray
    else:
        # Component indices aren't sequential, and without MUint64, the only
        # way to check if a given indice is valid is by trying to insert it
        # into an MSelectionList... since this is both potentially fairly
        # slow, for now just going to 'open up the gates' as far as
        # validation is concerned...
        _max32 = 2**32
        def _dimLength(self, partialIndex):
            return self._max32

        # The ContinuousComponent version works fine for us - just
        # make sure we grab the original function object, not the method
        # object, since we don't inherit from ContinuousComponent
        _sliceToIndices = ContinuousComponent._sliceToIndices.im_func

        # We're basically having to fall back on strings here, so revert 'back'
        # to the string implementation of various methods...
        _makeIndexedComponentHandle = DimensionedComponent._makeIndexedComponentHandle

        def __len__(self):
            if hasattr(self, '_storedLen'):
                return self._storedLen
            else:
                # subd MIt*'s have no .count(), and there is no appropriate
                # MFn, so count it using strings...
                melStrings = self.__melobject__()
                if _util.isIterable(melStrings):
                    count = Component.numComponentsFromStrings(*melStrings)
                else:
                    count = Component.numComponentsFromStrings(melStrings)
                self._storedLen = count
                return count
            
        # The standard _flatIter relies on being able to use element/getElement
        # Since we can't use these, due to lack of MUint64, fall back on
        # string processing...
        _indicesRe = re.compile( r'\[((?:\d+(?::\d+)?)|\*)\]'*2 + '$' )
        def _flatIter(self):
            if not hasattr(self, '_fullIndices'):
                melobj = self.__melobject__()
                if isinstance(melobj, basestring):
                    melobj = [melobj]
                indices = [ self._indicesRe.search(x).groups() for x in melobj ]
                for i, indicePair in enumerate(indices):
                    processedPair = []
                    for dimIndice in indicePair:
                        if dimIndice == '*':
                            processedPair.append(HashableSlice(None))
                        elif ':' in dimIndice:
                            start, stop = dimIndice.split(':')
                            processedPair.append(HashableSlice(int(start),
                                                               int(stop)))
                        else:
                            processedPair.append(int(dimIndice))
                    indices[i] = ComponentIndex(processedPair)
                self._fullIndices = indices
            for fullIndex in self._fullIndices:
                for index in self._flattenIndex(fullIndex):
                    yield index
        
    # kUint64SingleIndexedComponent components have a bit of a dual-personality
    # - though internally represented as a single-indexed long-int, in almost
    # all of the "interface", they are displayed as double-indexed-ints:
    # ie, if you select a subd vertex, it might be displayed as
    #    mySubd.smp[256][4388]
    # Since the end user will mostly "see" the component as double-indexed,
    # the default pymel indexing will be double-indexed, so we set dimensions
    # to 2, and then hand correct cases where self.dimensions affects how
    # we're interacting with the kUint64SingleIndexedComponent
    dimensions = 2

## Specific Components...

## Pivot Components

class Pivot( Component ):
    _apienum__ = api.MFn.kPivotComponent
    _ComponentLabel__ = ("rotatePivot", "scalePivot") 
    
## Mesh Components

class MeshVertex( MItComponent1D ):
    __apicls__ = api.MItMeshVertex
    _ComponentLabel__ = "vtx"
    _apienum__ = api.MFn.kMeshVertComponent

    def _dimLength(self, partialIndex):
        return self.node().numVertices()
   
    def setColor(self,color):
        self.node().setVertexColor( color, self.getIndex() )

    def connectedEdges(self):
        """
        :rtype: `MeshEdge` list
        """
        array = api.MIntArray()
        self.__apimfn__().getConnectedEdges(array)
        return MeshEdge( self, _sequenceToComponentSlice( [ array[i] for i in range( array.length() ) ] ) )
    
    @_warnings.deprecated("Use 'connectedEdges' instead.") 
    def toEdges(self):
        """
        :rtype: `MeshEdge` list
        """
        return self.connectedEdges()

    def connectedFaces(self):
        """
        :rtype: `MeshFace` list
        """
        array = api.MIntArray()
        self.__apimfn__().getConnectedFaces(array)
        return MeshFace( self, _sequenceToComponentSlice( [ array[i] for i in range( array.length() ) ] ) )
    
    @_warnings.deprecated("Use 'connectedFaces' instead.")
    def toFaces(self):
        """
        :rtype: `MeshFace` list
        """
        return self.connectedFaces()
    
    def connectedVertices(self):
        """
        :rtype: `MeshVertex` list
        """
        array = api.MIntArray()
        self.__apimfn__().getConnectedVertices(array)
        return MeshVertex( self, _sequenceToComponentSlice( [ array[i] for i in range( array.length() ) ] ) ) 
 
    def isConnectedTo(self, component):
        """
        pass a component of type `MeshVertex`, `MeshEdge`, `MeshFace`, with a single element
        
        :rtype: bool
        """
        if isinstance(component,MeshFace):
            return self.isConnectedToFace( component.getIndex() )
        if isinstance(component,MeshEdge):
            return self.isConnectedToEdge( component.getIndex() )
        if isinstance(component,MeshVertex):
            array = api.MIntArray()
            self.__apimfn__().getConnectedVertices(array)
            return component.getIndex() in [ array[i] for i in range( array.length() ) ]

        raise TypeError, 'type %s is not supported' % type(component)

class MeshEdge( MItComponent1D ):
    __apicls__ = api.MItMeshEdge
    _ComponentLabel__ = "e"
    _apienum__ = api.MFn.kMeshEdgeComponent
    
    def _dimLength(self, partialIndex):
        return self.node().numEdges()


    def connectedEdges(self):
        """
        :rtype: `MeshEdge` list
        """
        array = api.MIntArray()
        self.__apimfn__().getConnectedEdges(array)
        return MeshEdge( self, _sequenceToComponentSlice( [ array[i] for i in range( array.length() ) ] ) )

    def connectedFaces(self):
        """
        :rtype: `MeshFace` list
        """
        array = api.MIntArray()
        self.__apimfn__().getConnectedFaces(array)
        return MeshFace( self, _sequenceToComponentSlice( [ array[i] for i in range( array.length() ) ] ) )
    
    @_warnings.deprecated("Use 'connectedFaces' instead.")
    def toFaces(self):
        """
        :rtype: `MeshFace` list
        """
        return self.connectedFaces()

    def connectedVertices(self):
        """
        :rtype: `MeshVertex` list
        """
        
        index0 = self.__apimfn__().index(0)
        index1 = self.__apimfn__().index(1)
        return ( MeshVertex(self,index0), MeshVertex(self,index1) )

    def isConnectedTo(self, component):
        """
        :rtype: bool
        """
        if isinstance(component,MeshFace):
            return self.isConnectedToFace( component.getIndex() )
        if isinstance(component,MeshEdge):
            return self.isConnectedToEdge( component.getIndex() )
        if isinstance(component,MeshVertex):
            index0 = self.__apimfn__().index(0)
            index1 = self.__apimfn__().index(1)
            return component.getIndex() in [index0, index1]

        raise TypeError, 'type %s is not supported' % type(component)
  
class MeshFace( MItComponent1D ):
    __apicls__ = api.MItMeshPolygon
    _ComponentLabel__ = "f"
    _apienum__ = api.MFn.kMeshPolygonComponent

    def _dimLength(self, partialIndex):
        return self.node().numFaces()

       

    def connectedEdges(self):
        """
        :rtype: `MeshEdge` list
        """
        array = api.MIntArray()
        self.__apimfn__().getConnectedEdges(array)
        return MeshEdge( self, _sequenceToComponentSlice( [ array[i] for i in range( array.length() ) ] ) )
    
    @_warnings.deprecated("Use 'connectedEdges' instead.") 
    def toEdges(self):
        """
        :rtype: `MeshEdge` list
        """
        array = api.MIntArray()
        self.__apimfn__().getConnectedEdges(array)
        return MeshEdge( self, _sequenceToComponentSlice( [ array[i] for i in range( array.length() ) ] ) )

    def connectedFaces(self):
        """
        :rtype: `MeshFace` list
        """
        array = api.MIntArray()
        self.__apimfn__().getConnectedFaces(array)
        return MeshFace( self, _sequenceToComponentSlice( [ array[i] for i in range( array.length() ) ] ) )
    
    @_warnings.deprecated("Use 'connectedVertices' instead.")
    def toVertices(self):
        """
        :rtype: `MeshVertex` list
        """
        array = api.MIntArray()
        self.__apimfn__().getConnectedVertices(array)
        return MeshVertex( self, _sequenceToComponentSlice( [ array[i] for i in range( array.length() ) ] ) ) 
    
    def connectedVertices(self):
        """
        :rtype: `MeshVertex` list
        """
        array = api.MIntArray()
        self.__apimfn__().getConnectedVertices(array)
        return MeshVertex( self, _sequenceToComponentSlice( [ array[i] for i in range( array.length() ) ] ) ) 

    def isConnectedTo(self, component):
        """
        :rtype: bool
        """
        if isinstance(component,MeshFace):
            return self.isConnectedToFace( component.getIndex() )
        if isinstance(component,MeshEdge):
            return self.isConnectedToEdge( component.getIndex() )
        if isinstance(component,MeshVertex):
            return self.isConnectedToVertex( component.getIndex() )

        raise TypeError, 'type %s is not supported' % type(component)

class MeshUV( Component1D ):
    _ComponentLabel__ = "map"
    _apienum__ = api.MFn.kMeshMapComponent

    def _dimLength(self, partialIndex):
        return self._node.numUVs()
    
class MeshVertexFace( Component2D ):
    _ComponentLabel__ = "vtxFace"
    _apienum__ = api.MFn.kMeshVtxFaceComponent
    
    def _dimLength(self, partialIndex):
        if len(partialIndex) == 0:
            return self._node.numVertices()
        elif len(partialIndex) == 1:
            return self._node.vtx[partialIndex[0]].numConnectedFaces()
        
    def _sliceToIndices(self, sliceObj, partialIndex=None):
        if not partialIndex:
            # If we're just grabbing a slice of the first index,
            # the verts, we can proceed as normal...
            for x in super(MeshVertexFace, self)._sliceToIndices(sliceObj, partialIndex):
                yield x
                
        # If we're iterating over the FACES attached to a given vertex,
        # which may be a random set - say, (3,6,187) - not clear how to
        # interpret an index 'range'
        else:
            if (sliceObj.start not in (0, None) or
                sliceObj.stop is not None or
                sliceObj.step is not None):
                raise ValueError('%s objects may not be indexed with slices, execpt for [:]' %
                                 self.__class__.__name__)
    
            # get a MitMeshVertex ...
            mIt = api.MItMeshVertex(self._node.__apimdagpath__())
            mIt.setIndex(partialIndex[0], api.MScriptUtil().asIntPtr())
            intArray = api.MIntArray()
            mIt.getConnectedFaces(intArray)
            for i in xrange(intArray.length()):
                yield partialIndex + (intArray[i],)
                
    def _validateGetItemIndice(self, item, allowIterables=True):
        """
        Will raise an appropriate IndexError if the given item
        is not suitable as a __getitem__ indice.
        """
        if len(self._partialIndex) == 0:
            return super(MeshVertexFace, self)._validateGetItemIndice(item)
        if allowIterables and _util.isIterable(item):
            for x in item:
                self._validateGetItemIndice(item, allowIterables=False)
            return
        if isinstance(item, (slice, HashableSlice)):
            if slice.start == slice.stop == slice.step == None:
                return
            raise IndexError("only completely open-ended slices are allowable"\
                             " for the second indice of %s objects" %
                             self.__class__.__name__)
        if not isinstance(item, self.VALID_SINGLE_INDEX_TYPES):
            raise IndexError("Invalid indice type for %s: %r" %
                             (self.__class__.__name__,
                              item.__class__.__name__) )
        
        for fullIndice in self._sliceToIndices(slice(None),
                                               partialIndex=self._partialIndex):
            if item == fullIndice[1]:
                return
        raise IndexError("vertex-face %s-%s does not exist" %
                         (self._partialIndex[0], item))
    
## Subd Components    

class SubdVertex( Component1D64 ):
    _ComponentLabel__ = "smp"
    _apienum__ = api.MFn.kSubdivCVComponent

class SubdEdge( Component1D64 ):
    _ComponentLabel__ = "sme"
    _apienum__ = api.MFn.kSubdivEdgeComponent
    
class SubdFace( Component1D64 ):
    _ComponentLabel__ = "smf"
    _apienum__ = api.MFn.kSubdivFaceComponent

class SubdUV( Component1D ):
    _ComponentLabel__ = "smm"
    _apienum__ = api.MFn.kSubdivMapComponent
    
    # This implementation failed because
    # it appears that you can have a subd shape
    # with no uvSet elements
    # (shape.uvSet.evaluateNumElements() == 0)
    # but with valid .smm's
#    def _dimLength(self, partialIndex):
#        # My limited tests reveal that
#        # subds with multiple uv sets
#        # mostly just crash a lot
#        # However, when not crashing, it
#        # SEEMS that you can select
#        # a .smm[x] up to the size
#        # of the largest possible uv
#        # set, regardless of which uv
#        # set is current...
#        max = 0
#        for elemPlug in self._node.attr('uvSet'):
#            numElements = elemPlug.evaluateNumElements()
#            if numElements > max:
#                max = numElements
#        # For some reason, if there are 206 elements
#        # in the uvSet, the max indexable smm's go from
#        # .smm[0] to .smm[206] - ie, num elements + 1...?
#        return max + 1


    # ok - some weirdness in trying to find what the maximum
    # allowable smm index is...
    # To see what I mean, uncomment this and try it in maya:
#from pymel.all import *
#import sys
#import platform
#
#def testMaxIndex():
#
#
#    def interpreterBits():
#        """
#        Returns the number of bits of the architecture the interpreter was compiled on
#        (ie, 32 or 64).
#        
#        :rtype: `int`
#        """
#        return int(re.match(r"([0-9]+)(bit)?", platform.architecture()[0]).group(1))
#    
#    subdBase = polyCube()[0]
#    subdTrans = polyToSubdiv(subdBase)[0]
#    subd = subdTrans.getShape()
#    selList = api.MSelectionList()
#    try:
#        selList.add("%s.smm[0:%d]" % (subd.name(), sys.maxint))
#    except:
#        print "sys.maxint (%d) failed..." % sys.maxint
#    else:
#        print "sys.maxint (%d) SUCCESS" % sys.maxint
#    try:
#        selList.add("%s.smm[0:%d]" % (subd.name(), 2 ** interpreterBits() - 1))
#    except:
#        print "2 ** %d - 1 (%d) failed..." % (interpreterBits(), 2 ** interpreterBits() - 1)
#    else:
#        print "2 ** %d - 1 (%d) SUCCESS" % (interpreterBits(), 2 ** interpreterBits() - 1)
#    try:
#        selList.add("%s.smm[0:%d]" % (subd.name(), 2 ** interpreterBits()))
#    except:
#        print "2 ** %d (%d) failed..." % (interpreterBits(), 2 ** interpreterBits())
#    else:
#        print "2 ** %d (%d) SUCCESS" % (interpreterBits(), 2 ** interpreterBits())        
#    try:
#        selList.add("%s.smm[0:%d]" % (subd.name(), 2 ** 31 - 1))
#    except:
#        print "2 ** 31 - 1 (%d) failed..." % (2 ** 31 - 1)
#    else:
#        print "2 ** 31 - 1 (%d) SUCCESS" % (2 ** 31 - 1)
#    try:
#        selList.add("%s.smm[0:%d]" % (subd.name(), 2 ** 31))
#    except:
#        print "2 ** 31 (%d) failed..." % (2 ** 31)
#    else:
#        print "2 ** 31 (%d) SUCCESS" % (2 ** 31)
#    try:
#        selList.add("%s.smm[0:%d]" % (subd.name(), 2 ** 32 - 1))
#    except:
#        print "2 ** 32 - 1 (%d) failed..." % (2 ** 32 - 1)
#    else:
#        print "2 ** 32 - 1 (%d) SUCCESS" % (2 ** 32 - 1)
#    try:
#        selList.add("%s.smm[0:%d]" % (subd.name(), 2 ** 32))
#    except:
#        print "2 ** 32 (%d) failed..." % (2 ** 32)
#    else:
#        print "2 ** 32 (%d) SUCCESS" % (2 ** 32)
#

    # On Windows XP x64, Maya2009x64, 2**64 -1 works (didn't try others at the time)
    # ...but on Linux Maya2009x64, and OSX Maya2011x64, I get this weirdness:
#sys.maxint (9223372036854775807) failed...
#2 ** 64 - 1 (18446744073709551615) failed...
#2 ** 64 (18446744073709551616) failed...
#2 ** 31 - 1 (2147483647) SUCCESS
#2 ** 31 (2147483648) failed...
#2 ** 32 - 1 (4294967295) failed...
#2 ** 32 (4294967296) SUCCESS

    # So, given the inconsistencies here, just going to use
    # 2**31 -1... hopefully nobody needs more uv's than that
    _MAX_INDEX = 2 ** 31 - 1
    _tempSel = api.MSelectionList()
    _maxIndexRe = re.compile(r'\[0:([0-9]+)\]$')
    def _dimLength(self, partialIndex):
        # Fall back on good ol' string processing...
        # unfortunately, .smm[*] is not allowed -
        # so we have to provide a 'maximum' value...
        self._tempSel.clear()
        self._tempSel.add(Component._completeNameString(self) +
                          '[0:%d]' % self._MAX_INDEX)
        selStrings = []
        self._tempSel.getSelectionStrings(0, selStrings)
        try:
            # remember the + 1 for the 0'th index
            return int(self._maxIndexRe.search(selStrings[0]).group(1)) + 1
        except AttributeError:
            raise RuntimeError("Couldn't determine max index for %s" %
                               Component._completeNameString(self))

    # SubdUV's don't work with .smm[*] - so need to use
    # explicit range instead - ie, .smm[0:206]
    def _completeNameString(self):
        # Note - most multi-dimensional components allow selection of all
        # components with only a single index - ie,
        #    myNurbsSurface.cv[*]
        # will work, even though nurbs cvs are double-indexed
        # However, some multi-indexed components WON'T work like this, ie
        #    myNurbsSurface.sf[*]
        # FAILS, and you MUST do:
        #    myNurbsSurface.sf[*][*]
        return (super(DimensionedComponent, self)._completeNameString() +
                 ('[:%d]' % self._dimLength(None) ))

## Nurbs Curve Components

class NurbsCurveParameter( Component1DFloat ):
    _ComponentLabel__ = "u"
    _apienum__ = api.MFn.kCurveParamComponent
    
    def _dimRange(self, partialIndex):
        return self._node.getKnotDomain()

class NurbsCurveCV( MItComponent1D ):
    __apicls__ = api.MItCurveCV
    _ComponentLabel__ = "cv"
    _apienum__ = api.MFn.kCurveCVComponent
    
    def _dimLength(self, partialIndex):
        return self.node().numCVs()
    
class NurbsCurveEP( Component1D ):
    _ComponentLabel__ = "ep"
    _apienum__ = api.MFn.kCurveEPComponent

    def _dimLength(self, partialIndex):
        return self.node().numEPs()
        
class NurbsCurveKnot( Component1D ):
    _ComponentLabel__ = "knot"
    _apienum__ = api.MFn.kCurveKnotComponent

    def _dimLength(self, partialIndex):
        return self.node().numKnots()
    
## NurbsSurface Components

class NurbsSurfaceIsoparm( Component2DFloat ):
    _apienum__ = api.MFn.kIsoparmComponent
    _ComponentLabel__ = ("u", "v", "uv")
    
    def __init__(self, *args, **kwargs):
        super(NurbsSurfaceIsoparm, self).__init__(*args, **kwargs)
        # Fix the bug where running:
        # 
        # import maya.cmds as cmds
        # cmds.sphere()
        # cmds.select('nurbsSphere1.uv[*][*]')
        # print cmds.ls(sl=1)
        # cmds.select('nurbsSphere1.u[*][*]')
        # print cmds.ls(sl=1)
        # 
        # Gives two different results:
        # [u'nurbsSphere1.u[0:4][0:1]']
        # [u'nurbsSphere1.u[0:4][0:8]']
        
        # to fix this, change 'uv' comps to 'u' comps
        if hasattr(self, '_partialIndex'):
            self._partialIndex = self._convertUVtoU(self._partialIndex)
        if 'ComponentIndex' in self.__apiobjects__:
            self.__apiobjects__['ComponentIndex'] = self._convertUVtoU(self.__apiobjects__['ComponentIndex'])
        if hasattr(self, '_indices'):
            self._indices = self._convertUVtoU(self._indices)
        self._ComponentLabel__ = self._convertUVtoU(self._ComponentLabel__)

    @classmethod
    def _convertUVtoU(cls, index):
        if isinstance(index, dict):
            if 'uv' in index:
                # convert over index['uv']
                oldUvIndex = cls._convertUVtoU(index['uv'])
                if 'u' in index:
                    # First, make sure index['u'] is a list
                    if (isinstance(index['u'], ComponentIndex) or
                        not isinstance(index['u'], (list, tuple))):
                        index['u'] = [index['u']]
                    elif isinstance(index['u'], tuple):
                        index['u'] = list(index['u'])
                    
                    # then add on 'uv' contents
                    if (isinstance(oldUvIndex, ComponentIndex) or
                        not isinstance(oldUvIndex, (list, tuple))):
                        index['u'].append(oldUvIndex)
                    else:
                        index['u'].extend(oldUvIndex)
                else:
                    index['u'] = oldUvIndex
                del index['uv']
        elif isinstance(index, ComponentIndex):
            # do this check INSIDE here, because, since a ComponentIndex is a tuple,
            # we don't want to change a ComponentIndex object with a 'v' index
            # into a list in the next elif clause!
            if index.label == 'uv':
                index.label = 'u'
        elif isinstance(index, (list, tuple)) and not isinstance(index, ComponentIndex):
            index = [cls._convertUVtoU(x) for x in index]
        elif isinstance(index, basestring):
            if index == 'uv':
                index = 'u'
        return index
    
    def _defaultLabel(self):
        return 'u'

    def _dimRange(self, partialIndex):
        minU, maxU, minV, maxV = self._node.getKnotDomain()
        if len(partialIndex) == 0:
            if partialIndex.label == 'v':
                param = 'v'
            else:
                param = 'u'
        else:
            if partialIndex.label == 'v':
                param = 'u'
            else:
                param = 'v'
        if param == 'u':
            return minU, maxU
        else:
            return minV, maxV
    
class NurbsSurfaceRange( NurbsSurfaceIsoparm ):
    _ComponentLabel__ = ("u", "v", "uv")
    _apienum__ = api.MFn.kSurfaceRangeComponent
    
    def __getitem__(self, item):
        if self.currentDimension() is None:
            raise IndexError("Indexing only allowed on an incompletely "
                             "specified component")
        self._validateGetItemIndice(item)            
        # You only get a NurbsSurfaceRange if BOTH indices are slices - if
        # either is a single value, you get an isoparm
        if (not isinstance(item, (slice, HashableSlice)) or
              (self.currentDimension() == 1 and
               not isinstance(self._partialIndex[0], (slice, HashableSlice)))):
            return NurbsSurfaceIsoparm(self._node, self._partialIndex + (item,))
        else:
            return super(NurbsSurfaceRange, self).__getitem__(item)    

class NurbsSurfaceCV( Component2D ):
    _ComponentLabel__ = "cv"
    _apienum__ = api.MFn.kSurfaceCVComponent

    def _dimLength(self, partialIndex):
        if len(partialIndex) == 0:
            return self.node().numCVsInU()
        elif len(partialIndex) == 1:
            return self.node().numCVsInV()
        else:
            raise ValueError('partialIndex %r too long for %s._dimLength' %
                             (partialIndex, self.__class__.__name__))
        
class NurbsSurfaceEP( Component2D ):
    _ComponentLabel__ = "ep"
    _apienum__ = api.MFn.kSurfaceEPComponent

    def _dimLength(self, partialIndex):
        if len(partialIndex) == 0:
            return self.node().numEPsInU()
        elif len(partialIndex) == 1:
            return self.node().numEPsInV()
        else:
            raise ValueError('partialIndex %r too long for %s._dimLength' %
                             (partialIndex, self.__class__.__name__))
            
class NurbsSurfaceKnot( Component2D ):
    _ComponentLabel__ = "knot"
    _apienum__ = api.MFn.kSurfaceKnotComponent

    def _dimLength(self, partialIndex):
        if len(partialIndex) == 0:
            return self.node().numKnotsInU()
        elif len(partialIndex) == 1:
            return self.node().numKnotsInV()
        else:
            raise ValueError('partialIndex %r too long for %s._dimLength' %
                             (partialIndex, self.__class__.__name__))
            
class NurbsSurfaceFace( Component2D ):
    _ComponentLabel__ = "sf"
    _apienum__ = api.MFn.kSurfaceFaceComponent

    def _dimLength(self, partialIndex):
        if len(partialIndex) == 0:
            return self.node().numSpansInU()
        elif len(partialIndex) == 1:
            return self.node().numSpansInV()
        else:
            raise IndexError("partialIndex %r for %s must have length <= 1" %
                             (partialIndex, self.__class__.__name__))
        
## Lattice Components

class LatticePoint( Component3D ):
    _ComponentLabel__ = "pt"
    _apienum__ = api.MFn.kLatticeComponent
    
    def _dimLength(self, partialIndex):
        if len(partialIndex) > 2:
            raise ValueError('partialIndex %r too long for %s._dimLength' %
                             (partialIndex, self.__class__.__name__))    
        return self.node().getDivisions()[len(partialIndex)]

class ComponentArray(object):
    def __init__(self, name):
        self._name = name
        self._iterIndex = 0
        self._node = self.node()
        
    def __str__(self):
        return self._name
        
    def __repr__(self):
        return "ComponentArray(u'%s')" % self
    
    #def __len__(self):
    #    return 0
        
    def __iter__(self):
#        """iterator for multi-attributes
#        
#            >>> for attr in SCENE.persp.attrInfo(multi=1)[0]: 
#            ...     print attr
#            
#        """
        return self
                
    def next(self):
#        """iterator for multi-attributes
#        
#            >>> for attr in SCENE.persp.attrInfo(multi=1)[0]: 
#            ...    print attr
#            
#        """
        if self._iterIndex >= len(self):
            raise StopIteration
        else:                        
            new = self[ self._iterIndex ]
            self._iterIndex += 1
            return new
            
    def __getitem__(self, item):
        
        def formatSlice(item):
            step = item.step
            if step is not None:
                return '%s:%s:%s' % ( item.start, item.stop, step) 
            else:
                return '%s:%s' % ( item.start, item.stop ) 
        
 
#        if isinstance( item, tuple ):            
#            return [ Component(u'%s[%s]' % (self, formatSlice(x)) ) for x in  item ]
#            
#        elif isinstance( item, slice ):
#            return Component(u'%s[%s]' % (self, formatSlice(item) ) )
#
#        else:
#            return Component(u'%s[%s]' % (self, item) )

        if isinstance( item, tuple ):            
            return [ self.returnClass( self._node, formatSlice(x) ) for x in  item ]
            
        elif isinstance( item, (slice, HashableSlice) ):
            return self.returnClass( self._node, formatSlice(item) )

        else:
            return self.returnClass( self._node, item )


    def plugNode(self):
        'plugNode'
        return general.PyNode( str(self).split('.')[0])
                
    def plugAttr(self):
        """plugAttr"""
        return '.'.join(str(self).split('.')[1:])

    node = plugNode
                
class _Component(object):
    """
    Abstract base class for component types like vertices, edges, and faces.
    
    This class is deprecated.
    """
    def __init__(self, node, item):
        self._item = item
        self._node = node
                
    def __repr__(self):
        return "%s('%s')" % (self.__class__.__name__, self)
        
    def node(self):
        'plugNode'
        return self._node
    
    def item(self):
        return self._item    
        
    def move( self, *args, **kwargs ):
        return general.move( self, *args, **kwargs )
    def scale( self, *args, **kwargs ):
        return general.scale( self, *args, **kwargs )    
    def rotate( self, *args, **kwargs ):
        return general.rotate( self, *args, **kwargs )

class AttributeDefaults(general.PyNode):
    __metaclass__ = _factories.MetaMayaTypeWrapper
    __apicls__ = api.MFnAttribute
    
    def __apiobject__(self) :
        "Return the default API object for this attribute, if it is valid"
        return self.__apimobject__()
    
    def __apimobject__(self):
        "Return the MObject for this attribute, if it is valid"
        try:
            handle = self.__apiobjects__['MObjectHandle']
        except:
            handle = self.__apiobjects__['MPlug'].attribute()
            self.__apiobjects__['MObjectHandle'] = handle
        if api.isValidMObjectHandle( handle ):
            return handle.object()

        raise general.MayaAttributeError
    
    def __apimplug__(self) :
        "Return the MPlug for this attribute, if it is valid"
        # check validity
        #self.__apimobject__()
        return self.__apiobjects__['MPlug']

    def __apimdagpath__(self) :
        "Return the MDagPath for the node of this attribute, if it is valid"
        try:
            return self.node().__apimdagpath__()
        except AttributeError: pass
                 
class Attribute(general.PyNode):
    """
    
    """
    
    #
    
    
    """
    Attributes
    ==========
    
    The Attribute class is your one-stop shop for all attribute related functions. Those of us who have spent time using MEL
    have become familiar with all the many commands for operating on attributes.  This class gathers them all into one
    place. If you forget or are unsure of the right method name, just ask for help by typing `help(Attribute)`.  
    
    For the most part, the names of the class equivalents to the maya.cmds functions follow a fairly simple pattern:
    `setAttr` becomes `Attribute.set`, `getAttr` becomes `Attribute.get`, `connectAttr` becomes `Attribute.connect` and so on.  
    Here's a simple example showing how the Attribute class is used in context.
    
        >>> from pymel.all import *
        >>> cam = general.PyNode('persp')
        >>> if cam.visibility.isKeyable() and not cam.visibility.isLocked():
        ...     cam.visibility.set( True )
        ...     cam.visibility.lock()
        ... 
        >>> print cam.v.type()      # shortnames also work    
        bool
    
    Accessing Attributes
    --------------------
    
    You can access an attribute class in three ways.  The first two require that you already have a `general.PyNode` object.
    
    Shorthand
    ~~~~~~~~~
    
    The shorthand method is the most visually appealing and readable -- you simply access the maya attribute as a normal python attribute --
    but it has one major drawback: **if the attribute that you wish to acess has the same name as one of the attributes or methods of the 
    python class then it will fail**. 

        >>> cam  # continue from where we left off above
        Transform(u'persp')
        >>> cam.visibility # long name access
        Attribute(u'persp.visibility')
        >>> cam.v # short name access
        Attribute(u'persp.visibility')
        
    Keep in mind, that regardless of whether you use the long or short name of the attribute, you are accessing the same underlying API object.
    If you need the attribute formatted as a string in a particular way, use `Attribute.name`, `Attribute.longName`, `Attribute.shortName`,
    `Attribute.plugAttr`, or `Attribute.lastPlugAttr`.

    
    attr Method
    ~~~~~~~~~~~
    The attr method is the safest way to access an attribute, and can even be used to access attributes that conflict with 
    python methods, which would fail using shorthand syntax. This method is passed a string which
    is the name of the attribute to be accessed. 
        
        >>> cam.attr('visibility')
        Attribute(u'persp.visibility')
    
    Unlike the shorthand syntax, this method is capable of being passed attributes which are passed in as variables:        
        
        >>> for axis in ['scaleX', 'scaleY', 'scaleZ']: 
        ...     cam.attr( axis ).lock()          
    
    Direct Instantiation
    ~~~~~~~~~~~~~~~~~~~~
    The last way of getting an attribute is by directly instantiating the class. You can pass the attribute name as a string, or if you have one handy,
    pass in an api MPlug object.  If you don't know whether the string name represents a node or an attribute, you can always instantiate via the `general.PyNode`
    class, which will determine the appropriate class automaticallly.
    
    explicitly request an Attribute:
    
        >>> Attribute( 'persp.visibility' ) 
        Attribute(u'persp.visibility')
        
    let general.PyNode figure it out for you:
    
        >>> general.PyNode( 'persp.translate' ) 
        Attribute(u'persp.translate')
    

    Setting Attributes Values
    -------------------------
    
    To set the value of an attribute, you use the `Attribute.set` method.
    
        >>> cam.translateX.set(0)
        
    to set an attribute that expects a double3, you can use any iterable with 3 elements:
    
        >>> cam.translate.set([4,5,6])
        >>> cam.translate.set(datatypes.Vector([4,5,6]))

    Getting Attribute Values
    ------------------------
    To get the value of an attribute, you use the `Attribute.get` method. Keep in mind that, where applicable, the values returned will 
    be cast to pymel classes. This example shows that rotation (along with translation and scale) will be returned as a `Vector`.
    
        >>> t = cam.translate.get()
        >>> print t
        [4.0, 5.0, 6.0]
        >>> # translation is returned as a vector class
        >>> print type(t) 
        <class 'pymel.core.datatypes.Vector'>
        
    `set` is flexible in the types that it will accept, but `get` will always return the same type 
    for a given attribute. This can be a potential source of confusion:
        
        >>> value = [4,5,6]
        >>> cam.translate.set(value)
        >>> result = cam.translate.get()
        >>> value == result
        False
        >>> # why is this? because result is a Vector and value is a list
        >>> # use `Vector.isEquivalent` or cast the list to a `Vector`
        >>> result == datatypes.Vector(value)
        True
        >>> result.isEquivalent(value)
        True
    
    Connecting Attributes
    ---------------------
    As you might expect, connecting and disconnecting attributes is pretty straightforward.
                
        >>> cam.rotateX.connect( cam.rotateY )
        >>> cam.rotateX.disconnect( cam.rotateY )
    
    there are also handy operators for connection (`Attribute.__rshift__`) and disconnection (`Attribute.__floordiv__`)

        >>> c = polyCube(name='testCube')[0]        
        >>> cam.tx >> c.tx    # connect
        >>> cam.tx.outputs()
        [Transform(u'testCube')]
        >>> cam.tx // c.tx    # disconnect
        >>> cam.tx.outputs()
        []
            

    """
    __metaclass__ = _factories.MetaMayaTypeWrapper
    __apicls__ = api.MPlug
    attrItemReg = re.compile( '\[(\d+)\]$')
    
#    def __init__(self, *args, **kwargs ):
#        self.apicls.__init__(self, self._apiobject )
    
    def __apiobject__(self) :
        "Return the default API object (MPlug) for this attribute, if it is valid"
        return self.__apimplug__()
    
    def __apimobject__(self):
        "Return the MObject for this attribute, if it is valid"
        try:
            handle = self.__apiobjects__['MObjectHandle']
        except:
            handle = api.MObjectHandle( self.__apiobjects__['MPlug'].attribute() )
            self.__apiobjects__['MObjectHandle'] = handle
        if api.isValidMObjectHandle( handle ):
            return handle.object()

        raise general.MayaAttributeError
    
    def __apimplug__(self) :
        "Return the MPlug for this attribute, if it is valid"
        # check validity
        #self.__apimobject__()
        return self.__apiobjects__['MPlug']

    def __apimdagpath__(self) :
        "Return the MDagPath for the node of this attribute, if it is valid"
        try:
            return self.node().__apimdagpath__()
        except AttributeError: pass
    
                               
#    def __init__(self, attrName):
#        assert isinstance( api.__apiobject__(), api.MPlug )
        
#        if '.' not in attrName:
#            raise TypeError, "%s: Attributes must include the node and the attribute. e.g. 'nodeName.attributeName' " % self
#        self._name = attrName
#        # TODO : MObject support
#        self.__dict__['_multiattrIndex'] = 0
#        

    __getitem__ = _factories.wrapApiMethod( api.MPlug, 'elementByLogicalIndex', '__getitem__' )
    #elementByPhysicalIndex = _factories.wrapApiMethod( api.MPlug, 'elementByPhysicalIndex' )
    
    def attr(self, attr):
        """
        :rtype: `Attribute`
        """
        node = self.node()
        try:
            plug = self.__apimplug__()
            # if this plug is an array we can't properly get the child plug
            if plug.isArray():
                return node.attr(attr)
            else:
                attrObj = node.__apimfn__().attribute(attr)
                return Attribute( node, plug.child( attrObj ) )
        except RuntimeError:
            # raise our own MayaAttributeError, which subclasses AttributeError and MayaObjectError
            raise general.MayaAttributeError( '%s.%s' % (self, attr) )
    
    
    def __getattr__(self, attr):
        try:
            return self.attr(attr)
        except general.MayaAttributeError, e:
            raise AttributeError,"%r has no attribute or method named '%s'" % (self, attr)
    # Added the __call__ so to generate a more appropriate exception when a class method is not found 
    def __call__(self, *args, **kwargs):
        raise TypeError("The object <%s> does not support the '%s' method" % (repr(self.node()), self.plugAttr()))
    
    
    def __iter__(self):
        """
        iterator for multi-attributes
        
            >>> from pymel.all import *
            >>> f=newFile(f=1) #start clean
            >>> 
            >>> at = general.PyNode( 'defaultLightSet.dagSetMembers' )
            >>> SpotLight()
            SpotLight(u'spotLightShape1')
            >>> SpotLight()
            SpotLight(u'spotLightShape2')
            >>> SpotLight()
            SpotLight(u'spotLightShape3')
            >>> for x in at: print x
            ... 
            defaultLightSet.dagSetMembers[0]
            defaultLightSet.dagSetMembers[1]
            defaultLightSet.dagSetMembers[2]
        """
        if self.isMulti():
            return self
            #return self[0]
        else:
            raise TypeError, "%s is not a multi-attribute and cannot be iterated over" % self
            
    def next(self):
        """
        iterator for multi-attributes.  Iterates over the sparse array, so if an idex has not been set
        or connected, it will be skipped.
        """
#        index = self.index()
#        size = self.size()
        try:
            index = self.__dict__['_iterIndex']
            size, indices = self.__dict__['_iterIndices']
            
        except KeyError:
            #size = self.size()
            try:
                size, indices = self._getArrayIndices()
            except RuntimeError:
                raise TypeError, "%s is not a multi-attribute and cannot be iterated over" % self
            index = 0
            self.__dict__['_iterIndices'] = size, indices

        if index >= size:
            self.__dict__.pop('_iterIndex', None)
            self.__dict__.pop('_iterIndices', None)
            raise StopIteration

        else:
            self.__dict__['_iterIndex'] = index+1
            return self[indices[index]]
        
    def __str__(self):
        """
        :rtype: `str`
        """
        return str(self.name())

    def __unicode__(self):
        """
        :rtype: `unicode`
        """
        return self.name()

    def __eq__(self, other):
        """
        :rtype: `bool`
        """
        thisPlug = self.__apimplug__()
        try:
            thisIndex = thisPlug.logicalIndex()
        except RuntimeError:
            thisIndex = None
            
        if not isinstance(other,Attribute):
            try:
                other = general.PyNode(other)
                if not hasattr(other, '__apimplug__'):
                    return False
            except (ValueError,TypeError): # could not cast to general.PyNode
                return False
            
        otherPlug = other.__apimplug__()
        # foo.bar[10] and foo.bar[20] and foo.bar eval to the same object in api.  i don't think this is very intuitive.
        try:
            otherIndex = otherPlug.logicalIndex()
        except RuntimeError:
            otherIndex = None  
        return thisPlug == otherPlug and thisIndex == otherIndex

    def __hash__(self):
        """
        :rtype: `int`
        """
        return (self.plugNode(), self.name(includeNode=False) ).__hash__()
        
    def __ne__(self, other):
        """
        :rtype: `bool`
        """
        return not self.__eq__(other)
           
    def name(self, includeNode=True, longName=True, fullAttrPath=False, fullDagPath=False):
        """ Returns the name of the attribute (plug)
        
        :rtype: `unicode`
        """
        obj = self.__apimplug__()
        if obj:
            name = ''
            node = self.plugNode()
            if includeNode:
                if isinstance(node, DagNode):
                    name = node.name(fullDagPath)
                else:
                    name = node.name()
                name += '.'
         
            
            return name + obj.partialName(    False, #includeNodeName
                                              True, #includeNonMandatoryIndices
                                              True, #includeInstancedIndices
                                              False, #useAlias
                                              fullAttrPath, #useFullAttributePath
                                              longName #useLongNames 
                                            )
        raise general.MayaObjectError(self._name)
    
    
#    def attributeName(self):
#        pass
#    
#    def attributeNames(self):
#        pass
      
    
    def plugNode(self):
        """plugNode
        
        :rtype: `DependNode`
        """
        return self._node
    
    node = plugNode
                
    def plugAttr(self, longName=False, fullPath=False):
        """
            >>> from pymel.all import *
            >>> at = SCENE.persp.t.tx
            >>> at.plugAttr(longName=False, fullPath=False)
            u'tx'
            >>> at.plugAttr(longName=False, fullPath=True)
            u't.tx'
            >>> at.plugAttr(longName=True, fullPath=True)
            u'translate.translateX'
        
        :rtype: `unicode`
        """
        return self.name(includeNode=False,
                         longName=longName,
                         fullAttrPath=fullPath)
        
    
    def lastPlugAttr(self, longName=False):
        """
            >>> from pymel.all import *
            >>> at = SCENE.persp.t.tx
            >>> at.lastPlugAttr(longName=False)
            u'tx'
            >>> at.lastPlugAttr(longName=True)
            u'translateX'
        
        :rtype: `unicode`
        """
        return self.name(includeNode=False,
                         longName=longName,
                         fullAttrPath=False)

    
    def longName(self, fullPath=False ):
        """
            >>> from pymel.all import *
            >>> at = SCENE.persp.t.tx
            >>> at.longName(fullPath=False)
            u'translateX'
            >>> at.longName(fullPath=True)
            u'translate.translateX'
        
        :rtype: `unicode`
        """
        return self.name(includeNode=False,
                         longName=True,
                         fullAttrPath=fullPath)
        
    def shortName(self, fullPath=False):
        """
            >>> from pymel.all import *
            >>> at = SCENE.persp.t.tx
            >>> at.shortName(fullPath=False)
            u'tx'
            >>> at.shortName(fullPath=True)
            u't.tx'
        
        :rtype: `unicode`
        """
        return self.name(includeNode=False,
                         longName=False,
                         fullAttrPath=fullPath)
        
    def nodeName( self ):
        """The node part of this plug as a string
        
        :rtype: `unicode`
        """
        return self.plugNode().name()

       
    def array(self):
        """
        Returns the array (multi) attribute of the current element:
        
            >>> n = Attribute(u'initialShadingGroup.groupNodes[0]')
            >>> n.isElement()
            True
            >>> n.array()
            Attribute(u'initialShadingGroup.groupNodes')

        This method will raise an error for attributes which are not elements of
        an array:
            
            >>> m = Attribute(u'initialShadingGroup.groupNodes')
            >>> m.isElement()
            False
            >>> m.array()
            Traceback (most recent call last):
            ...
            TypeError: initialShadingGroup.groupNodes is not an array (multi) attribute
            
        :rtype: `Attribute`
        """
        try:
            return Attribute( self._node, self.__apimplug__().array() )
            #att = Attribute(Attribute.attrItemReg.split( self )[0])
            #if att.isMulti() :
            #    return att
            #else :
            #    raise TypeError, "%s is not a multi attribute" % self
        except:
            raise TypeError, "%s is not an array (multi) attribute" % self


    # TODO : do not list all children elements by default, allow to do 
    #        skinCluster1.weightList.elements() for first level elements weightList[x]
    #        or skinCluster1.weightList.weights.elements() for all weightList[x].weights[y]

    def elements(self):
        """
        ``listAttr -multi``
        
        Return a list of strings representing all the attributes in the array.
        
        If you don't need actual strings, it is recommended that you simply iterate through the elements in the array.
        See `Attribute.__iter__`.
        """
        
        return cmds.listAttr(self.array(), multi=True)
    
#    def item(self):
#        try: 
#            return int(Attribute.attrItemReg.search(self).group(1))
#        except: return None

    def getArrayIndices(self):
        """
        Get all set or connected array indices. Raises an error if this is not an array Attribute
        
        :rtype: `int` list
        """
        try:
            return self._getArrayIndices()[1]
        except RuntimeError:
            raise TypeError, "%s is not an array (multi) attribute" % self
    
    def numElements(self):
        """
        The number of elements in an array attribute. Raises an error if this is not an array Attribute
        
        Be aware that `Attribute.size`, which derives from ``getAttr -size``, does not always produce the expected
        value. It is recommend that you use `Attribute.numElements` instead.  This is a maya bug, *not* a pymel bug.
        
            >>> from pymel.all import *
            >>> f=newFile(f=1) #start clean
            >>> 
            >>> dls = SCENE.defaultLightSet
            >>> dls.dagSetMembers.numElements()
            0
            >>> dls.dagSetMembers.size()
            0
            >>> SpotLight() # create a light, which adds to the lightSet
            SpotLight(u'spotLightShape1')
            >>> dls.dagSetMembers.numElements()
            1
            >>> dls.dagSetMembers.size()  # should be 1
            0
            >>> SpotLight() # create another light, which adds to the lightSet
            SpotLight(u'spotLightShape2')
            >>> dls.dagSetMembers.numElements()
            2
            >>> dls.dagSetMembers.size() # should be 2
            1
        
        :rtype: `int`
        """
        
        try:
            return self._getArrayIndices()[0]
        except RuntimeError:
            raise TypeError, "%s is not an array (multi) attribute" % self

    @_warnings.deprecated('This method does not always produce the expected result. Use Attribute.numElements instead.', 'Attribute')
    def size(self):
        """
        The number of elements in an array attribute. Returns None if not an array element.
        
        Be aware that `Attribute.size`, which derives from ``getAttr -size``, does not always produce the expected
        value. It is recommend that you use `Attribute.numElements` instead.  This is a maya bug, *not* a pymel bug.
        
            >>> from pymel.all import *
            >>> f=newFile(f=1) #start clean
            >>>
            >>> dls = SCENE.defaultLightSet
            >>> dls.dagSetMembers.numElements()
            0
            >>> dls.dagSetMembers.size()
            0
            >>> SpotLight() # create a light, which adds to the lightSet
            SpotLight(u'spotLightShape1')
            >>> dls.dagSetMembers.numElements()
            1
            >>> dls.dagSetMembers.size()  # should be 1
            0
            >>> SpotLight() # create another light, which adds to the lightSet
            SpotLight(u'spotLightShape2')
            >>> dls.dagSetMembers.numElements()
            2
            >>> dls.dagSetMembers.size() # should be 2
            1
            
        :rtype: `int`
        """
        #return cmds.getAttr(self, size=True)    
        try:
            return self.__apiobject__().numElements()
        except RuntimeError:
            pass
                
    item = _factories.wrapApiMethod( api.MPlug, 'logicalIndex', 'item' )
    index = _factories.wrapApiMethod( api.MPlug, 'logicalIndex', 'index' )
    
    def setEnums(self, enumList):
        cmds.addAttr( self, e=1, en=":".join(enumList) )
    
    def getEnums(self):
        """
        :rtype: `unicode` list
        """
        return cmds.addAttr( self, q=1, en=1 ).split(':')    
            
    # getting and setting                    
    set = general.setAttr            
    get = general.getAttr
    setKey = _factories.functionFactory( cmds.setKeyframe, rename='setKey' )       
    
    
#----------------------
#xxx{ Connections
#----------------------    
          
    def isConnectedTo(self, other, ignoreUnitConversion=False, checkLocalArray=False, checkOtherArray=False ):
        """
        Determine if the attribute is connected to the passed attribute.
        
        If checkLocalArray is True and the current attribute is a multi/array, the current attribute's elements will also be tested.
        
        If checkOtherArray is True and the passed attribute is a multi/array, the passed attribute's elements will also be tested.
        
        If checkLocalArray and checkOtherArray are used together then all element combinations will be tested.
         
        """

        if cmds.isConnected( self, other, ignoreUnitConversion=ignoreUnitConversion):
            return True
        
        if checkLocalArray and self.isMulti():
            for elem in self:
                if elem.isConnectedTo(other, ignoreUnitConversion=ignoreUnitConversion, checkLocalArray=False, checkOtherArray=checkOtherArray):
                    return True
                
        if checkOtherArray:
            other = Attribute(other)
            if other.isMulti():
                for elem in other:
                    if self.isConnectedTo(elem, ignoreUnitConversion=ignoreUnitConversion, checkLocalArray=False, checkOtherArray=False):
                        return True

        
        return False
    
    ## does not work because this method cannot return a value, it is akin to +=       
    #def __irshift__(self, other):
    #    """operator for 'isConnected'
    #        sphere.tx >>= box.tx
    #    """ 
    #    return cmds.isConnected(self, other)
    

    connect = general.connectAttr
        
    def __rshift__(self, other):
        """
        operator for 'connectAttr'
        
            >>> from pymel.all import *
            >>> SCENE.persp.tx >> SCENE.top.tx  # connect
            >>> SCENE.persp.tx // SCENE.top.tx  # disconnect
        """ 
        return general.connectAttr( self, other, force=True )
                
    disconnect = general.disconnectAttr
    
    def __floordiv__(self, other):
        """
        operator for 'disconnectAttr'
        
            >>> from pymel.all import *
            >>> SCENE.persp.tx >> SCENE.top.tx  # connect
            >>> SCENE.persp.tx // SCENE.top.tx  # disconnect
        """ 
        # no return
        cmds.disconnectAttr( self, other )
                
    def inputs(self, **kwargs):
        """
        ``listConnections -source 1 -destination 0``
        
        see `Attribute.connections` for the full ist of flags.
        
        :rtype: `general.PyNode` list
        """
        
        kwargs['source'] = True
        kwargs.pop('s', None )
        kwargs['destination'] = False
        kwargs.pop('d', None )
        
        return general.listConnections(self, **kwargs)
    
    def outputs(self, **kwargs):
        """
        ``listConnections -source 0 -destination 1``
        
        see `Attribute.connections` for the full ist of flags.
        
        :rtype: `general.PyNode` list
        """
        
        kwargs['source'] = False
        kwargs.pop('s', None )
        kwargs['destination'] = True
        kwargs.pop('d', None )
        
        return general.listConnections(self, **kwargs)
    
    def insertInput(self, node, nodeOutAttr, nodeInAttr ):
        """connect the passed node.outAttr to this attribute and reconnect
        any pre-existing connection into node.inAttr.  if there is no
        pre-existing connection, this method works just like connectAttr. 
        
        for example, for two nodes with the connection::
                
            a.out-->b.in
            
        running this command::
        
            b.insertInput( 'c', 'out', 'in' )
            
        causes the new connection order (assuming 'c' is a node with 'in' and 'out' attributes)::
                
            a.out-->c.in
            c.out-->b.in
        """
        inputs = self.inputs(plugs=1)
        self.connect( node + '.' + nodeOutAttr, force=1 )
        if inputs:
            inputs[0].connect( node + '.' + nodeInAttr )
    
    @_factories.addMelDocs( 'setKeyframe' )    
    def setKey(self, **kwargs):
        kwargs.pop( 'attribute', None )
        kwargs.pop( 'at', None )
        return cmds.setKeyframe( self, **kwargs )
#}
#----------------------
#xxx{ Info and Modification
#----------------------
    
#    def alias(self, **kwargs):
#        """aliasAttr"""
#        return cmds.aliasAttr( self, **kwargs )    
                            
#    def add( self, **kwargs):    
#        kwargs['longName'] = self.plugAttr()
#        kwargs.pop('ln', None )
#        return addAttr( self.node(), **kwargs )    
                    
    def delete(self):
        """deleteAttr"""
        return cmds.deleteAttr( self )
    
    def remove( self, **kwargs):
        'removeMultiInstance'
        #kwargs['break'] = True
        return cmds.removeMultiInstance( self, **kwargs )
        
    # Edge, Vertex, CV Methods
#    def getTranslation( self, **kwargs ):
#        """xform -translation"""
#        kwargs['translation'] = True
#        kwargs['query'] = True
#        return datatypes.Vector( cmds.xform( self, **kwargs ) )
        
    #----------------------
    # Info Methods
    #----------------------
    
    def isDirty(self, **kwargs):
        """
        :rtype: `bool`
        """
        return cmds.isDirty(self, **kwargs)
        
    def affects( self, **kwargs ):
        return map( lambda x: Attribute( '%s.%s' % ( self.node(), x )),
            cmds.affects( self.plugAttr(), self.node()  ) )

    def affected( self, **kwargs ):
        return map( lambda x: Attribute( '%s.%s' % ( self.node(), x )),
            cmds.affects( self.plugAttr(), self.node(), by=True  ))
                
    # getAttr info methods
    def type(self):
        """
        getAttr -type
        
        :rtype: `unicode`
        """
        return cmds.getAttr(self, type=True)
    
   
    def lock(self):
        "setAttr -locked 1"
        return self.setLocked(True)
        
    def unlock(self):
        "setAttr -locked 0"
        return self.setLocked(False)
    
              
    def isSettable(self):
        """getAttr -settable
        
        :rtype: `bool`
        """
        return cmds.getAttr(self, settable=True)
    
    # attributeQuery info methods
    def isHidden(self):
        """
        attributeQuery -hidden
        
        :rtype: `bool`
        """
        return cmds.attributeQuery(self.lastPlugAttr(), node=self.node(), hidden=True)
        
    def isConnectable(self):
        """
        attributeQuery -connectable
        
        :rtype: `bool`
        """
        return cmds.attributeQuery(self.lastPlugAttr(), node=self.node(), connectable=True)    

    
    isMulti = _factories.wrapApiMethod( api.MPlug, 'isArray', 'isMulti' )

    
    def exists(self):
        """
        Whether the attribute actually exists.
        
        In spirit, similar to 'attributeQuery -exists'...
        ...however, also handles multi (array) attribute elements, such as plusMinusAverage.input1D[2] 
        
        :rtype: `bool`
        """
        
        if self.isElement():
            arrayExists = self.array().exists()
            if not arrayExists:
                return False
            
            # If the array exists, now check the array indices...
            indices = self.array().getArrayIndices()
            return (indices and self.index() in indices)
        else:
            try:
                return bool( cmds.attributeQuery(self.lastPlugAttr(), node=self.node(), exists=True) ) 
            except TypeError:
                return False
        
#}
#-------------------------- 
#xxx{ Ranges
#-------------------------- 
        
    def getSoftMin(self):
        """attributeQuery -softMin
            Returns None if softMin does not exist.
        
        :rtype: `float`  
        """
        if cmds.attributeQuery(self.lastPlugAttr(), node=self.node(), softMinExists=True):
            return cmds.attributeQuery(self.lastPlugAttr(), node=self.node(), softMin=True)[0]    
            
    def getSoftMax(self):
        """attributeQuery -softMax
            Returns None if softMax does not exist.
            
        :rtype: `float`      
        """
        if cmds.attributeQuery(self.lastPlugAttr(), node=self.node(), softMaxExists=True):
            return cmds.attributeQuery(self.lastPlugAttr(), node=self.node(), softMax=True)[0]
    
    def getMin(self):
        """attributeQuery -min
            Returns None if min does not exist.
        
        :rtype: `float`  
        """
        if cmds.attributeQuery(self.lastPlugAttr(), node=self.node(), minExists=True):
            return cmds.attributeQuery(self.lastPlugAttr(), node=self.node(), min=True)[0]
            
    def getMax(self):
        """attributeQuery -max
            Returns None if max does not exist.
            
        :rtype: `float`  
        """
        if cmds.attributeQuery(self.lastPlugAttr(), node=self.node(), maxExists=True):
            return cmds.attributeQuery(self.lastPlugAttr(), node=self.node(), max=True)[0]
    
    def getSoftRange(self):
        """attributeQuery -softRange
            returns a two-element list containing softMin and softMax. if the attribute does not have
            a softMin or softMax the corresponding element in the list will be set to None.
         
        :rtype: [`float`, `float`]     
        """
        softRange = []
        softRange.append( self.getSoftMin() )
        softRange.append( self.getSoftMax() )
        return softRange
    
            
    def getRange(self):
        """attributeQuery -range
            returns a two-element list containing min and max. if the attribute does not have
            a softMin or softMax the corresponding element will be set to None.
        
        :rtype: `float`      
        """
        range = []
        range.append( self.getMin() )
        range.append( self.getMax() )
        return range
    
    def setMin(self, newMin):
        self.setRange(newMin, 'default')
        
    def setMax(self, newMax):
        self.setRange('default', newMax)

    def setSoftMin(self, newMin):
        self.setSoftRange(newMin, 'default')
        
    def setSoftMax(self, newMax):
        self.setSoftRange('default', newMax)
                
    def setRange(self, *args):
        """provide a min and max value as a two-element tuple or list, or as two arguments to the
        method. To remove a limit, provide a None value.  for example:
        
            >>> from pymel.all import *
            >>> s = polyCube()[0]
            >>> s.addAttr( 'new' )
            >>> s.new.setRange( -2, None ) #sets just the min to -2 and removes the max limit
            >>> s.new.setMax( 3 ) # sets just the max value and leaves the min at its previous default 
            >>> s.new.getRange()
            [-2.0, 3.0]
            
        """
        
        self._setRange('hard', *args)
        
    def setSoftRange(self, *args):
        self._setRange('soft', *args)    
        
    def _setRange(self, limitType, *args):
        
        if len(args)==2:
            newMin = args[0]
            newMax = args[1]
        
        if len(args)==1:
            try:
                newMin = args[0][0]
                newMax = args[0][1]
            except:    
                raise TypeError, "Please provide a min and max value as a two-element tuple or list, or as two arguments to the method. To ignore a limit, provide a None value."

                
        # first find out what connections are going into and out of the object
        ins = self.inputs(p=1)
        outs = self.outputs(p=1)

        # get the current value of the attr
        val = self.get()

        # break the connections if they exist
        self.disconnect()

        #now tokenize $objectAttr in order to get it's individual parts
        obj = self.node()
        attr = self.plugAttr()

        # re-create the attribute with the new min/max
        kwargs = {}
        kwargs['at'] = self.type()
        kwargs['ln'] = attr
        
        # MIN
        # if 'default' is passed a value, we retain the current value
        if newMin == 'default':
            currMin = self.getMin()
            currSoftMin = self.getSoftMin()
            if currMin is not None:
                kwargs['min'] = currMin
            elif currSoftMin is not None:
                kwargs['smn'] = currSoftMin    
                
        elif newMin is not None:
            if limitType == 'hard':
                kwargs['min'] = newMin
            else:
                kwargs['smn'] = newMin
                
        # MAX    
        # if 'default' is passed a value, we retain the current value
        if newMax == 'default':
            currMax = self.getMax()
            currSoftMax = self.getSoftMin()
            if currMax is not None:
                kwargs['max'] = currMax
            elif currSoftMax is not None:
                kwargs['smx'] = currSoftMax    
                
        elif newMax is not None:
            if limitType == 'hard':
                kwargs['max'] = newMax
            else:
                kwargs['smx'] = newMax
        
        # delete the attribute
        self.delete()                
        cmds.addAttr( obj, **kwargs )

        # set the value to be what it used to be
        self.set(val);

        # remake the connections
        for conn in ins:
            conn >> self
            
        for conn in outs:
            self >> outs


#    def getChildren(self):
#        """attributeQuery -listChildren"""
#        return map( 
#            lambda x: Attribute( self.node() + '.' + x ), 
#            _util.listForNone( cmds.attributeQuery(self.lastPlugAttr(), node=self.node(), listChildren=True) )
#                )
#}
#-------------------------- 
#xxx{ Relatives
#-------------------------- 

    def getChildren(self):
        """attributeQuery -listChildren
        
        :rtype: `Attribute` list  
        """
        res = []
        for i in range(self.numChildren() ):
            res.append( Attribute( self.node(), self.__apimfn__().child(i) ) )
        return res
    children = getChildren
    
    def getSiblings(self):
        """attributeQuery -listSiblings
        
        :rtype: `Attribute` list  
        """
        try:
            return self.getParent().getChildren()
        except:
            pass
    siblings = getSiblings
    
    def firstParent(self):
        """
        Modifications:
            - added optional generations flag, which gives the number of levels up that you wish to go for the parent;

              
              Negative values will traverse from the top.

              A value of 0 will return the same node.
              The default value is 1.
              
              Since the original command returned None if there is no parent, to sync with this behavior, None will
              be returned if generations is out of bounds (no IndexError will be thrown). 
        
        :rtype: `Attribute`  
        """
        try:
            return Attribute( self.node(), self.__apimfn__().parent() )
        except:
            pass

    getAllParents, getParent = _makeAllParentFunc_and_ParentFuncWithGenerationArgument(firstParent)
    parent = getParent
        
#}      


class DependNode( general.PyNode ):
    __apicls__ = api.MFnDependencyNode
    __metaclass__ = _factories.MetaMayaNodeWrapper
    #-------------------------------
    #    Name Info and Manipulation
    #-------------------------------
#    def __new__(cls,name,create=False):
#        """
#        Provides the ability to create the object when creating a class
#        
#            >>> n = pm.Transform("persp",create=True)
#            >>> n.__repr__()
#            # Result: Transform(u'persp1')
#        """
#        if create:
#            ntype = cls.__melnode__
#            name = createNode(ntype,n=name,ss=1)
#        return general.PyNode.__new__(cls,name)

#    def __init__(self, *args, **kwargs ):
#        self.apicls.__init__(self, self._apiobject.object() )
        
    def _updateName(self) :
        # test validity
        self.__apimobject__()
        self._name = self.__apimfn__().name()
        return self._name 

    def name(self, update=True) :
        """
        :rtype: `unicode`
        """
        
        if update or self._name is None:
            try:
                return self._updateName()
            except general.MayaObjectError:
                _logger.warn( "object %s no longer exists" % self._name ) 
        return self._name  
#
#    def shortName(self):
#        """
#        This produces the same results as `DependNode.name` and is included to simplify looping over lists
#        of nodes that include both Dag and Depend nodes.
#        
#        :rtype: `unicode`
#        """ 
#        return self.name()
#
#    def longName(self):
#        """
#        This produces the same results as `DependNode.name` and is included to simplify looping over lists
#        of nodes that include both Dag and Depend nodes.
#        
#        :rtype: `unicode`
#        """ 
#        return self.name()
#
#    def nodeName(self):
#        """
#        This produces the same results as `DependNode.name` and is included to simplify looping over lists
#        of nodes that include both Dag and Depend nodes.
#        
#        :rtype: `unicode`
#        """ 
#        return self.name()
#    
    #rename = rename
    def rename( self, name ):
        """
        :rtype: `DependNode`
        """
        # TODO : ensure that name is the shortname of a node. implement ignoreShape flag
        #self.setName( name ) # no undo support
        return general.rename(self, name)
    
    def __apiobject__(self) :
        "get the default API object (MObject) for this node if it is valid"
        return self.__apimobject__()
    
    def __apimobject__(self) :
        "get the MObject for this node if it is valid"
        handle = self.__apihandle__()
        if api.isValidMObjectHandle( handle ) :
            return handle.object()
        raise general.MayaNodeError( self._name )
        
    def __apihandle__(self) :
        return self.__apiobjects__['MObjectHandle']
    

    def __str__(self):
        return "%s" % self.name()

    def __unicode__(self):
        return u"%s" % self.name()

    if versions.current() >= versions.v2009:
        def __hash__(self):
            return self.__apihandle__().hashCode()

    def node(self):
        """for compatibility with Attribute class
        
        :rtype: `DependNode`
        
        """
        return self
    

        
        
    #--------------------------
    #    Modification
    #--------------------------
      
    def lock( self, **kwargs ):
        'lockNode -lock 1'
        #kwargs['lock'] = True
        #kwargs.pop('l',None)
        #return cmds.lockNode( self, **kwargs)
        return self.setLocked( True )
        
    def unlock( self, **kwargs ):
        'lockNode -lock 0'
        #kwargs['lock'] = False
        #kwargs.pop('l',None)
        #return cmds.lockNode( self, **kwargs)
        return self.setLocked( False )

    def cast( self, swapNode, **kwargs):
        """nodeCast"""
        return cmds.nodeCast( self, swapNode, *kwargs )

    
    duplicate = general.duplicate
    
#--------------------------
#xxx{    Presets
#-------------------------- 
   
    def savePreset(self, presetName, custom=None, attributes=[]):
        
        kwargs = {'save':True}
        if attributes:
            kwargs['attributes'] = ' '.join(attributes)
        if custom:
            kwargs['custom'] = custom
            
        return cmds.nodePreset( presetName, **kwargs)
        
    def loadPreset(self, presetName):
        kwargs = {'load':True}
        return cmds.nodePreset( presetName, **kwargs)
        
    def deletePreset(self, presetName):
        kwargs = {'delete':True}
        return cmds.nodePreset( presetName, **kwargs)
        
    def listPresets(self):
        kwargs = {'list':True}
        return cmds.nodePreset( **kwargs)
#} 
          
#--------------------------
#xxx{    Info
#-------------------------- 
    type = general.nodeType
            
         
    def referenceFile(self):
        """referenceQuery -file
        Return the reference file to which this object belongs.  None if object is not referenced
        
        :rtype: `FileReference`
        
        """
        try:
            return _FileReference( cmds.referenceQuery( self, f=1) )
        except RuntimeError:
            None

    isReadOnly = _factories.wrapApiMethod( api.MFnDependencyNode, 'isFromReferencedFile', 'isReadOnly' )
            
    def classification(self):
        'getClassification'
        return general.getClassification( self.type() )    
        #return self.__apimfn__().classification( self.type() )
    
#}
#--------------------------
#xxx{   Connections
#-------------------------- 
    
    def inputs(self, **kwargs):
        """listConnections -source 1 -destination 0
        
        :rtype: `general.PyNode` list
        """
        kwargs['source'] = True
        kwargs.pop('s', None )
        kwargs['destination'] = False
        kwargs.pop('d', None )
        return general.listConnections(self, **kwargs)
    
    def outputs(self, **kwargs):
        """listConnections -source 0 -destination 1
        
        :rtype: `general.PyNode` list
        """
        kwargs['source'] = False
        kwargs.pop('s', None )
        kwargs['destination'] = True
        kwargs.pop('d', None )
        
        return general.listConnections(self, **kwargs)                            

    def sources(self, **kwargs):
        """listConnections -source 1 -destination 0
        
        :rtype: `general.PyNode` list
        """
        kwargs['source'] = True
        kwargs.pop('s', None )
        kwargs['destination'] = False
        kwargs.pop('d', None )
        return general.listConnections(self, **kwargs)
    
    def destinations(self, **kwargs):
        """listConnections -source 0 -destination 1
        
        :rtype: `general.PyNode` list
        """
        kwargs['source'] = False
        kwargs.pop('s', None )
        kwargs['destination'] = True
        kwargs.pop('d', None )
        
        return general.listConnections(self, **kwargs)    
        
    def shadingGroups(self):
        """list any shading groups in the future of this object - works for shading nodes, transforms, and shapes 
        
        :rtype: `DependNode` list
        """
        return self.future(type='shadingEngine')
        
#}     
#--------------------------
#xxx{    Attributes
#--------------------------
    def __getattr__(self, attr):
        try :
            return getattr(super(general.PyNode, self), attr)
        except AttributeError :
            try:
                return DependNode.attr(self,attr)
            except general.MayaAttributeError, e:
                # since we're being called via __getattr__ we don't know whether the user was intending 
                # to get a class method or a maya attribute, so we raise a more generic AttributeError
                raise AttributeError,"%r has no attribute or method named '%s'" % (self, attr)
            
    @_util.universalmethod
    def attrDefaults(obj,attr):
        """
        Access to an attribute of a node.  This does not require an instance:
            
            >>> Transform.attrDefaults('tx').isKeyable()
            True
            
        but it can use one if needed ( for example, for dynamically created attributes )
            
            >>> Transform(u'persp').attrDefaults('tx').isKeyable()
            
        Note: this is still experimental.   
        """
        if inspect.isclass(obj):
            cls = obj # keep things familiar
            try:
                nodeMfn = cls.__apiobjects__['MFn']
            except KeyError:          
                cls.__apiobjects__['dagMod'] = api.MDagModifier()
                cls.__apiobjects__['dgMod'] = api.MDGModifier()
                # TODO: make something more reliable than uncapitalize
                obj = _apicache._makeDgModGhostObject( _util.uncapitalize(cls.__name__), 
                                                                cls.__apiobjects__['dagMod'], 
                                                                cls.__apiobjects__['dgMod'] )
                nodeMfn = cls.__apicls__(obj)
                cls.__apiobjects__['MFn'] = nodeMfn
            
        else:
            self = obj # keep things familiar
            nodeMfn = self.__apimfn__()
        
        # TODO: create a wrapped class for MFnAttribute
        return api.MFnAttribute( nodeMfn.attribute(attr) )
        
    def attr(self, attr):
        """
        access to attribute plug of a node. returns an instance of the Attribute class for the 
        given attribute name.
        
        :rtype: `Attribute`
        """
        #return Attribute( '%s.%s' % (self, attr) )
        try :
            if '.' in attr or '[' in attr:
                # Compound or Multi Attribute
                # there are a couple of different ways we can proceed: 
                # Option 1: back out to api.toApiObject (via general.PyNode)
                # return Attribute( self.__apiobject__(), self.name() + '.' + attr )
            
                # Option 2: nameparse.
                # this avoids calling self.name(), which can be slow
                import pymel.util.nameparse as nameparse
                nameTokens = nameparse.getBasicPartList( 'dummy.' + attr )
                result = self.__apiobject__()
                for token in nameTokens[1:]: # skip the first, bc it's the node, which we already have
                    if isinstance( token, nameparse.MayaName ):
                        if isinstance( result, api.MPlug ):
                            # you can't get a child plug from a multi/array plug.
                            # if result is currently 'defaultLightList1.lightDataArray' (an array)
                            # and we're trying to get the next plug, 'lightDirection', then we need a dummy index.
                            # the following line will reuslt in 'defaultLightList1.lightDataArray[-1].lightDirection'
                            if result.isArray():
                                result = self.__apimfn__().findPlug( unicode(token) )  
                            else:
                                result = result.child( self.__apimfn__().attribute( unicode(token) ) )
                        else: # Node
                            result = self.__apimfn__().findPlug( unicode(token) )                              
#                                # search children for the attribute to simulate  cam.focalLength --> perspShape.focalLength
#                                except TypeError:
#                                    for i in range(fn.childCount()):
#                                        try: result = api.MFnDagNode( fn.child(i) ).findPlug( unicode(token) )
#                                        except TypeError: pass
#                                        else:break
                    if isinstance( token, nameparse.NameIndex ):
                        result = result.elementByLogicalIndex( token.value )
                return Attribute( self.__apiobject__(), result )
            else:
                # NOTE: not sure if this should be True or False
                return Attribute( self.__apiobject__(), self.__apimfn__().findPlug( attr, False ) ) 
            
        except RuntimeError:
            # raise our own MayaAttributeError, which subclasses AttributeError and MayaObjectError
            raise general.MayaAttributeError( '%s.%s' % (self, attr) )
               
    def hasAttr( self, attr):
        """
        check if the node has the given maya attribute.
        :rtype: `bool`
        """
        try : 
            self.attr(attr)
            return True
        except AttributeError:
            return False

    @_factories.addMelDocs('setAttr')  
    def setAttr( self, attr, *args, **kwargs):
        # for now, using strings is better, because there is no MPlug support
        return general.setAttr( "%s.%s" % (self, attr), *args, **kwargs )
    
    @_factories.addMelDocs('setAttr')  
    def setDynamicAttr( self, attr, *args, **kwargs):
        """
        same as `DependNode.setAttr` with the force flag set to True.  This causes
        the attribute to be created based on the passed input value.
        """
        
        # for now, using strings is better, because there is no MPlug support
        kwargs['force'] = True
        return general.setAttr( "%s.%s" % (self, attr), *args, **kwargs )
    
    @_factories.addMelDocs('getAttr')  
    def getAttr( self, attr, *args, **kwargs ):
        # for now, using strings is better, because there is no MPlug support
        return general.getAttr( "%s.%s" % (self, attr), *args,  **kwargs )

    @_factories.addMelDocs('addAttr')  
    def addAttr( self, attr, **kwargs):
        # for now, using strings is better, because there is no MPlug support  
        assert 'longName' not in kwargs and 'ln' not in kwargs
        kwargs['longName'] = attr
        return general.addAttr( unicode(self), **kwargs )
    
    @_factories.addMelDocs('connectAttr')  
    def connectAttr( self, attr, destination, **kwargs ):
        # for now, using strings is better, because there is no MPlug support
        return general.connectAttr( "%s.%s" % (self, attr), destination, **kwargs )
    
    @_factories.addMelDocs('disconnectAttr')  
    def disconnectAttr( self, attr, destination=None, **kwargs ):
        # for now, using strings is better, because there is no MPlug support
        return general.disconnectAttr( "%s.%s" % (self, attr), destination, **kwargs )

                    
    listAnimatable = _listAnimatable

    def listAttr( self, **kwargs):
        """listAttr
        
        :rtype: `Attribute` list
        
        """
        # stringify fix
        return map( lambda x: self.attr(x), _util.listForNone(cmds.listAttr(self.name(), **kwargs)))

    def attrInfo( self, **kwargs):
        """attributeInfo
        
        :rtype: `Attribute` list
        """
        # stringify fix
        return map( lambda x: self.attr(x) , _util.listForNone(cmds.attributeInfo(self.name(), **kwargs)))
 
 
#}
#-----------------------------------------
#xxx{ Name Info and Manipulation
#-----------------------------------------

# Now just wraps NameParser functions
    
    def stripNum(self):
        """Return the name of the node with trailing numbers stripped off. If no trailing numbers are found
        the name will be returned unchanged.
        
        >>> from pymel.all import *
        >>> SCENE.lambert1.stripNum()
        u'lambert'
        
        :rtype: `unicode`
        """
        return other.NameParser(self.name()).stripNum()
            
    def extractNum(self):
        """Return the trailing numbers of the node name. If no trailing numbers are found
        an error will be raised.

        >>> from pymel.all import *
        >>> SCENE.lambert1.extractNum()
        u'1'
        
        :rtype: `unicode`
        """
        return other.NameParser(self.name()).extractNum()

    def nextUniqueName(self):
        """Increment the trailing number of the object until a unique name is found

        If there is no trailing number, appends '1' to the name.
        
        :rtype: `unicode`
        """
        return other.NameParser(self.name()).nextUniqueName()
                
    def nextName(self):
        """Increment the trailing number of the object by 1

        Raises an error if the name has no trailing number.
        
        >>> from pymel.all import *
        >>> SCENE.lambert1.nextName()
        DependNodeName('lambert2')
        
        :rtype: `unicode`
        """
        return other.NameParser(self.name()).nextName()
            
    def prevName(self):
        """Decrement the trailing number of the object by 1
        
        Raises an error if the name has no trailing number.
        
        :rtype: `unicode`
        """
        return other.NameParser(self.name()).prevName()
    
    @classmethod
    def registerVirtualSubClass( cls, nameRequired=False ):
        """
        Deprecated
        """
        _factories.registerVirtualClass(cls, nameRequired)

#}

if versions.current() >= versions.v2011:
    class ContainerBase(DependNode):
        __metaclass__ = _factories.MetaMayaNodeWrapper
        pass

    class Entity(ContainerBase):
        __metaclass__ = _factories.MetaMayaNodeWrapper
        pass

else:
    class Entity(DependNode):
        __metaclass__ = _factories.MetaMayaNodeWrapper
        pass

class DagNode(Entity):
 
    #:group Path Info and Modification: ``*parent*``, ``*Parent*``, ``*child*``, ``*Child*``
    """
    """
    
    __apicls__ = api.MFnDagNode
    __metaclass__ = _factories.MetaMayaNodeWrapper
    
#    def __init__(self, *args, **kwargs ):
#        self.apicls.__init__(self, self.__apimdagpath__() )
    _componentAttributes = {}

    def comp(self, compName):
        """
        Will retrieve a Component object for this node; similar to
        DependNode.attr(), but for components.
        
        :rtype: `Component`
        """        
        if compName in self._componentAttributes:
            compClass = self._componentAttributes[compName]
            if isinstance(compClass, tuple):
                # We have something like:
                # 'uIsoparm'    : (NurbsSurfaceIsoparm, 'u')
                # need to specify what 'flavor' of the basic
                # component we need...
                return compClass[0](self, {compClass[1]:ComponentIndex(label=compClass[1])})
            else:
                return compClass(self)
        # if we do self.getShape(), and this is a shape node, we will
        # enter a recursive loop if compName isn't actually a comp:
        # since shape doesn't have 'getShape', it will call __getattr__
        # for 'getShape', which in turn call comp to check if it's a comp,
        # which will call __getattr__, etc
        # ..soo... check if we have a 'getShape'!
        elif hasattr(self, 'getShape'):
            shape = self.getShape()
            if shape:
                return shape.comp(compName)
        raise general.MayaComponentError( '%s.%s' % (self, compName) )
                
    def _updateName(self, long=False) :
        #if api.isValidMObjectHandle(self._apiobject) :
            #obj = self._apiobject.object()
            #dagFn = api.MFnDagNode(obj)
            #dagPath = api.MDagPath()
            #dagFn.getPath(dagPath)
        dag = self.__apimdagpath__()
        if dag:
            name = dag.partialPathName()
            if not name:
                raise general.MayaNodeError
            
            self._name = name
            if long :
                return dag.fullPathName()

        return self._name                       
            
    def name(self, update=True, long=False) :
        
        if update or long or self._name is None:
            try:
                return self._updateName(long)
            except general.MayaObjectError:
                _logger.warn( "object %s no longer exists" % self._name ) 
        return self._name  
    
    def longName(self):
        """
        The full dag path to the object, including leading pipe ( | )
        
        :rtype: `unicode`
        """
        return self.name(long=True)
    fullPath = longName
            
    def shortName( self ):
        """
        The shortest unique name.
        
        :rtype: `unicode`
        """
        return self.name(long=False)

    def nodeName( self ):
        """
        Just the name of the node, without any dag path
        
        :rtype: `unicode`
        """
        return self.name().split('|')[-1]
    
      
    def __apiobject__(self) :
        "get the MDagPath for this object if it is valid"
        return self.__apimdagpath__()
 
    def __apimdagpath__(self) :
        "get the MDagPath for this object if it is valid"

        try:
            dag = self.__apiobjects__['MDagPath']
            # test for validity: if the object is not valid an error will be raised
            self.__apimobject__()
            return dag
        except KeyError:
            # class was instantiated from an MObject, but we can still retrieve the first MDagPath
            
            #assert argObj.hasFn( api.MFn.kDagNode ) 
            dag = api.MDagPath()
            # we can't use self.__apimfn__() becaue the mfn is instantiated from an MDagPath 
            # which we are in the process of finding out
            mfn = api.MFnDagNode( self.__apimobject__() )
            mfn.getPath(dag)
            self.__apiobjects__['MDagPath'] = dag
            return dag
#            if dag.isValid():
#                #argObj = dag
#                if dag.fullPathName():
#                    argObj = dag
#                else:
#                    print 'produced valid MDagPath with no name: %s(%s)' % ( argObj.apiTypeStr(), api.MFnDependencyNode(argObj).name() )

    def __apihandle__(self) :
        try:
            handle = self.__apiobjects__['MObjectHandle']
        except:
            try:
                handle = api.MObjectHandle( self.__apiobjects__['MDagPath'].node() )
            except RuntimeError:
                raise general.MayaNodeError( self._name )
            self.__apiobjects__['MObjectHandle'] = handle
        return handle
    
#    def __apimfn__(self):
#        if self._apimfn:
#            return self._apimfn
#        elif self.__apicls__:
#            obj = self._apiobject
#            if api.isValidMDagPath(obj):
#                try:
#                    self._apimfn = self.__apicls__(obj)
#                    return self._apimfn
#                except KeyError:
#                    pass
                        
#    def __init__(self, *args, **kwargs):
#        if self._apiobject:
#            if isinstance(self._apiobject, api.MObjectHandle):
#                dagPath = api.MDagPath()
#                api.MDagPath.getAPathTo( self._apiobject.object(), dagPath )
#                self._apiobject = dagPath
#        
#            assert api.isValidMDagPath( self._apiobject )
            
    """
    def __init__(self, *args, **kwargs) :
        if args :
            arg = args[0]
            if len(args) > 1 :
                comp = args[1]
            if isinstance(arg, DagNode) :
                self._name = unicode(arg.name())
                self._apiobject = api.MObjectHandle(arg.object())
            elif api.isValidMObject(arg) or api.isValidMObjectHandle(arg) :
                objHandle = api.MObjectHandle(arg)
                obj = objHandle.object() 
                if api.isValidMDagNode(obj) :
                    self._apiobject = objHandle
                    self._updateName()
                else :
                    raise TypeError, "%r might be a dependencyNode, but not a dagNode" % arg              
            elif isinstance(arg, basestring) :
                obj = api.toMObject (arg)
                if obj :
                    # creation for existing object
                    if api.isValidMDagNode (obj):
                        self._apiobject = api.MObjectHandle(obj)
                        self._updateName()
                    else :
                        raise TypeError, "%r might be a dependencyNode, but not a dagNode" % arg 
                else :
                    # creation for inexistent object 
                    self._name = arg
            else :
                raise TypeError, "don't know how to make a DagNode out of a %s : %r" % (type(arg), arg)  
       """   

            
#--------------------------------
#xxx{  Path Info and Modification
#--------------------------------
    def root(self):
        """rootOf
        
        :rtype: `unicode`
        """
        return DagNode( '|' + self.longName()[1:].split('|')[0] )

#    def hasParent(self, parent ):
#        try:
#            return self.__apimfn__().hasParent( parent.__apiobject__() )
#        except AttributeError:
#            obj = api.toMObject(parent)
#            if obj:
#               return self.__apimfn__().hasParent( obj )
#          
#    def hasChild(self, child ):
#        try:
#            return self.__apimfn__().hasChild( child.__apiobject__() )
#        except AttributeError:
#            obj = api.toMObject(child)
#            if obj:
#               return self.__apimfn__().hasChild( obj )
#    
#    def isParentOf( self, parent ):
#        try:
#            return self.__apimfn__().isParentOf( parent.__apiobject__() )
#        except AttributeError:
#            obj = api.toMObject(parent)
#            if obj:
#               return self.__apimfn__().isParentOf( obj )
#    
#    def isChildOf( self, child ):
#        try:
#            return self.__apimfn__().isChildOf( child.__apiobject__() )
#        except AttributeError:
#            obj = api.toMObject(child)
#            if obj:
#               return self.__apimfn__().isChildOf( obj )

    def isInstanceOf(self, other):
        """
        :rtype: `bool`
        """
        if isinstance( other, general.PyNode ):
            return self.__apimobject__() == other.__apimobject__()
        else:
            try:
                return self.__apimobject__() == general.PyNode(other).__apimobject__()
            except:
                return False
    
    def instanceNumber(self):
        """
        returns the instance number that this path represents in the DAG. The instance number can be used to determine which
        element of the world space array attributes of a DAG node to connect to get information regarding this instance.
        
        :rtype: `int`
        """
        return self.__apimdagpath__().instanceNumber()
    
        
    def getInstances(self, includeSelf=True):
        """
        :rtype: `DagNode` list
        
        >>> from pymel.all import *
        >>> f=newFile(f=1) #start clean
        >>>
        >>> s = polyPlane()[0]
        >>> instance(s)
        [Transform(u'pPlane2')]
        >>> instance(s)
        [Transform(u'pPlane3')]
        >>> s.getShape().getInstances()
        [Mesh(u'pPlane1|pPlaneShape1'), Mesh(u'pPlane2|pPlaneShape1'), Mesh(u'pPlane3|pPlaneShape1')]
        >>> s.getShape().getInstances(includeSelf=False)
        [Mesh(u'pPlane2|pPlaneShape1'), Mesh(u'pPlane3|pPlaneShape1')]
        
        """
        d = api.MDagPathArray()
        self.__apimfn__().getAllPaths(d)
        thisDagPath = self.__apimdagpath__()
        result = [ general.PyNode( api.MDagPath(d[i])) for i in range(d.length()) if includeSelf or not d[i] == thisDagPath ]
        
        return result

    def getOtherInstances(self):
        """
        same as `DagNode.getInstances` with includeSelf=False.
        
        :rtype: `DagNode` list
        """
        return self.getInstances(includeSelf=False)
    
    def firstParent(self):
        """firstParentOf
        
        :rtype: `DagNode`
        """
        try:
            return DagNode( '|'.join( self.longName().split('|')[:-1] ) )
        except TypeError:
            return DagNode( '|'.join( self.split('|')[:-1] ) )

#    def numChildren(self):
#        """
#        see also `childCount`
#        
#        :rtype: `int`
#        """
#        return self.__apimdagpath__().childCount()
    
#    def getParent(self, **kwargs):
#        # TODO : print warning regarding removal of kwargs, test speed difference
#        parent = api.MDagPath( self.__apiobject__() )
#        try:
#            parent.pop()
#            return general.PyNode(parent)
#        except RuntimeError:
#            pass
#
#    def getChildren(self, **kwargs):
#        # TODO : print warning regarding removal of kwargs
#        children = []
#        thisDag = self.__apiobject__()
#        for i in range( thisDag.childCount() ):
#            child = api.MDagPath( thisDag )
#            child.push( thisDag.child(i) )
#            children.append( general.PyNode(child) )
#        return children

    def firstParent2(self, **kwargs):
        """unlike the firstParent command which determines the parent via string formatting, this 
        command uses the listRelatives command
        
        Modifications:
            - added optional generations flag, which gives the number of levels up that you wish to go for the parent;
              ie:
                  >>> from pymel.all import *
                  >>> select(cl=1)
                  >>> bottom = group(n='bottom')
                  >>> group(n='almostThere')
                  Transform(u'almostThere')
                  >>> group(n='nextLevel')
                  Transform(u'nextLevel')
                  >>> group(n='topLevel')
                  Transform(u'topLevel')
                  >>> bottom.longName()
                  u'|topLevel|nextLevel|almostThere|bottom'
                  >>> bottom.getParent(2)
                  Transform(u'nextLevel')
              
              Negative values will traverse from the top:
              
                  >>> bottom.getParent(generations=-3)
                  Transform(u'almostThere')
              
              A value of 0 will return the same node.
              The default value is 1.
              
              Since the original command returned None if there is no parent, to sync with this behavior, None will
              be returned if generations is out of bounds (no IndexError will be thrown). 
        
        :rtype: `DagNode`
        
        """
        
        kwargs['parent'] = True
        kwargs.pop('p',None)
        #if longNames:
        kwargs['fullPath'] = True
        kwargs.pop('f',None)
        
        try:
            res = cmds.listRelatives( self, **kwargs)[0]
        except TypeError:
            return None
             
        res = general.PyNode( res )
        return res
        
    getAllParents, getParent = _makeAllParentFunc_and_ParentFuncWithGenerationArgument(firstParent2)
                     
    def getChildren(self, **kwargs ):
        """
        see also `childAtIndex`
        
        :rtype: `DagNode` list
        """
        kwargs['children'] = True
        kwargs.pop('c',None)

        return general.listRelatives( self, **kwargs)
        
    def getSiblings(self, **kwargs ):
        """
        :rtype: `DagNode` list
        """
        #pass
        try:
            return [ x for x in self.getParent().getChildren() if x != self]
        except:
            return []
                
    def listRelatives(self, **kwargs ):
        """
        :rtype: `general.PyNode` list
        """
        return general.listRelatives( self, **kwargs)
        
    
    def setParent( self, *args, **kwargs ):
        """
        parent

        Modifications:
            if parent is 'None', world=True is automatically set
        """
        if args and args[-1] is None:
            kwargs['world']=True
        return self.__class__( cmds.parent( self, *args, **kwargs )[0] )

    def addChild( self, child, **kwargs ):
        """parent (reversed)
        
        :rtype: `DagNode`
        """
        cmds.parent( child, self, **kwargs )
        if not isinstance( child, general.PyNode ):
            child = general.PyNode(child)
        return child
    
    def __or__(self, child, **kwargs):
        """
        operator for `addChild`. Use to easily daisy-chain together parenting operations.
        The operation order visually mimics the resulting dag path:
        
            >>> from pymel.all import *
            >>> s = polySphere(name='sphere')[0]
            >>> c = polyCube(name='cube')[0]
            >>> t = polyTorus(name='torus')[0]
            >>> s | c | t
            Transform(u'torus')
            >>> print t.fullPath()
            |sphere|cube|torus
            
        :rtype: `DagNode`
        """
        return self.addChild(child,**kwargs)

#}   
    #instance = instance

    #--------------------------
    #    Shading
    #--------------------------    

    def isDisplaced(self):
        """Returns whether any of this object's shading groups have a displacement shader input
        
        :rtype: `bool`
        """
        for sg in self.shadingGroups():
            if len( sg.attr('displacementShader').inputs() ):
                return True
        return False

    def setObjectColor( self, color=None ):
        """This command sets the dormant wireframe color of the specified objects to an integer
        representing one of the user defined colors, or, if set to None, to the default class color"""

        kwargs = {}
        if color:
            kwargs['userDefined'] = color
        cmds.color(self, **kwargs)
        
    def makeLive( self, state=True ):
        if not state:
            cmds.makeLive(none=True)
        else:
            cmds.makeLive(self)





class Shape(DagNode):
    __metaclass__ = _factories.MetaMayaNodeWrapper
    def getTransform(self): pass    
#class Joint(Transform):
#    pass

        
class Camera(Shape):
    __metaclass__ = _factories.MetaMayaNodeWrapper
    @_warnings.deprecated('Use getHorizontalFieldOfView instead', 'Camera' )
    def getFov(self):
        aperture = self.horizontalFilmAperture.get()
        fov = (0.5 * aperture) / (self.focalLength.get() * 0.03937)
        fov = 2.0 * math.atan (fov)
        fov = 57.29578 * fov
        return fov
    
    @_warnings.deprecated('Use setHorizontalFieldOfView instead', 'Camera' )   
    def setFov(self, fov):
        aperture = self.horizontalFilmAperture.get()
        focal = math.tan (0.00872665 * fov);
        focal = (0.5 * aperture) / (focal * 0.03937);
        self.focalLength.set(focal)
    
    @_warnings.deprecated('Use getAspectRatio instead', 'Camera' )  
    def getFilmAspect(self):
        return self.horizontalFilmAperture.get()/ self.verticalFilmAperture.get()

    def applyBookmark(self, bookmark):
        kwargs = {}
        kwargs['camera'] = self
        kwargs['edit'] = True
        kwargs['setCamera'] = True
            
        cmds.cameraView( bookmark, **kwargs )
            
    def addBookmark(self, bookmark=None):
        kwargs = {}
        kwargs['camera'] = self
        kwargs['addBookmark'] = True
        if bookmark:
            kwargs['name'] = bookmark
            
        cmds.cameraView( **kwargs )
        
    def removeBookmark(self, bookmark):
        kwargs = {}
        kwargs['camera'] = self
        kwargs['removeBookmark'] = True
        kwargs['name'] = bookmark
            
        cmds.cameraView( **kwargs )
        
    def updateBookmark(self, bookmark):    
        kwargs = {}
        kwargs['camera'] = self
        kwargs['edit'] = True
        kwargs['setView'] = True
            
        cmds.cameraView( bookmark, **kwargs )
        
    def listBookmarks(self):
        return self.bookmarks.inputs()
    
    @_factories.addMelDocs('dolly')
    def dolly(self, distance, relative=True):
        kwargs = {}
        kwargs['distance'] = distance
        if relative:
            kwargs['relative'] = True
        else:
            kwargs['absolute'] = True
        cmds.dolly(self, **kwargs)

    @_factories.addMelDocs('roll')
    def roll(self, degree, relative=True):
        Camera(u'frontShape')
        kwargs = {}
        kwargs['degree'] = degree
        if relative:
            kwargs['relative'] = True
        else:
            kwargs['absolute'] = True
        cmds.roll(self, **kwargs)

    #TODO: the functionFactory is causing these methods to have their docs doubled-up,  in both pymel.track, and pymel.Camera.track     
    #dolly = _factories.functionFactory( cmds.dolly  )
    #roll = _factories.functionFactory( cmds.roll  )
    orbit = _factories.functionFactory( cmds.orbit  )
    track = _factories.functionFactory( cmds.track )
    tumble = _factories.functionFactory( cmds.tumble ) 
    

class Transform(DagNode):
    __metaclass__ = _factories.MetaMayaNodeWrapper
    _componentAttributes = {'rotatePivot' : (Pivot, 'rotatePivot'), 
                            'scalePivot'  : (Pivot, 'scalePivot')}
#    def __getattr__(self, attr):
#        try :
#            return super(general.PyNode, self).__getattr__(attr)
#        except AttributeError, msg:
#            try: 
#                return self.getShape().attr(attr)
#            except AttributeError: 
#                pass
#            
#            # it doesn't exist on the class
#            try:
#                return self.attr(attr)
#            except MayaAttributeError, msg:
#                # try the shape
#                try: return self.getShape().attr(attr)
#                except AttributeError: pass
#                # since we're being called via __getattr__ we don't know whether the user was trying 
#                # to get a class method or a maya attribute, so we raise a more generic AttributeError
#                raise AttributeError, msg
 
    def __getattr__(self, attr):
        """
        Checks in the following order:
            1. Functions on this node class
            2. Attributes on this node class
            3. Functions on this node class's shape
            4. Attributes on this node class's shape
        """
        try :
            #print "Transform.__getattr__(%r)" % attr
            # Functions through normal inheritance
            res = DependNode.__getattr__(self,attr)
        except AttributeError, e:
            # Functions via shape inheritance , and then, implicitly, Attributes
            shape = self.getShape()
            if shape:
                try:
                    return getattr(shape,attr)
                except AttributeError: pass
            raise e             
        return res
    
    def __setattr__(self, attr, val):
        """
        Checks in the following order:
            1. Functions on this node class
            2. Attributes on this node class
            3. Functions on this node class's shape
            4. Attributes on this node class's shape
        """
        try :
            #print "Transform.__setattr__", attr, val
            # Functions through normal inheritance
            return DependNode.__setattr__(self,attr,val)
        except AttributeError, e:
            # Functions via shape inheritance , and then, implicitly, Attributes
            #print "Trying shape"
            shape = self.getShape()
            if shape:
                try:
                    return setattr(shape,attr, val)
                except AttributeError: pass
            raise e
                         
    def attr(self, attr, checkShape=True):
        """
        when checkShape is enabled, if the attribute does not exist the transform but does on the shape, then the shape's attribute will
        be returned.
        
        :rtype: `Attribute`
        """
        #print "ATTR: Transform"
        try :
            res = DependNode.attr(self,attr)
        except general.MayaAttributeError, e:
            if checkShape:
                try: 
                    return self.getShape().attr(attr)
                except AttributeError:
                    raise e
            raise e       
        return res
    
#    def __getattr__(self, attr):
#        if attr.startswith('__') and attr.endswith('__'):
#            return super(general.PyNode, self).__getattr__(attr)
#                        
#        at = Attribute( '%s.%s' % (self, attr) )
#        
#        # if the attribute does not exist on this node try the shape node
#        if not at.exists():
#            try:
#                childAttr = getattr( self.getShape(), attr)
#                try:
#                    if childAttr.exists():
#                        return childAttr
#                except AttributeError:
#                    return childAttr
#            except (AttributeError,TypeError):
#                pass
#                    
#        return at
#    
#    def __setattr__(self, attr,val):
#        if attr.startswith('_'):
#            attr = attr[1:]
#                        
#        at = Attribute( '%s.%s' % (self, attr) )
#        
#        # if the attribute does not exist on this node try the shape node
#        if not at.exists():
#            try:
#                childAttr = getattr( self.getShape(), attr )
#                try:
#                    if childAttr.exists():
#                        return childAttr.set(val)
#                except AttributeError:
#                    return childAttr.set(val)
#            except (AttributeError,TypeError):
#                pass
#                    
#        return at.set(val)
            
    """    
    def move( self, *args, **kwargs ):
        return move( self, *args, **kwargs )
    def scale( self, *args, **kwargs ):
        return scale( self, *args, **kwargs )
    def rotate( self, *args, **kwargs ):
        return rotate( self, *args, **kwargs )
    def align( self, *args, **kwargs):
        args = (self,) + args
        cmds.align(self, *args, **kwargs)
    """
    # NOTE : removed this via proxyClass
#    # workaround for conflict with translate method on basestring
#    def _getTranslate(self):
#        return self.__getattr__("translate")
#    def _setTranslate(self, val):
#        return self.__setattr__("translate", val)        
#    translate = property( _getTranslate , _setTranslate )
    
    def hide(self):
        self.visibility.set(0)
        
    def show(self):
        self.visibility.set(1)
                
    def getShape( self, **kwargs ):
        """
        :rtype: `DagNode`
        """
        kwargs['shapes'] = True
        try:
            return self.getChildren( **kwargs )[0]            
        except IndexError:
            pass
                
    def ungroup( self, **kwargs ):
        return cmds.ungroup( self, **kwargs )
    

#    @_factories.editflag('xform','scale')      
#    def setScale( self, val, **kwargs ):
#        cmds.xform( self, **kwargs )

#    @_factories.editflag('xform','rotation')             
#    def setRotationOld( self, val, **kwargs ):
#        cmds.xform( self, **kwargs )
#        
#    @_factories.editflag('xform','translation')  
#    def setTranslationOld( self, val, **kwargs ):
#        cmds.xform( self, **kwargs )
#
#    @_factories.editflag('xform','scalePivot')  
#    def setScalePivotOld( self, val, **kwargs ):
#        cmds.xform( self, **kwargs )
#        
#    @_factories.editflag('xform','rotatePivot')         
#    def setRotatePivotOld( self, val, **kwargs ):
#        cmds.xform( self, **kwargs )
 
#    @_factories.editflag('xform','pivots')         
#    def setPivots( self, val, **kwargs ):
#        cmds.xform( self, **kwargs )
        
#    @_factories.editflag('xform','rotateAxis')  
#    def setRotateAxisOld( self, val, **kwargs ):
#        cmds.xform( self, **kwargs )
#        
#    @_factories.editflag('xform','shear')                                 
#    def setShearingOld( self, val, **kwargs ):
#        cmds.xform( self, **kwargs )

    
    @_factories.editflag('xform','rotateAxis')                                
    def setMatrix( self, val, **kwargs ):
        """xform -scale"""
        if isinstance(val, datatypes.Matrix):
            val = val.toList()
    
        kwargs['matrix'] = val
        cmds.xform( self, **kwargs )

#    @_factories.queryflag('xform','scale') 
#    def getScaleOld( self, **kwargs ):
#        return datatypes.Vector( cmds.xform( self, **kwargs ) )

    def _getSpaceArg(self, space, kwargs):
        "for internal use only"
        if kwargs.pop( 'worldSpace', kwargs.pop('ws', False) ):
            space = 'world'
        elif kwargs.pop( 'objectSpace', kwargs.pop('os', False) ):
            space = 'object'
        return space
    
    def _isRelativeArg(self, kwargs ):
        
        isRelative = kwargs.pop( 'relative', kwargs.pop('r', None) )
        if isRelative is None:
            isRelative = not kwargs.pop( 'absolute', kwargs.pop('a', True) )
        return isRelative
            
#    @_factories.queryflag('xform','translation') 
#    def getTranslationOld( self, **kwargs ):
#        return datatypes.Vector( cmds.xform( self, **kwargs ) )

    @_factories.addApiDocs( api.MFnTransform, 'setTranslation' )
    def setTranslation(self, vector, space='object', **kwargs):
        if self._isRelativeArg(kwargs):
            return self.translateBy(vector, space, **kwargs)
        space = self._getSpaceArg(space, kwargs )
        return self._setTranslation(vector, space=space)
    
    @_factories.addApiDocs( api.MFnTransform, 'getTranslation' )
    def getTranslation(self, space='object', **kwargs):
        space = self._getSpaceArg(space, kwargs )
        return self._getTranslation(space=space)

    @_factories.addApiDocs( api.MFnTransform, 'translateBy' )
    def translateBy(self, vector, space='object', **kwargs):
        space = self._getSpaceArg(space, kwargs )
        curr = self._getTranslation(space)
        self._translateBy(vector, space)
        new = self._getTranslation(space)
        undoItem = _factories.ApiUndoItem(Transform.setTranslation, (self, new, space), (self, curr, space) )
        _factories.apiUndo.append( undoItem )

    @_factories.addApiDocs( api.MFnTransform, 'setScale' )
    def setScale(self, scale, **kwargs):
        if self._isRelativeArg(kwargs):
            return self.scaleBy(scale, **kwargs)
        return self._setScale(scale)
    
    @_factories.addApiDocs( api.MFnTransform, 'scaleBy' )
    def scaleBy(self, scale, **kwargs):
        curr = self.getScale()
        self._scaleBy(scale)
        new = self.getScale()
        undoItem = _factories.ApiUndoItem(Transform.setScale, (self, new), (self, curr) )
        _factories.apiUndo.append( undoItem )

    @_factories.addApiDocs( api.MFnTransform, 'setShear' )
    def setShear(self, shear, **kwargs):
        if self._isRelativeArg(kwargs):
            return self.shearBy(shear, **kwargs)
        return self._setShear(shear)
    
    @_factories.addApiDocs( api.MFnTransform, 'shearBy' )
    def shearBy(self, shear, **kwargs):
        curr = self.getShear()
        self._shearBy(shear)
        new = self.getShear()
        undoItem = _factories.ApiUndoItem(Transform.setShear, (self, new), (self, curr) )
        _factories.apiUndo.append( undoItem )
         
        
#    @_factories.queryflag('xform','rotatePivot')        
#    def getRotatePivotOld( self, **kwargs ):
#        return datatypes.Vector( cmds.xform( self, **kwargs ) )

    @_factories.addApiDocs( api.MFnTransform, 'setRotatePivot' )
    def setRotatePivot(self, point, space='object', balance=True, **kwargs):
        space = self._getSpaceArg(space, kwargs )
        return self._setRotatePivot(point, space=space, balance=balance) 
    
    @_factories.addApiDocs( api.MFnTransform, 'rotatePivot' )
    def getRotatePivot(self, space='object', **kwargs):
        space = self._getSpaceArg(space, kwargs )
        return self._getRotatePivot(space=space)

    @_factories.addApiDocs( api.MFnTransform, 'setRotatePivotTranslation' )
    def setRotatePivotTranslation(self, vector, space='object', **kwargs):
        space = self._getSpaceArg(space, kwargs )
        return self._setRotatePivotTranslation(vector, space=space)
    
    @_factories.addApiDocs( api.MFnTransform, 'rotatePivotTranslation' )
    def getRotatePivotTranslation(self, space='object', **kwargs):
        space = self._getSpaceArg(space, kwargs )
        return self._getRotatePivotTranslation(space=space)

 
#    @_factories.queryflag('xform','rotation')        
#    def getRotationOld( self, **kwargs ):
#        return datatypes.Vector( cmds.xform( self, **kwargs ) )

    @_factories.addApiDocs( api.MFnTransform, 'setRotation' )
    def setRotation(self, rotation, space='object', **kwargs):
        # quaternions are the only method that support a space parameter
        if self._isRelativeArg(kwargs):
            return self.rotateBy(rotation, space, **kwargs)
        space = self._getSpaceArg(space, kwargs )
        rotation = list(rotation)

        rotation = [ datatypes.Angle( x ).asRadians() for x in rotation ]

        quat = api.MEulerRotation( *rotation ).asQuaternion()
        api.MFnTransform(self.__apiobject__()).setRotation(quat, datatypes.Spaces.getIndex(space) )
      
#    @_factories.addApiDocs( api.MFnTransform, 'getRotation' )
#    def getRotation(self, space='object', **kwargs):
#        # quaternions are the only method that support a space parameter
#        space = self._getSpaceArg(space, kwargs )
#        quat = api.MQuaternion()
#        api.MFnTransform(self.__apimfn__()).getRotation(quat, datatypes.Spaces.getIndex(space) )
#        return datatypes.EulerRotation( quat.asEulerRotation() )

    @_factories.addApiDocs( api.MFnTransform, 'getRotation' )
    def getRotation(self, space='object', **kwargs):
        # quaternions are the only method that support a space parameter
        space = self._getSpaceArg(space, kwargs )
        #return self._getRotation(space=space).asEulerRotation()
        e = self._getRotation(space=space).asEulerRotation()
        e.setDisplayUnit( datatypes.Angle.getUIUnit() )
        return e

    
    @_factories.addApiDocs( api.MFnTransform, 'rotateBy' )
    def rotateBy(self, rotation, space='object', **kwargs):
        space = self._getSpaceArg(space, kwargs )
        curr = self.getRotation(space)
        self._rotateBy(rotation, space)
        new = self.getRotation(space)
        undoItem = _factories.ApiUndoItem(Transform.setRotation, (self, new, space), (self, curr, space) )
        _factories.apiUndo.append( undoItem )


#    @_factories.queryflag('xform','scalePivot') 
#    def getScalePivotOld( self, **kwargs ):
#        return datatypes.Vector( cmds.xform( self, **kwargs ) )

    @_factories.addApiDocs( api.MFnTransform, 'setScalePivotTranslation' )
    def setScalePivot(self, point, space='object', balance=True, **kwargs):
        space = self._getSpaceArg(space, kwargs )
        return self._setScalePivotTranslation(point, space=space, balance=balance)
    
    @_factories.addApiDocs( api.MFnTransform, 'scalePivot' )
    def getScalePivot(self, space='object', **kwargs):
        space = self._getSpaceArg(space, kwargs )
        return self._getScalePivot(space=space)

    @_factories.addApiDocs( api.MFnTransform, 'setScalePivotTranslation' )
    def setScalePivotTranslation(self, vector, space='object', **kwargs):
        space = self._getSpaceArg(space, kwargs )
        return self._setScalePivotTranslation(vector, space=space)
          
    @_factories.addApiDocs( api.MFnTransform, 'scalePivotTranslation' )
    def getScalePivotTranslation(self, space='object', **kwargs):
        space = self._getSpaceArg(space, kwargs )
        return self._getScalePivotTranslation(space=space)
    
    @_factories.queryflag('xform','pivots') 
    def getPivots( self, **kwargs ):
        res = cmds.xform( self, **kwargs )
        return ( datatypes.Vector( res[:3] ), datatypes.Vector( res[3:] )  )
    
    @_factories.queryflag('xform','rotateAxis') 
    def getRotateAxis( self, **kwargs ):
        return datatypes.Vector( cmds.xform( self, **kwargs ) )
        
#    @_factories.queryflag('xform','shear')                          
#    def getShearOld( self, **kwargs ):
#        return datatypes.Vector( cmds.xform( self, **kwargs ) )

    @_factories.queryflag('xform','matrix')                
    def getMatrix( self, **kwargs ): 
        return datatypes.Matrix( cmds.xform( self, **kwargs ) )
      
    #TODO: create API equivalent of `xform -boundingBoxInvisible` so we can replace this with api.
    def getBoundingBox(self, invisible=False, space='object'):
        """xform -boundingBox and xform -boundingBoxInvisible
        
        :rtype: `BoundingBox`
        
        
        """
        kwargs = {'query' : True }    
        if invisible:
            kwargs['boundingBoxInvisible'] = True
        else:
            kwargs['boundingBox'] = True
        if space=='object':
            kwargs['objectSpace'] = True
        elif space=='world':
            kwargs['worldSpace'] = True
        else:
            raise ValueError('unknown space %r' % space)
                    
        res = cmds.xform( self, **kwargs )
        #return ( datatypes.Vector(res[:3]), datatypes.Vector(res[3:]) )
        return datatypes.BoundingBox( res[:3], res[3:] )
    
    def getBoundingBoxMin(self, invisible=False, space='object'):
        """
        :rtype: `Vector`
        """
        return self.getBoundingBox(invisible, space)[0]
        #return self.getBoundingBox(invisible).min()
    
    def getBoundingBoxMax(self, invisible=False, space='object'):
        """
        :rtype: `Vector`
        """
        return self.getBoundingBox(invisible, space)[1]   
        #return self.getBoundingBox(invisible).max()
    '''        
    def centerPivots(self, **kwargs):
        """xform -centerPivots"""
        kwargs['centerPivots'] = True
        cmds.xform( self, **kwargs )
        
    def zeroTransformPivots(self, **kwargs):
        """xform -zeroTransformPivots"""
        kwargs['zeroTransformPivots'] = True
        cmds.xform( self, **kwargs )        
    '''

class Joint(Transform):
    __metaclass__ = _factories.MetaMayaNodeWrapper
    connect = _factories.functionFactory( cmds.connectJoint, rename='connect')
    disconnect = _factories.functionFactory( cmds.disconnectJoint, rename='disconnect')
    insert = _factories.functionFactory( cmds.insertJoint, rename='insert')

if versions.isUnlimited():
    class FluidEmitter(Transform):
        __metaclass__ = _factories.MetaMayaNodeWrapper
        fluidVoxelInfo = _factories.functionFactory( cmds.fluidVoxelInfo, rename='fluidVoxelInfo')
        loadFluid = _factories.functionFactory( cmds.loadFluid, rename='loadFluid')
        resampleFluid = _factories.functionFactory( cmds.resampleFluid, rename='resampleFluid')
        saveFluid = _factories.functionFactory( cmds.saveFluid, rename='saveFluid')
        setFluidAttr = _factories.functionFactory( cmds.setFluidAttr, rename='setFluidAttr')
        getFluidAttr = _factories.functionFactory( cmds.getFluidAttr, rename='getFluidAttr')
    
class RenderLayer(DependNode):
    def listMembers(self, fullNames=True):
        if fullNames:
            return map( general.PyNode, _util.listForNone( cmds.editRenderLayerMembers( self, q=1, fullNames=True) ) )
        else:
            return _util.listForNone( cmds.editRenderLayerMembers( self, q=1, fullNames=False) )
        
    def addMembers(self, members, noRecurse=True):
        cmds.editRenderLayerMembers( self, members, noRecurse=noRecurse )

    def removeMembers(self, members ):
        cmds.editRenderLayerMembers( self, members, remove=True )
 
    def listAdjustments(self):
        return map( general.PyNode, _util.listForNone( cmds.editRenderLayerAdjustment( layer=self, q=1) ) )
      
    def addAdjustments(self, members, noRecurse):
        return cmds.editRenderLayerMembers( self, members, noRecurse=noRecurse )

    def removeAdjustments(self, members ):
        return cmds.editRenderLayerMembers( self, members, remove=True )      
    
    def setCurrent(self):
        cmds.editRenderLayerGlobals( currentRenderLayer=self)    

class DisplayLayer(DependNode):
    def listMembers(self, fullNames=True):
        if fullNames:
            return map( general.PyNode, _util.listForNone( cmds.editDisplayLayerMembers( self, q=1, fullNames=True) ) )
        else:
            return _util.listForNone( cmds.editDisplayLayerMembers( self, q=1, fullNames=False) )
        
    def addMembers(self, members, noRecurse=True):
        cmds.editDisplayLayerMembers( self, members, noRecurse=noRecurse )

    def removeMembers(self, members ):
        cmds.editDisplayLayerMembers( self, members, remove=True )
        
    def setCurrent(self):
        cmds.editDisplayLayerMembers( currentDisplayLayer=self)  
    
class Constraint(Transform):
    def setWeight( self, weight, *targetObjects ):
        inFunc = getattr( cmds, self.type() )
        if not targetObjects:
            targetObjects = self.getTargetList() 
        
        constraintObj = self.constraintParentInverseMatrix.inputs()[0]    
        args = list(targetObjects) + [constraintObj]
        return inFunc(  *args, **{'edit':True, 'weight':weight} )
        
    def getWeight( self, *targetObjects ):
        inFunc = getattr( cmds, self.type() )
        if not targetObjects:
            targetObjects = self.getTargetList() 
        
        constraintObj = self.constraintParentInverseMatrix.inputs()[0]    
        args = list(targetObjects) + [constraintObj]
        return inFunc(  *args, **{'query':True, 'weight':True} )

class GeometryShape(DagNode):
    def __getattr__(self, attr):
        #print "Mesh.__getattr__", attr
        try:
            return self.comp(attr)
        except general.MayaComponentError:
            #print "getting super", attr
            return super(GeometryShape,self).__getattr__(attr)
            
class DeformableShape(GeometryShape):
    @classmethod
    def _numCVsFunc_generator(cls, formFunc, spansPlusDegreeFunc, spansFunc,
                              name=None, doc=None):
        """
        Intended to be used by NurbsCurve / NurbsSurface to generate
        functions which give the 'true' number of editable CVs,
        as opposed to just numSpans + degree.
        (The two values will differ if we have a periodic curve).
        
        Note that this will usually need to be called outside/after the
        class definition, as formFunc/spansFunc/etc will not be defined
        until then, as they are added by the metaclass.
        """
        def _numCvs_generatedFunc(self, editableOnly=True):
            if editableOnly and formFunc(self) == self.Form.periodic:
                return spansFunc(self)
            else:
                return spansPlusDegreeFunc(self)
        if name:
            _numCvs_generatedFunc.__name__ = name
        if doc:
            _numCvs_generatedFunc.__doc__ = doc
        return _numCvs_generatedFunc
    
    @classmethod
    def _numEPsFunc_generator(cls, formFunc, spansFunc,
                              name=None, doc=None):
        """
        Intended to be used by NurbsCurve / NurbsSurface to generate
        functions which give the 'true' number of editable EPs,
        as opposed to just numSpans.
        (The two values will differ if we have a periodic curve).
        
        Note that this will usually need to be called outside/after the
        class definition, as formFunc/spansFunc will not be defined
        until then, as they are added by the metaclass.
        """
        def _numEPs_generatedFunc(self, editableOnly=True):
            if editableOnly and formFunc(self) == self.Form.periodic:
                return spansFunc(self)
            else:
                return spansFunc(self) + 1
        if name:
            _numEPs_generatedFunc.__name__ = name
        if doc:
            _numEPs_generatedFunc.__doc__ = doc
        return _numEPs_generatedFunc    
        
class ControlPoint(DeformableShape): pass
class CurveShape(DeformableShape): pass
class NurbsCurve(CurveShape):
    __metaclass__ = _factories.MetaMayaNodeWrapper
    _componentAttributes = {'u'           : NurbsCurveParameter,
                            'cv'          : NurbsCurveCV,
                            'conrolVerts' : NurbsCurveCV,
                            'ep'          : NurbsCurveEP,
                            'editPoints'  : NurbsCurveEP,
                            'knot'        : NurbsCurveKnot,    
                            'knots'       : NurbsCurveKnot}
# hard coding the mapping of numCVs => _numCVs for now,
# instead of using apiToMelBridge, as caches are in a state of flux
# for now
# can leave this in, or always move it to apiToMelBridge later...
NurbsCurve._numCVs = NurbsCurve.numCVs
NurbsCurve.numCVs = \
    NurbsCurve._numCVsFunc_generator(NurbsCurve.form,
                                     NurbsCurve._numCVs,
                                     NurbsCurve.numSpans,
                                     name='numCVs',
                                     doc =
        """
        Returns the number of CVs.
        
        :Parameters:
        editableOnly : `bool`
            If editableOnly evaluates to True (default), then this will return
            the number of cvs that can be actually edited (and also the highest
            index that may be used for cv's - ie, if
                myCurve.numCVs(editableOnly=True) == 4
            then allowable cv indices go from
                myCurve.cv[0] to mySurf.cv[3]
            
            If editablyOnly is False, then this will return the underlying
            number of cvs used to define the mathematical curve -
            degree + numSpans.
            
            These will only differ if the form is 'periodic', in which
            case the editable number will be numSpans (as the last 'degree'
            cv's are 'locked' to be the same as the first 'degree' cvs).
            In all other cases, the number of cvs will be degree + numSpans.
        
        :Examples:
            >>> # a periodic curve
            >>> myCurve = PyNode(curve(name='periodicCurve', d=3, periodic=True, k=(0, 1, 2, 3, 4, 5, 6, 7, 8, 9, 10, 11, 12), pw=[(4, -4, 0, 1), (5.5, 0, 0, 1), (4, 4, 0, 1), (0, 5.5, 0, 1), (-4, 4, 0, 1), (-5.5, 0, 0, 1), (-4, -4, 0, 1), (0, -5.5, 0, 1), (4, -4, 0, 1), (5.5, 0, 0, 1), (4, 4, 0, 1)] ))
            >>> myCurve.cv
            NurbsCurveCV(u'periodicCurveShape.cv[0:7]')
            >>> myCurve.numCVs()
            8
            >>> myCurve.numCVs(editableOnly=False)
            11

            >>> # an open curve
            >>> myCurve = PyNode(curve(name='openCurve', d=3, periodic=True, k=(0, 1, 2, 3, 4, 5, 6, 7, 8, 9, 10, 11, 12), pw=[(4, -4, 0, 1), (5.5, 0, 0, 1), (4, 4, 0, 1), (0, 5.5, 0, 1), (-4, 4, 0, 1), (-5.5, 0, 0, 1), (-4, -4, 0, 1), (0, -5.5, 0, 1), (4, -4, 0, 1), (5.5, 0, 0, 1), (4, 4, 0, 1)] ))
            >>> myCurve.cv
            NurbsCurveCV(u'openCurveShape.cv[0:10]')
            >>> myCurve.numCVs()
            11
            >>> myCurve.numCVs(editableOnly=False)
            11

        :rtype: `int`
        """)

NurbsCurve.numEPs = \
    NurbsCurve._numEPsFunc_generator(NurbsCurve.form,
                                       NurbsCurve.numSpans,
                                       name='numEPs',
                                       doc =
        """
        Returns the number of EPs.
        
        :Examples:
            >>> # a periodic curve
            >>> myCurve = PyNode(curve(name='periodicCurve', d=3, periodic=True, k=(0, 1, 2, 3, 4, 5, 6, 7, 8, 9, 10, 11, 12), pw=[(4, -4, 0, 1), (5.5, 0, 0, 1), (4, 4, 0, 1), (0, 5.5, 0, 1), (-4, 4, 0, 1), (-5.5, 0, 0, 1), (-4, -4, 0, 1), (0, -5.5, 0, 1), (4, -4, 0, 1), (5.5, 0, 0, 1), (4, 4, 0, 1)] ))
            >>> myCurve.ep
            NurbsCurveEP(u'periodicCurveShape.ep[0:7]')
            >>> myCurve.numEPs()
            8

            >>> # an open curve
            >>> myCurve = PyNode(curve(name='openCurve', d=3, periodic=True, k=(0, 1, 2, 3, 4, 5, 6, 7, 8, 9, 10, 11, 12), pw=[(4, -4, 0, 1), (5.5, 0, 0, 1), (4, 4, 0, 1), (0, 5.5, 0, 1), (-4, 4, 0, 1), (-5.5, 0, 0, 1), (-4, -4, 0, 1), (0, -5.5, 0, 1), (4, -4, 0, 1), (5.5, 0, 0, 1), (4, 4, 0, 1)] ))
            >>> myCurve.ep
            NurbsCurveEP(u'openCurveShape.ep[0:8]')
            >>> myCurve.numEPs()
            9

        :rtype: `int`
        """)



class SurfaceShape(ControlPoint): pass

class NurbsSurface(SurfaceShape):
    __metaclass__ = _factories.MetaMayaNodeWrapper
    _componentAttributes = {'u'           : (NurbsSurfaceRange, 'u'),
                            'uIsoparm'    : (NurbsSurfaceRange, 'u'),
                            'v'           : (NurbsSurfaceRange, 'v'),
                            'vIsoparm'    : (NurbsSurfaceRange, 'v'),
                            'uv'          : (NurbsSurfaceRange, 'uv'),
                            'cv'          : NurbsSurfaceCV,
                            'conrolVerts' : NurbsSurfaceCV,
                            'ep'          : NurbsSurfaceEP,
                            'editPoints'  : NurbsSurfaceEP,
                            'knot'        : NurbsSurfaceKnot,
                            'knots'       : NurbsSurfaceKnot,
                            'sf'          : NurbsSurfaceFace,
                            'faces'       : NurbsSurfaceFace}
# hard coding the mapping of numCVs => _numCVs for now,
# instead of using apiToMelBridge, as caches are in a state of flux
# for now
# can leave this in, or always move it to apiToMelBridge later...
NurbsSurface._numCVsInU = NurbsSurface.numCVsInU
NurbsSurface.numCVsInU = \
    NurbsSurface._numCVsFunc_generator(NurbsSurface.formInU,
                                       NurbsSurface._numCVsInU,
                                       NurbsSurface.numSpansInU,
                                       name='numCVsInU',
                                       doc =
        """
        Returns the number of CVs in the U direction.
        
        :Parameters:
        editableOnly : `bool`
            If editableOnly evaluates to True (default), then this will return
            the number of cvs that can be actually edited (and also the highest
            index that may be used for u - ie, if
                mySurf.numCVsInU(editableOnly=True) == 4
            then allowable u indices go from
                mySurf.cv[0][*] to mySurf.cv[3][*]
            
            If editablyOnly is False, then this will return the underlying
            number of cvs used to define the mathematical curve in u -
            degreeU + numSpansInU.
            
            These will only differ if the form in u is 'periodic', in which
            case the editable number will be numSpansInU (as the last 'degree'
            cv's are 'locked' to be the same as the first 'degree' cvs).
            In all other cases, the number of cvs will be degreeU + numSpansInU.
                    
        :Examples:
            >>> # a periodic surface
            >>> mySurf = PyNode(surface(name='periodicSurf', du=3, dv=1, fu='periodic', fv='open', ku=(0, 1, 2, 3, 4, 5, 6, 7, 8, 9, 10, 11, 12), kv=(0, 1), pw=[(4, -4, 0, 1), (4, -4, -2.5, 1), (5.5, 0, 0, 1), (5.5, 0, -2.5, 1), (4, 4, 0, 1), (4, 4, -2.5, 1), (0, 5.5, 0, 1), (0, 5.5, -2.5, 1), (-4, 4, 0, 1), (-4, 4, -2.5, 1), (-5.5, 0, 0, 1), (-5.5, 0, -2.5, 1), (-4, -4, 0, 1), (-4, -4, -2.5, 1), (0, -5.5, 0, 1), (0, -5.5, -2.5, 1), (4, -4, 0, 1), (4, -4, -2.5, 1), (5.5, 0, 0, 1), (5.5, 0, -2.5, 1), (4, 4, 0, 1), (4, 4, -2.5, 1)] ))
            >>> mySurf.cv[*][0]
            NurbsCurveCV(u'periodicSurfShape.cv[0:7][0]')
            >>> mySurf.numCVsInU()
            8
            >>> mySurf.numCVsInU(editableOnly=False)
            11

            >>> # an open surface
            >>> mySurf = PyNode(surface(name='openSurf', du=3, dv=1, fu='open', fv='open', ku=(0, 1, 2, 3, 4, 5, 6, 7, 8, 9, 10, 11, 12), kv=(0, 1), pw=((4, -4, 0, 1), (4, -4, -2.5, 1), (5.5, 0, 0, 1), (5.5, 0, -2.5, 1), (4, 4, 0, 1), (4, 4, -2.5, 1), (0, 5.5, 0, 1), (0, 5.5, -2.5, 1), (-4, 4, 0, 1), (-4, 4, -2.5, 1), (-5.5, 0, 0, 1), (-5.5, 0, -2.5, 1), (-4, -4, 0, 1), (-4, -4, -2.5, 1), (0, -5.5, 0, 1), (0, -5.5, -2.5, 1), (4, -4, 0, 1), (4, -4, -2.5, 1), (5.5, 0, 0, 1), (5.5, 0, -2.5, 1), (4, 4, 0, 1), (4, 4, -2.5, 1)) ))
            >>> mySurf.cv[*][0]
            NurbsCurveCV(u'openSurfShape.cv[0:10][0]')
            >>> mySurf.numCVsInU()
            11
            >>> mySurf.numCVsInU(editableOnly=False)
            11        

        :rtype: `int`
        """)
# hard coding the mapping of numCVs => _numCVs for now,
# instead of using apiToMelBridge, as caches are in a state of flux
# for now
# can leave this in, or always move it to apiToMelBridge later...
NurbsSurface._numCVsInV = NurbsSurface.numCVsInV
NurbsSurface.numCVsInV = \
    NurbsSurface._numCVsFunc_generator(NurbsSurface.formInV,
                                       NurbsSurface._numCVsInV,
                                       NurbsSurface.numSpansInV,
                                       name='numCVsInV',
                                       doc =
        """
        Returns the number of CVs in the V direction.
        
        :Parameters:
        editableOnly : `bool`
            If editableOnly evaluates to True (default), then this will return
            the number of cvs that can be actually edited (and also the highest
            index that may be used for v - ie, if
                mySurf.numCVsInV(editableOnly=True) == 4
            then allowable v indices go from
                mySurf.cv[*][0] to mySurf.cv[*][3]
            
            If editablyOnly is False, then this will return the underlying
            number of cvs used to define the mathematical curve in v -
            degreeV + numSpansInV.
            
            These will only differ if the form in v is 'periodic', in which
            case the editable number will be numSpansInV (as the last 'degree'
            cv's are 'locked' to be the same as the first 'degree' cvs).
            In all other cases, the number of cvs will be degreeV + numSpansInV.

        :Examples:
            >>> # a periodic surface
            >>> mySurf = PyNode(surface(name='periodicSurf', du=1, dv=3, fu='open', fv='periodic', ku=(0, 1), kv=(0, 1, 2, 3, 4, 5, 6, 7, 8, 9, 10, 11, 12), pw=[(4, -4, 0, 1), (5.5, 0, 0, 1), (4, 4, 0, 1), (0, 5.5, 0, 1), (-4, 4, 0, 1), (-5.5, 0, 0, 1), (-4, -4, 0, 1), (0, -5.5, 0, 1), (4, -4, 0, 1), (5.5, 0, 0, 1), (4, 4, 0, 1), (4, -4, -2.5, 1), (5.5, 0, -2.5, 1), (4, 4, -2.5, 1), (0, 5.5, -2.5, 1), (-4, 4, -2.5, 1), (-5.5, 0, -2.5, 1), (-4, -4, -2.5, 1), (0, -5.5, -2.5, 1), (4, -4, -2.5, 1), (5.5, 0, -2.5, 1), (4, 4, -2.5, 1)] ))
            >>> mySurf.cv[0][*]
            NurbsCurveCV(u'periodicSurfShape.cv[0][0:7]')
            >>> mySurf.numCVsInV()
            8
            >>> mySurf.numCVsInV(editableOnly=False)
            11

            >>> # an open surface
            >>> mySurf = PyNode(surface(name='openSurf', du=1, dv=3, fu='open', fv='open', ku=(0, 1), kv=(0, 1, 2, 3, 4, 5, 6, 7, 8, 9, 10, 11, 12), pw=[(4, -4, 0, 1), (5.5, 0, 0, 1), (4, 4, 0, 1), (0, 5.5, 0, 1), (-4, 4, 0, 1), (-5.5, 0, 0, 1), (-4, -4, 0, 1), (0, -5.5, 0, 1), (4, -4, 0, 1), (5.5, 0, 0, 1), (4, 4, 0, 1), (4, -4, -2.5, 1), (5.5, 0, -2.5, 1), (4, 4, -2.5, 1), (0, 5.5, -2.5, 1), (-4, 4, -2.5, 1), (-5.5, 0, -2.5, 1), (-4, -4, -2.5, 1), (0, -5.5, -2.5, 1), (4, -4, -2.5, 1), (5.5, 0, -2.5, 1), (4, 4, -2.5, 1)] ))
            >>> mySurf.cv[0][*]
            NurbsCurveCV(u'openSurfShape.cv[0][0:10]')
            >>> mySurf.numCVsInV()
            11
            >>> mySurf.numCVsInV(editableOnly=False)
            11        
            
        :rtype: `int`
        """)

NurbsSurface.numEPsInU = \
    NurbsSurface._numEPsFunc_generator(NurbsSurface.formInU,
                                       NurbsSurface.numSpansInU,
                                       name='numEPsInU',
                                       doc =
        """
        Returns the number of EPs in the U direction.

        :Examples:
            >>> # a periodic surface
            >>> mySurf = PyNode(surface(name='periodicSurf', du=3, dv=1, fu='periodic', fv='open', ku=(0, 1, 2, 3, 4, 5, 6, 7, 8, 9, 10, 11, 12), kv=(0, 1), pw=[(4, -4, 0, 1), (4, -4, -2.5, 1), (5.5, 0, 0, 1), (5.5, 0, -2.5, 1), (4, 4, 0, 1), (4, 4, -2.5, 1), (0, 5.5, 0, 1), (0, 5.5, -2.5, 1), (-4, 4, 0, 1), (-4, 4, -2.5, 1), (-5.5, 0, 0, 1), (-5.5, 0, -2.5, 1), (-4, -4, 0, 1), (-4, -4, -2.5, 1), (0, -5.5, 0, 1), (0, -5.5, -2.5, 1), (4, -4, 0, 1), (4, -4, -2.5, 1), (5.5, 0, 0, 1), (5.5, 0, -2.5, 1), (4, 4, 0, 1), (4, 4, -2.5, 1)] ))
            >>> mySurf.ep[*][0]
            NurbsCurveEP(u'periodicSurfShape.ep[0:7][0]')
            >>> mySurf.numEPsInV()
            8

            >>> # an open surface
            >>> mySurf = PyNode(surface(name='openSurf', du=3, dv=1, fu='open', fv='open', ku=(0, 1, 2, 3, 4, 5, 6, 7, 8, 9, 10, 11, 12), kv=(0, 1), pw=[(4, -4, 0, 1), (4, -4, -2.5, 1), (5.5, 0, 0, 1), (5.5, 0, -2.5, 1), (4, 4, 0, 1), (4, 4, -2.5, 1), (0, 5.5, 0, 1), (0, 5.5, -2.5, 1), (-4, 4, 0, 1), (-4, 4, -2.5, 1), (-5.5, 0, 0, 1), (-5.5, 0, -2.5, 1), (-4, -4, 0, 1), (-4, -4, -2.5, 1), (0, -5.5, 0, 1), (0, -5.5, -2.5, 1), (4, -4, 0, 1), (4, -4, -2.5, 1), (5.5, 0, 0, 1), (5.5, 0, -2.5, 1), (4, 4, 0, 1), (4, 4, -2.5, 1)] ))
            >>> mySurf.ep[*][0]
            NurbsCurveEP(u'openSurfShape.ep[0:8][0]')
            >>> mySurf.numEPsInV()
            9
                    
        :rtype: `int`
        """)

NurbsSurface.numEPsInV = \
    NurbsSurface._numEPsFunc_generator(NurbsSurface.formInV,
                                       NurbsSurface.numSpansInV,
                                       name='numEPsInV',
                                       doc =
        """
        Returns the number of EPs in the V direction.
        
        :Examples:
            >>> # a periodic surface
            >>> mySurf = PyNode(surface(name='periodicSurf', du=1, dv=3, fu='open', fv='periodic', ku=(0, 1), kv=(0, 1, 2, 3, 4, 5, 6, 7, 8, 9, 10, 11, 12), pw=[(4, -4, 0, 1), (5.5, 0, 0, 1), (4, 4, 0, 1), (0, 5.5, 0, 1), (-4, 4, 0, 1), (-5.5, 0, 0, 1), (-4, -4, 0, 1), (0, -5.5, 0, 1), (4, -4, 0, 1), (5.5, 0, 0, 1), (4, 4, 0, 1), (4, -4, -2.5, 1), (5.5, 0, -2.5, 1), (4, 4, -2.5, 1), (0, 5.5, -2.5, 1), (-4, 4, -2.5, 1), (-5.5, 0, -2.5, 1), (-4, -4, -2.5, 1), (0, -5.5, -2.5, 1), (4, -4, -2.5, 1), (5.5, 0, -2.5, 1), (4, 4, -2.5, 1)] ))
            >>> mySurf.ep[0][*]
            NurbsCurveEP(u'periodicSurfShape.ep[0][0:7]')
            >>> mySurf.numEPsInV()
            8

            >>> # an open surface
            >>> mySurf = PyNode(surface(name='openSurf', du=1, dv=3, fu='open', fv='open', ku=(0, 1), kv=(0, 1, 2, 3, 4, 5, 6, 7, 8, 9, 10, 11, 12), pw=[(4, -4, 0, 1), (5.5, 0, 0, 1), (4, 4, 0, 1), (0, 5.5, 0, 1), (-4, 4, 0, 1), (-5.5, 0, 0, 1), (-4, -4, 0, 1), (0, -5.5, 0, 1), (4, -4, 0, 1), (5.5, 0, 0, 1), (4, 4, 0, 1), (4, -4, -2.5, 1), (5.5, 0, -2.5, 1), (4, 4, -2.5, 1), (0, 5.5, -2.5, 1), (-4, 4, -2.5, 1), (-5.5, 0, -2.5, 1), (-4, -4, -2.5, 1), (0, -5.5, -2.5, 1), (4, -4, -2.5, 1), (5.5, 0, -2.5, 1), (4, 4, -2.5, 1)] ))
            >>> mySurf.ep[0][*]
            NurbsCurveEP(u'openSurfShape.ep[0][0:8]')
            >>> mySurf.numEPsInV()
            9
                    
        :rtype: `int`
        """)


class Mesh(SurfaceShape):
    """
    The Mesh class provides wrapped access to many API methods for querying and modifying meshes.  Be aware that 
    modifying meshes using API commands outside of the context of a plugin is still somewhat uncharted territory,
    so proceed at our own risk. 
    
   
    The component types can be accessed from the `Mesh` type (or it's transform) using the names you are
    familiar with from MEL:

        >>> from pymel.all import *
        >>> p = polySphere( name='theMoon', sa=7, sh=7 )[0]
        >>> p.vtx
        MeshVertex(u'theMoonShape.vtx[0:43]')
        >>> p.e
        MeshEdge(u'theMoonShape.e[0:90]')
        >>> p.f
        MeshFace(u'theMoonShape.f[0:48]')
        
    They are also accessible from their more descriptive alternatives:
    
        >>> p.verts
        MeshVertex(u'theMoonShape.vtx[0:43]')
        >>> p.edges
        MeshEdge(u'theMoonShape.e[0:90]')
        >>> p.faces
        MeshFace(u'theMoonShape.f[0:48]')
     
    As you'd expect, these components are all indexible:
     
        >>> p.vtx[0]
        MeshVertex(u'theMoonShape.vtx[0]')
        
    The classes themselves contain methods for getting information about the component.
     
        >>> p.vtx[0].connectedEdges()
        MeshEdge(u'theMoonShape.e[0,6,42,77]')
      
    This class provides support for python's extended slice notation. Typical maya ranges express a start and stop value separated
    by a colon.  Extended slices add a step parameter and can also represent multiple ranges separated by commas. 
    Thus, a single component object can represent any collection of indices.
    
    This includes start, stop, and step values.
    
        >>> # do every other edge between 0 and 10
        >>> for edge in p.e[0:10:2]: 
        ...     print edge
        ... 
        theMoonShape.e[0]
        theMoonShape.e[2]
        theMoonShape.e[4]
        theMoonShape.e[6]
        theMoonShape.e[8]
        theMoonShape.e[10]

    Negative indices can be used for getting indices relative to the end:
    
        >>> p.edges  # the full range
        MeshEdge(u'theMoonShape.e[0:90]')
        >>> p.edges[5:-10]  # index 5 through to 10 from the last
        MeshEdge(u'theMoonShape.e[5:80]')
    
    Just like with python ranges, you can leave an index out, and the logical result will follow:
    
        >>> p.edges[:-10]  # from the beginning 
        MeshEdge(u'theMoonShape.e[0:80]')
        >>> p.edges[20:]
        MeshEdge(u'theMoonShape.e[20:90]')
        
    Or maybe you want the position of every tenth vert:
    
        >>> for x in p.vtx[::10]: 
        ...     print x, x.getPosition()
        ... 
        theMoonShape.vtx[0] [0.270522117615, -0.900968849659, -0.339223951101]
        theMoonShape.vtx[10] [-0.704405844212, -0.623489797115, 0.339223951101]
        theMoonShape.vtx[20] [0.974927902222, -0.222520858049, 0.0]
        theMoonShape.vtx[30] [-0.704405784607, 0.623489797115, -0.339224010706]
        theMoonShape.vtx[40] [0.270522087812, 0.900968849659, 0.339223980904]

    
    To be compatible with Maya's range notation, these slices are inclusive of the stop index.
    
        >>> # face at index 8 will be included in the sequence
        >>> for f in p.f[4:8]: print f  
        ... 
        theMoonShape.f[4]
        theMoonShape.f[5]
        theMoonShape.f[6]
        theMoonShape.f[7]
        theMoonShape.f[8]

    >>> from pymel.all import *
    >>> obj = polyTorus()[0]
    >>> colors = []
    >>> for i, vtx in enumerate(obj.vtx):
    ...     edgs=vtx.toEdges()
    ...     totalLen=0
    ...     edgCnt=0
    ...     for edg in edgs:
    ...         edgCnt += 1
    ...         l = edg.getLength()
    ...         totalLen += l
    ...     avgLen=totalLen / edgCnt
    ...     #print avgLen
    ...     currColor = vtx.getColor(0)
    ...     color = datatypes.Color.black
    ...     # only set blue if it has not been set before
    ...     if currColor.b<=0.0:
    ...         color.b = avgLen
    ...     color.r = avgLen
    ...     colors.append(color)
    
    
    """
    __metaclass__ = _factories.MetaMayaNodeWrapper
#    def __init__(self, *args, **kwargs ):      
#        SurfaceShape.__init__(self, self._apiobject )
#        self.vtx = MeshEdge(self.__apimobject__() )
    _componentAttributes = {'vtx'   : MeshVertex,
                            'verts' : MeshVertex,
                            'e'     : MeshEdge,
                            'edges' : MeshEdge,
                            'f'     : MeshFace,
                            'faces' : MeshFace,
                            'map'   : MeshUV,
                            'uvs'   : MeshUV,
                            'vtxFace'   : MeshVertexFace,
                            'faceVerts' : MeshVertexFace}
                        
    vertexCount =  _warnings.deprecated( "Use 'numVertices' instead.")( _factories.makeCreateFlagMethod( cmds.polyEvaluate, 'vertex', 'vertexCount' ))
    edgeCount =    _warnings.deprecated( "Use 'numEdges' instead." )( _factories.makeCreateFlagMethod( cmds.polyEvaluate, 'edge', 'edgeCount' ))
    faceCount =    _warnings.deprecated( "Use 'numFaces' instead." )( _factories.makeCreateFlagMethod( cmds.polyEvaluate,  'face', 'faceCount' ))
    uvcoordCount = _warnings.deprecated( "Use 'numUVs' instead." )( _factories.makeCreateFlagMethod( cmds.polyEvaluate, 'uvcoord', 'uvcoordCount' ))
    triangleCount = _warnings.deprecated( "Use 'numTriangles' instead." )( _factories.makeCreateFlagMethod( cmds.polyEvaluate, 'triangle', 'triangleCount' ))
    
    numTriangles = _factories.makeCreateFlagMethod( cmds.polyEvaluate, 'triangles', 'numTriangles' )
    numSelectedTriangles = _factories.makeCreateFlagMethod( cmds.polyEvaluate, 'triangleComponent', 'numSelectedTriangles' )
    numSelectedFaces = _factories.makeCreateFlagMethod( cmds.polyEvaluate, 'faceComponent', 'numSelectedFaces' )
    numSelectedEdges = _factories.makeCreateFlagMethod( cmds.polyEvaluate, 'edgeComponent', 'numSelectedEdges' )
    numSelectedVertices = _factories.makeCreateFlagMethod( cmds.polyEvaluate, 'vertexComponent', 'numSelectedVertices' )
     
    area = _factories.makeCreateFlagMethod( cmds.polyEvaluate, 'area'  )
    worldArea = _factories.makeCreateFlagMethod( cmds.polyEvaluate, 'worldArea' )
    
    if versions.current() >= versions.v2009:
        @_factories.addApiDocs( api.MFnMesh, 'currentUVSetName' )  
        def getCurrentUVSetName(self):
            return self.__apimfn__().currentUVSetName( self.instanceNumber() )
        
        @_factories.addApiDocs( api.MFnMesh, 'currentColorSetName' )
        def getCurrentColorSetName(self):
            return self.__apimfn__().currentColorSetName( self.instanceNumber() )
        
    else:
        @_factories.addApiDocs( api.MFnMesh, 'currentUVSetName' )  
        def getCurrentUVSetName(self):
            return self.__apimfn__().currentUVSetName()
    
        @_factories.addApiDocs( api.MFnMesh, 'currentColorSetName' )
        def getCurrentColorSetName(self):
            return self.__apimfn__().currentColorSetName()
        
    @_factories.addApiDocs( api.MFnMesh, 'numColors' )
    def numColors(self, colorSet=None):
        args = []
        if colorSet:
            args.append(colorSet)
        return self.__apimfn__().numColors(*args)
     
class Subdiv(SurfaceShape):
    __metaclass__ = _factories.MetaMayaNodeWrapper
    
    _componentAttributes = {'smp'   : SubdVertex,
                            'verts' : SubdVertex,
                            'sme'   : SubdEdge,
                            'edges' : SubdEdge,
                            'smf'   : SubdFace,
                            'faces' : SubdFace,
                            'smm'   : SubdUV,
                            'uvs'   : SubdUV}
        
    def getTweakedVerts(self, **kwargs):
        return cmds.querySubdiv( action=1, **kwargs )
        
    def getSharpenedVerts(self, **kwargs):
        return cmds.querySubdiv( action=2, **kwargs )
        
    def getSharpenedEdges(self, **kwargs):
        return cmds.querySubdiv( action=3, **kwargs )
        
    def getEdges(self, **kwargs):
        return cmds.querySubdiv( action=4, **kwargs )
                
    def cleanTopology(self):
        cmds.subdCleanTopology(self)

class Lattice(ControlPoint):
    __metaclass__ = _factories.MetaMayaNodeWrapper
    _componentAttributes = {'pt'    : LatticePoint,
                            'points': LatticePoint}
        
class Particle(DeformableShape):
    __metaclass__ = _factories.MetaMayaNodeWrapper
    
    class PointArray(ComponentArray):
        def __init__(self, name):
            ComponentArray.__init__(self, name)
            self.returnClass = Particle.Point

        def __len__(self):
            return cmds.particle(self.node(), q=1,count=1)        
        
    class Point(_Component):
        def __str__(self):
            return '%s.pt[%s]' % (self._node, self._item)
        def __getattr__(self, attr):
            return cmds.particle( self._node, q=1, attribute=attr, order=self._item)
            
    
    def _getPointArray(self):
        return Particle.PointArray( self + '.pt' )    
    pt = property(_getPointArray)
    points = property(_getPointArray)
    
    def pointCount(self):
        return cmds.particle( self, q=1,count=1)
    num = pointCount

class SelectionSet( api.MSelectionList):
    apicls = api.MSelectionList
    __metaclass__ = _factories.MetaMayaTypeWrapper

    def __init__(self, objs):
        """ can be initialized from a list of objects, another SelectionSet, an MSelectionList, or an ObjectSet"""
        if isinstance(objs, api.MSelectionList ):
            api.MSelectionList.__init__(self, objs)
            
        elif isinstance(objs, ObjectSet ):
            api.MSelectionList.__init__(self, objs.asSelectionSet() )
            
        else:
            api.MSelectionList.__init__(self)
            for obj in objs:
                if isinstance(obj, (DependNode, DagNode) ):
                    self.apicls.add( self, obj.__apiobject__() )
                elif isinstance(obj, Attribute):
                    self.apicls.add( self, obj.__apiobject__(), True )
    #            elif isinstance(obj, Component):
    #                sel.add( obj.__apiobject__(), True )
                elif isinstance( obj, basestring ):
                    self.apicls.add( self, obj )
                else:
                    raise TypeError
                
    def __melobject__(self):
        # If the list contains components, THEIR __melobject__ is a list -
        # so need to iterate through, and flatten if needed
        melList = []
        for selItem in self:
            selItem = selItem.__melobject__()
            if _util.isIterable(selItem):
                melList.extend(selItem)
            else:
                melList.append(selItem)
        return melList
    
    def __len__(self):
        """:rtype: `int` """
        return self.apicls.length(self)
    
    def __contains__(self, item):
        """:rtype: `bool` """
        if isinstance(item, (DependNode, DagNode, Attribute) ):
            return self.apicls.hasItem(self, item.__apiobject__())
        elif isinstance(item, Component):
            raise NotImplementedError, 'Components not yet supported'
        else:
            return self.apicls.hasItem(self, general.PyNode(item).__apiobject__())

    def __repr__(self):
        """:rtype: `str` """
        names = []
        self.apicls.getSelectionStrings( self, names )
        return '%s(%s)' % ( self.__class__.__name__, names )

        
    def __getitem__(self, index):
        """:rtype: `general.PyNode` """
        if index >= len(self):
            raise IndexError, "index out of range"
        
        plug = api.MPlug()
        obj = api.MObject()
        dag = api.MDagPath()
        comp = api.MObject()
        
        # Go from most specific to least - plug, dagPath, dependNode
        try:
            self.apicls.getPlug( self, index, plug )
        except RuntimeError:
            try:
                self.apicls.getDagPath( self, index, dag, comp )
            except RuntimeError:
                try:
                    self.apicls.getDependNode( self, index, obj )
                    return general.PyNode( obj )
                except:
                    pass
            else:
                if comp.isNull():
                    return general.PyNode( dag )
                else:
                    return general.PyNode( dag, comp )
        else:
            return general.PyNode( plug )

                
    def __setitem__(self, index, item):
        
        if isinstance(item, (DependNode, DagNode, Attribute) ):
            return self.apicls.replace(self, index, item.__apiobject__())
        elif isinstance(item, Component):
            raise NotImplementedError, 'Components not yet supported'
        else:
            return self.apicls.replace(self, general.PyNode(item).__apiobject__())
        
    def __and__(self, s):
        "operator for `SelectionSet.getIntersection`"
        return self.getIntersection(s)

    def __iand__(self, s):
        "operator for `SelectionSet.intersection`"
        return self.intersection(s)
       
    def __or__(self, s):
        "operator for `SelectionSet.getUnion`"
        return self.getUnion(s)

    def __ior__(self, s):
        "operator for `SelectionSet.union`"
        return self.union(s)

    def __lt__(self, s):
        "operator for `SelectionSet.isSubSet`"
        return self.isSubSet(s)

    def __gt__(self, s):
        "operator for `SelectionSet.isSuperSet`"
        return self.isSuperSet(s)
                    
    def __sub__(self, s):
        "operator for `SelectionSet.getDifference`"
        return self.getDifference(s)

    def __isub__(self, s):
        "operator for `SelectionSet.difference`"
        return self.difference(s)       
    
    def __xor__(self, s):
        "operator for `SelectionSet.symmetricDifference`"
        return self.getSymmetricDifference(s)

    def __ixor__(self, s):
        "operator for `SelectionSet.symmetricDifference`"
        return self.symmetricDifference(s)     
     
    def add(self, item):
        
        if isinstance(item, (DependNode, DagNode, Attribute) ):
            return self.apicls.add(self, item.__apiobject__())
        elif isinstance(item, Component):
            raise NotImplementedError, 'Components not yet supported'
        else:
            return self.apicls.add(self, general.PyNode(item).__apiobject__())
        
     
    def pop(self, index):
        """:rtype: `general.PyNode` """
        if index >= len(self):
            raise IndexError, "index out of range"
        return self.apicls.remove(self, index )
    

    def isSubSet(self, other):
        """:rtype: `bool`"""
        if isinstance(other, ObjectSet):
            other = other.asSelectionSet()
        return set(self).issubset(other)
    
    def isSuperSet(self, other, flatten=True ):
        """:rtype: `bool`"""
        if isinstance(other, ObjectSet):
            other = other.asSelectionSet()
        return set(self).issuperset(other)
    
    def getIntersection(self, other):
        """:rtype: `SelectionSet`"""
        # diff = self-other
        # intersect = self-diff
        diff = self.getDifference(other)
        return self.getDifference(diff)
    
    def intersection(self, other):
        diff = self.getDifference(other)
        self.difference(diff)
        
    def getDifference(self, other):
        """:rtype: `SelectionSet`"""
        # create a new SelectionSet so that we don't modify our current one
        newSet = SelectionSet( self )
        newSet.difference(other)
        return newSet
    
    def difference(self, other):
        if not isinstance( other, api.MSelectionList ):
            other = SelectionSet( other )
        self.apicls.merge( self, other, api.MSelectionList.kRemoveFromList )
    
    def getUnion(self, other):
        """:rtype: `SelectionSet`"""
        newSet = SelectionSet( self )
        newSet.union(other)
        return newSet
    
    def union(self, other):
        if not isinstance( other, api.MSelectionList ):
            other = SelectionSet( other )
        self.apicls.merge( self, other, api.MSelectionList.kMergeNormal )
        
        
    def getSymmetricDifference(self, other):
        """
        Also known as XOR
        
        :rtype: `SelectionSet`
        """
        # create a new SelectionSet so that we don't modify our current one
        newSet = SelectionSet( self )
        newSet.symmetricDifference(other)
        return newSet
    
    def symmetricDifference(self, other):
        if not isinstance( other, api.MSelectionList ):
            other = SelectionSet( other )
        self.apicls.merge( self, other, api.MSelectionList.kXOR )

    def asObjectSet(self):
        return general.sets( self )
#    def intersect(self, other):
#        self.apicls.merge( other, api.MSelectionList.kXORWithList )
    

       
class ObjectSet(Entity):
    """
    The ObjectSet class and `SelectionSet` class work together.  Both classes have a very similar interface,
    the primary difference is that the ObjectSet class represents connections to an objectSet node, while the
    `SelectionSet` class is a generic set, akin to pythons built-in `set`. 
 
    
    create some sets:
    
        >>> from pymel.all import *
        >>> f=newFile(f=1) #start clean
        >>> 
        >>> s = sets()  # create an empty set
        >>> s.union( ls( type='camera') )  # add some cameras to it
        >>> s.members()  # doctest: +SKIP
        [Camera(u'sideShape'), Camera(u'frontShape'), Camera(u'topShape'), Camera(u'perspShape')]
        >>> sel = s.asSelectionSet() # or as a SelectionSet
        >>> sel # doctest: +SKIP
        SelectionSet([u'sideShape', u'frontShape', u'topShape', u'perspShape'])
        >>> sorted(sel) # as a sorted list
        [Camera(u'frontShape'), Camera(u'perspShape'), Camera(u'sideShape'), Camera(u'topShape')]
        
    Operations between sets result in `SelectionSet` objects:
    
        >>> t = sets()  # create another set
        >>> t.add( 'perspShape' )  # add the persp camera shape to it
        >>> s.getIntersection(t)
        SelectionSet([u'perspShape'])
        >>> diff = s.getDifference(t)
        >>> diff #doctest: +SKIP
        SelectionSet([u'sideShape', u'frontShape', u'topShape'])
        >>> sorted(diff)
        [Camera(u'frontShape'), Camera(u'sideShape'), Camera(u'topShape')]
        >>> s.isSuperSet(t)
        True
        
             
        
    """

  
#        >>> u = sets( s&t ) # intersection
#        >>> print u.elements(), s.elements()
#        >>> if u < s: print "%s is a sub-set of %s" % (u, s)
#        
#    place a set inside another, take1
#    
#        >>> # like python's built-in set, the add command expects a single element
#        >>> s.add( t )
#
#    place a set inside another, take2
#    
#        >>> # like python's built-in set, the update command expects a set or a list
#        >>> t.update([u])
#
#        >>> # put the sets back where they were
#        >>> s.remove(t)
#        >>> t.remove(u)
#
#    now put the **contents** of a set into another set
#    
#        >>> t.update(u)
#
#    mixed operation between pymel.core.ObjectSet and built-in set
#        
#        >>> v = set(['polyCube3', 'pSphere3'])
#        >>> print s.intersection(v)
#        >>> print v.intersection(s)  # not supported yet
#        >>> u.clear()
#
#        >>> delete( s )
#        >>> delete( t )
#        >>> delete( u )
#        
#        
#    these will return the results of the operation as python sets containing lists of pymel node classes::
#    
#        s&t     # s.intersection(t)
#        s|t     # s.union(t)
#        s^t     # s.symmetric_difference(t)
#        s-t     # s.difference(t)
#    
#    the following will alter the contents of the maya set::
#        
#        s&=t    # s.intersection_update(t)
#        s|=t    # s.update(t)
#        s^=t    # s.symmetric_difference_update(t)
#        s-=t    # s.difference_update(t) 
#            
#    def _elements(self):
#        """ used internally to get a list of elements without casting to node classes"""
#        return sets( self, q=True)
#    #-----------------------
#    # Maya Methods
#    #-----------------------

    __metaclass__ = _factories.MetaMayaNodeWrapper
    #-----------------------
    # Python ObjectSet Methods
    #-----------------------
                    
    def __contains__(self, item):
        """:rtype: `bool` """
        if isinstance(item, (DependNode, DagNode, Attribute) ):
            return self.__apimfn__().isMember(item.__apiobject__())
        elif isinstance(item, Component):
            raise NotImplementedError, 'Components not yet supported'
        else:
            return self.__apimfn__().isMember(general.PyNode(item).__apiobject__())

    def __getitem__(self, index):
        return self.asSelectionSet()[index]
                                       
    def __len__(self, s):
        """:rtype: `int`"""
        return len(self.asSelectionSet())


    #def __eq__(self, s):
    #    return s == self._elements()

    #def __ne__(self, s):
    #    return s != self._elements()
         
    def __and__(self, s):
        "operator for `ObjectSet.getIntersection`"
        return self.getIntersection(s)

    def __iand__(self, s):
        "operator for `ObjectSet.intersection`"
        return self.intersection(s)
       
    def __or__(self, s):
        "operator for `ObjectSet.getUnion`"
        return self.getUnion(s)

    def __ior__(self, s):
        "operator for `ObjectSet.union`"
        return self.union(s)

#    def __lt__(self, s):
#        "operator for `ObjectSet.isSubSet`"
#        return self.isSubSet(s)
#
#    def __gt__(self, s):
#        "operator for `ObjectSet.isSuperSet`"
#        return self.isSuperSet(s)
                    
    def __sub__(self, s):
        "operator for `ObjectSet.getDifference`"
        return self.getDifference(s)

    def __isub__(self, s):
        "operator for `ObjectSet.difference`"
        return self.difference(s)                  
    
    def __xor__(self, s):
        "operator for `ObjectSet.symmetricDifference`"
        return self.getSymmetricDifference(s)

    def __ixor__(self, s):
        "operator for `ObjectSet.symmetricDifference`"
        return self.symmetricDifference(s)     

#
#    def subtract(self, set2):
#        return sets( self, subtract=set2 )
#       
#    def add(self, element):
#        return sets( self, add=[element] )
#    
#    def clear(self):
#        return sets( self, clear=True )
#    
#    def copy(self ):
#        return sets( self, copy=True )
#    
#    def difference(self, elements):
#        if isinstance(elements,basestring):
#            elements = cmds.sets( elements, q=True)
#        return list(set(self.elements()).difference(elements))
#        
#        '''
#        if isinstance(s, ObjectSet) or isinstance(s, str):
#            return sets( s, subtract=self )
#        
#        s = sets( s )
#        res = sets( s, subtract=self )
#        cmds.delete(s)
#        return res'''
#    
#    def difference_update(self, elements ):
#        return sets( self, remove=elements)
#    
#    def discard( self, element ):
#        try:
#            return self.remove(element)
#        except TypeError:
#            pass
#
#    def intersection(self, elements):
#        if isinstance(elements,basestring):
#            elements = cmds.sets( elements, q=True)
#        return set(self.elements()).intersection(elements)
#    
#    def intersection_update(self, elements):
#        self.clear()
#        sets( self, add=self.intersections(elements) )
#            
#            
#    def remove( self, element ):
#        return sets( self, remove=[element])
#
#    def symmetric_difference(self, elements):
#        if isinstance(elements,basestring):
#            elements = cmds.sets( elements, q=True)
#        return set(self.elements()).symmetric_difference(elements)
#            
#    def union( self, elements ):
#        if isinstance(elements,basestring):
#            elements = cmds.sets( elements, q=True)
#        return set(self.elements()).union(elements)
#    
#    def update( self, set2 ):        
#        sets( self, forceElement=set2 )
    
    def members(self, flatten=False):
        """return members as a list
        :rtype: `list`
        """
        return list( self.asSelectionSet(flatten) )

    @_warnings.deprecated( 'Use ObjectSet.members instead', 'ObjectSet' )
    def elements(self, flatten=False):
        """return members as a list
        :rtype: `list`
        """
        return list( self.asSelectionSet(flatten) )
    
    def flattened(self):
        """return a flattened list of members.  equivalent to `ObjectSet.members(flatten=True)`
        :rtype: `list`
        """
        return self.members(flatten=True)
    
    def resetTo(self, newContents ):
        """clear and set the members to the passed list/set"""
        self.clear()
        self.addMembers( newContents )
    

    def add(self, item):
        if isinstance(item, (DependNode, DagNode, Attribute) ):
            return self.__apimfn__().addMember(item.__apiobject__())
        elif isinstance(item, Component):
            raise NotImplementedError
        else:
            return self.__apimfn__().addMember(general.PyNode(item).__apiobject__())

    def remove(self, item):
        if isinstance(item, (DependNode, DagNode, Attribute) ):
            return self.__apimfn__().removeMember(item.__apiobject__())
        elif isinstance(item, Component):
            raise NotImplementedError
        else:
            return self.__apimfn__().removeMember(general.PyNode(item).__apiobject__())
          
    def isSubSet(self, other):
        """:rtype: `bool`"""
        return self.asSelectionSet().isSubSet(other)
    
    issubset = _warnings.deprecated( 'Use ObjectSet.isSubSet instead', 'ObjectSet' )( members ) 
    
    
    def isSuperSet(self, other ):
        """:rtype: `bool`"""
        return self.asSelectionSet().isSuperSet(other)
    
    issuperset = _warnings.deprecated( 'Use ObjectSet.isSuperSet instead', 'ObjectSet' )( members ) 
    
    def isEqual(self, other ):
        """
        do not use __eq__ to test equality of set contents. __eq__ will only tell you if 
        the passed object is the same node, not if this set and the passed set
        have the same contents.
        :rtype: `bool` 
        """
        return self.asSelectionSet() == SelectionSet(other)
    
    
    def getDifference(self, other):
        """:rtype: `SelectionSet`"""
        sel = self.asSelectionSet()
        sel.difference(other)
        return sel
    
    def difference(self, other):
        sel = self.getDifference(other)
        self.resetTo(sel)

    def getSymmetricDifference(self, other):
        """also known as XOR
        :rtype: `SelectionSet`
        """
        sel = self.getSymmetricDifference()
        sel.difference(other)
        return sel
    
    def symmetricDifference(self, other):
        sel = self.symmetricDifference(other)
        self.resetTo(sel)
        
    def getIntersection(self, other):
        """:rtype: `SelectionSet`"""
        if isinstance(other, ObjectSet):
            return self._getIntersection(other)
        
        #elif isinstance(other, SelectionSet) or hasattr(other, '__iter__'):
        selSet = self.asSelectionSet()
        selSet.intersection(other)
        return selSet
        
        #raise TypeError, 'Cannot perform intersection with non-iterable type %s' % type(other)

    def intersection(self, other):
        sel = self.getIntersection(other)
        self.resetTo(sel)
        
        
    def getUnion(self, other):
        """:rtype: `SelectionSet`"""
        if isinstance(other, ObjectSet):
            return self._getUnion(other)
        
        selSet = self.asSelectionSet()
        selSet.union(other)
        return selSet

    def union(self, other):
        self.addMembers(other)
     
    update = _warnings.deprecated( 'Use ObjectSet.union instead', 'ObjectSet' )( members ) 


class GeometryFilter(DependNode): pass
class SkinCluster(GeometryFilter):
    __metaclass__ = _factories.MetaMayaNodeWrapper
    
    def getWeights(self, geometry, influenceIndex=None):
        if not isinstance(geometry, general.PyNode):
            geometry = general.PyNode(geometry)
            
        if isinstance( geometry, Transform ):
            try:
                geometry = geometry.getShape()
            except:
                raise TypeError, "%s is a transform with no shape" % geometry
              
        if isinstance(geometry, GeometryShape):
            components = api.toComponentMObject( geometry.__apimdagpath__() )
        elif isinstance(geometry, Component):
            components = geometry.__apiobject__()
            
        else:
            raise TypeError
        
        if influenceIndex is not None:
            weights = api.MDoubleArray()
            self.__apimfn__().getWeights( geometry.__apimdagpath__(), components, influenceIndex, weights )
            return iter(weights)
        else:
            weights = api.MDoubleArray()
            index = api.MScriptUtil().asUintPtr()
            self.__apimfn__().getWeights( geometry.__apimdagpath__(), components, weights, index )
            index = api.MScriptUtil.getInt(index)
            args = [iter(weights)] * index
            return itertools.izip(*args)
        
    @_factories.addApiDocs( api.MFnSkinCluster, 'influenceObjects' )        
    def influenceObjects(self):
        return self._influenceObjects()[1]
    
    def numInfluenceObjects(self):
        return self._influenceObjects()[0]
             
_factories.ApiTypeRegister.register( 'MSelectionList', SelectionSet )  


def _createPyNodes():

    dynModule = _util.LazyLoadModule(__name__, globals())
    
    # reset cache
    _factories.pyNodeTypesHierarchy.clear()
    _factories.pyNodeNamesToPyNodes.clear()
    
    for mayaType, parents, children in _factories.nodeHierarchy:

        if mayaType == 'dependNode': continue
        
        parentMayaType = parents[0]
        #print "superNodeType: ", superNodeType, type(superNodeType)
        if parentMayaType is None:
            _logger.warning("could not find parent node: %s", mayaType)
            continue
        
        #className = _util.capitalize(mayaType)
        #if className not in __all__: __all__.append( className )
        
        _factories.addPyNode( dynModule, mayaType, parentMayaType )
    
    sys.modules[__name__] = dynModule


# Initialize Pymel classes to API types lookup
#_startTime = time.time()
_createPyNodes()
#_logger.debug( "Initialized Pymel PyNodes types list in %.2f sec" % time.time() - _startTime )

dynModule = sys.modules[__name__]
#def listToMSelection( objs ):
#    sel = api.MSelectionList()
#    for obj in objs:
#        if isinstance(obj, DependNode):
#            sel.add( obj.__apiobject__() )
#        elif isinstance(obj, Attribute):
#            sel.add( obj.__apiobject__(), True )
#        elif isinstance(obj, Component):
#            pass
#            #sel.add( obj.__apiobject__(), True )
#        else:
#            raise TypeError<|MERGE_RESOLUTION|>--- conflicted
+++ resolved
@@ -135,11 +135,8 @@
 # even though slice objects are essentially immutable, due to implementation
 # of proxyClass, need to set sourceIsImmutable to False
 # (not sure why proxyClass is implemented like this...?)
-<<<<<<< HEAD
-ProxySlice = _util.proxyClass( slice, 'ProxySlice', dataAttrName='_slice', sourceIsImmutable=False)
-=======
 ProxySlice = util.proxyClass( slice, 'ProxySlice', dataAttrName='_slice', sourceIsImmutable=False, makeDefaultInit=True)
->>>>>>> 3a35dff8
+
 # Really, don't need to have another class inheriting from
 # the proxy class, but do this so I can define a method using
 # normal class syntax...
