"""
Contains general node and attribute functions, as well as the main `PyNode` base class.

For the rest of the class hierarchy, including `DependNode <pymel.core.nodetypes.DependNode>`, `Transform <pymel.core.nodetypes.Transform>`,
and `Attribute <pymel.core.nodetypes.Attribute>`, see :mod:`pymel.core.nodetypes`.


"""
import sys
import os
import re
import itertools
import inspect
import collections

import pymel.internal.pmcmds as cmds
import pymel.util as _util
import pymel.internal.factories as _factories
import pymel.internal.pwarnings as _warnings
import pymel.internal.startup as _startup
import pymel.api as _api
import pymel.versions as _versions
import pymel.core.system as system
import datatypes
from maya.cmds import about as _about
from pymel.internal import getLogger as _getLogger
from pymel.util.enum import Enum

if False:
    from typing import *
    import pymel.core.nodetypes as nodetypes
    import pymel.core.other as other

_logger = _getLogger(__name__)

_f = _factories

# TODO: factories.functionFactory should automatically handle conversion of output to PyNodes...
#       ...so we shouldn't always have to do it here as well?

# Get config settings for checking if an attribute is referenced before changing the lock state
CHECK_ATTR_BEFORE_LOCK = _startup.pymel_options.get('check_attr_before_lock', False)


def _getPymelTypeFromObject(obj, name):
    if obj.hasFn(_api.MFn.kDependencyNode):
        fnDepend = _api.MFnDependencyNode(obj)
        mayaType = fnDepend.typeName()
        import nodetypes
        # make sure that if we have a dag node, we return at least DagNode
        # instead of DependNode - otherwise, we will end up with
        # __apiobjects__ = {'MDagPath':MDagPath(...)}, but a pymel type of
        # DependNode... and DependNode.__apihandle__() always assumes that
        # MObjectHandle is always in __apiobjects__
        pymelTypeName = nodetypes.mayaTypeNameToPymelTypeName.get(
            mayaType,
            'DagNode' if obj.hasFn(_api.MFn.kDagNode) else 'DependNode')
        pymelType = getattr(nodetypes, pymelTypeName)
        pymelType = _factories.virtualClasses.getVirtualClass(pymelType, obj, name, fnDepend)
    elif obj.hasFn(_api.MFn.kComponent):
        compTypes = _factories.apiEnumsToPyComponents.get(obj.apiType(), None)
        if compTypes is None:
            _logger.raiseLog(_logger.DEBUG,
                             'Got an instance of a component which could not '
                             'be mapped to a pymel class: %s' % obj.apiTypeStr())
            compTypes = [Component]
        if len(compTypes) != 1:
            _logger.raiseLog(_logger.WARNING,
                             'Got an instance of a component with more than '
                             'one possible PyNode type: %s' % obj.apiTypeStr())
        pymelType = compTypes[0]
    elif obj.hasFn(_api.MFn.kAttribute):
        pymelType = AttributeDefaults
    else:
        raise RuntimeError('Could not determine pymel type for object of type %s' % obj.apiTypeStr())

    return pymelType


def _getPymelType(arg, name):
    """
    Get the correct Pymel Type for an object that can be a MObject, PyNode or
    name of an existing Maya object, if no correct type is found returns
    DependNode by default.

    If the name of an existing object is passed, the name and MObject will be
    returned. If a valid MObject is passed, the name will be returned as None
    If a PyNode instance is passed, its name and MObject will be returned
    """

    obj = None
    results = {}

    isAttribute = False

    # -------------------------
    # API object testing
    # -------------------------
    if isinstance(arg, _api.MObject):
        results['MObjectHandle'] = _api.MObjectHandle(arg)
        obj = arg

    elif isinstance(arg, _api.MObjectHandle):
        results['MObjectHandle'] = arg
        obj = arg.object()

    elif isinstance(arg, _api.MDagPath):
        results['MDagPath'] = arg
        obj = arg.node()

    elif isinstance(arg, _api.MPlug):
        isAttribute = True
        obj = arg
        results['MPlug'] = obj
        if _api.isValidMPlug(arg):
            pymelType = Attribute
        else:
            raise MayaAttributeError("Unable to determine Pymel type: "
                                     "the passed MPlug is not valid")

#    # --------------------------------
#    # No Api Object : Virtual PyNode
#    # --------------------------------
#    elif objName :
#        # non existing node
#        pymelType = DependNode
#        if '.' in objName :
#            # TODO : some better checking / parsing
#            pymelType = Attribute
    else:
        raise ValueError("Unable to determine Pymel type for %r" % (arg,))

    if not isAttribute:
        pymelType = _getPymelTypeFromObject(obj, name)

    return pymelType, results

# ----------------------------------------------
#  Enhanced Commands
# ----------------------------------------------

# TODO: possible bugfix for 'parent'?
# Docs state 'If there is only a single object specified then the selected objects are parented to that object. '
# ...but actual behavior is to parent the named object (and any other selected objects) to the last selected object

# ----------------------
#  Object Manipulation
# ----------------------


def select(*args, **kwargs):
    """
    Modifications:
      - passing an empty list no longer causes an error.
          instead, the selection is cleared if the selection mod is replace (the default);
          otherwise, it does nothing
    """
    try:
        cmds.select(*args, **kwargs)
    except TypeError, msg:
        if args == ([],):
            for modeFlag in ('add', 'af', 'addFirst',
                             'd', 'deselect',
                             'tgl', 'toggle'):
                if kwargs.get(modeFlag, False):
                    return
            # The mode is replace, clear the selection
            cmds.select(cl=True)
        else:
            raise TypeError, msg
#select.__doc__ = mel.help('select') + select.__doc__


# TODO: make it handle multiple objects, like original command
def move(*args, **kwargs):
    """
    Modifications:
      - allows any iterable object to be passed as first argument::

            move("pSphere1", [0,1,2])

    NOTE: this command also reorders the argument order to be more intuitive, with the object first
    """
    obj = None
    if args and isinstance(args[0], (basestring, PyNode)):
        obj = args[0]
        args = args[1:]

    if len(args) == 1 and _util.isIterable(args[0]):
        args = tuple(args[0])
    if obj is not None:
        args = args + (obj,)
    return cmds.move(*args, **kwargs)


def scale(obj, *args, **kwargs):
    """
    Modifications:
      - allows any iterable object to be passed as first argument::

            scale("pSphere1", [0,1,2])

    NOTE: this command also reorders the argument order to be more intuitive, with the object first
    """
    if len(args) == 1 and _util.isIterable(args[0]):
        args = tuple(args[0])
    args = args + (obj,)
    return cmds.scale(*args, **kwargs)


def rotate(obj, *args, **kwargs):
    """
    Modifications:
      - allows any iterable object to be passed as first argument::

            rotate("pSphere1", [0,1,2])

    NOTE: this command also reorders the argument order to be more intuitive, with the object first
    """
    if len(args) == 1 and _util.isIterable(args[0]):
        args = tuple(args[0])
    args = args + (obj,)
    return cmds.rotate(*args, **kwargs)


# ----------------------
#  Attributes
# ----------------------

def connectAttr(source, destination, **kwargs):
    """
    Maya Bug Fix:
      - even with the 'force' flag enabled, the command would raise an error if the connection already existed.
    """
    if kwargs.get('force', False) or kwargs.get('f', False):
        try:
            cmds.connectAttr(source, destination, **kwargs)
        except RuntimeError, e:
            if str(e) != 'Maya command error':
                # we only want to pass on a certain connection error.  all others we re-raise
                raise e
    else:
        cmds.connectAttr(source, destination, **kwargs)


def disconnectAttr(source, destination=None, inputs=None, outputs=None,
                   **kwargs):
    """
    Modifications:
      - If no destination is passed, then all inputs will be disconnected if inputs
          is True, and all outputs will be disconnected if outputs is True; if
          neither are given (or both are None), both all inputs and all outputs
          will be disconnected
    """

    if destination:
        if inputs:
            raise ValueError('inputs/outputs flags may not be used in '
                             'combination with a destination')
        cmds.disconnectAttr(source, destination, **kwargs)
    else:
        disconnectionDirs = []
        if inputs is None and outputs is None:
            inputs = True
            outputs = True
        if inputs:
            disconnectionDirs.append('inputs')
        if outputs:
            disconnectionDirs.append('outputs')

        for disconnectDir in disconnectionDirs:
            disconnectingInputs = (disconnectDir == 'inputs')
            connections = cmds.listConnections(source,
                                               source=disconnectingInputs,
                                               destination=(not disconnectingInputs),
                                               connections=True,
                                               plugs=True)
            # stupid maya.cmds returns None instead of []...
            if connections is None:
                continue

            # if disconnectingInputs, results from listConnections will be
            # returned in dest, src order - reverse the list to flip this to
            # src, dest
            if disconnectingInputs:
                connections.reverse()

            for src, dest in _util.pairIter(connections):
                cmds.disconnectAttr(src, dest, **kwargs)


def getAttr(attr, default=None, **kwargs):
    """
    Maya Bug Fix:
      - maya pointlessly returned vector results as a tuple wrapped in a list ( ex.  '[(1,2,3)]' ). This command unpacks the vector for you.

    Modifications:
      - casts double3 datatypes to `Vector`
      - casts matrix datatypes to `Matrix`
      - casts vectorArrays from a flat array of floats to an array of Vectors
      - when getting a multi-attr, maya would raise an error, but pymel will return a list of values for the multi-attr
      - added a default argument. if the attribute does not exist and this argument is not None, this default value will be returned
      - added support for getting message attributes
    """
    def listToMat(l):
        return datatypes.Matrix(
            [[l[0], l[1], l[2], l[3]],
             [l[4], l[5], l[6], l[7]],
             [l[8], l[9], l[10], l[11]],
             [l[12], l[13], l[14], l[15]]])

    def listToVec(l):
        vecRes = []
        for i in range(0, len(res), 3):
            vecRes.append(datatypes.Vector(res[i:i + 3]))
        return vecRes

    # stringify fix
    if isinstance(attr, Attribute):
        attr = attr.name(placeHolderIndices=False)
    else:
        attr = unicode(attr)

    try:
        res = cmds.getAttr(attr, **kwargs)

        if isinstance(res, list) and len(res):
            if isinstance(res[0], tuple):
                typ = cmds.getAttr(attr, type=1)
                if typ == 'pointArray':
                    return [datatypes.Point(x) for x in res]
                elif typ == 'vectorArray':
                    return [datatypes.Vector(x) for x in res]
                res = res[0]
                if typ == 'double3':

                    return datatypes.Vector(list(res))

            # elif cmds.getAttr( attr, type=1) == 'matrix':
            #    return listToMat(res)
            else:
                try:
                    return {
                        'matrix': listToMat,
                        'vectorArray': listToVec
                    }[cmds.getAttr(attr, type=1)](res)
                except KeyError:
                    pass
        return res

    # perhaps it error'd because it's a mixed compound, or a multi attribute
    except RuntimeError, e:
        try:
            pyattr = Attribute(attr)
            # mixed compound takes precedence, because by default, compound
            # attributes are returned by getAttr, but mixed compounds cannot
            # be expressed in a mel array.
            if pyattr.isCompound():
                return [child.get() for child in pyattr.getChildren()]
            elif pyattr.isMulti():
                if pyattr.type() == 'message':
                    return pyattr.listConnections()
                return [pyattr[i].get() for i in range(pyattr.numElements())]
            # re-raise error
            elif pyattr.type() == 'message':
                connects = pyattr.listConnections()
                if connects:
                    return connects[0]
                else:
                    return None
            raise
        except AttributeError:
            if default is not None:
                return default
            # raise original RuntimeError
            raise e


class AmbiguityWarning(Warning):
    pass


# getting and setting
def setAttr(attr, *args, **kwargs):
    """
    Maya Bug Fix:
      - setAttr did not work with type matrix.

    Modifications:
      - No need to set type, this will automatically be determined
      - Adds support for passing a list or tuple as the second argument for datatypes such as double3.
      - When setting stringArray datatype, you no longer need to prefix the list with the number of elements - just pass a list or tuple as with other arrays
      - Added 'force' kwarg, which causes the attribute to be added if it does not exist.
            - if no type flag is passed, the attribute type is based on type of value being set (if you want a float, be sure to format it as a float, e.g.  3.0 not 3)
            - currently does not support compound attributes
            - currently supported python-to-maya mappings:

                ============ ===========
                python type  maya type
                ============ ===========
                float        double
                ------------ -----------
                int          long
                ------------ -----------
                str          string
                ------------ -----------
                bool         bool
                ------------ -----------
                Vector       double3
                ------------ -----------
                Matrix       matrix
                ------------ -----------
                [str]        stringArray
                ============ ===========


        >>> addAttr( 'persp', longName= 'testDoubleArray', dataType='doubleArray')
        >>> setAttr( 'persp.testDoubleArray', [0,1,2])
        >>> setAttr( 'defaultRenderGlobals.preMel', 'sfff')

      - Added ability to set enum attributes using the string values; this may be
        done either by setting the 'asString' kwarg to True, or simply supplying
        a string value for an enum attribute.

    """
    datatype = kwargs.get('type', kwargs.get('typ', None))

    # if there is only one argument we do our special pymel tricks
    if len(args) == 1:

        arg = args[0]

        # force flag
        force = kwargs.pop('force', kwargs.pop('f', False))

        # asString flag
        asString = kwargs.pop('asString', None)

        # vector, matrix, and arrays
        if _util.isIterable(arg):
            if datatype is None:
                # if using force flag and the attribute does not exist
                # we can infer the type from the passed value
                #attr = Attribute(attr)
                if force and not cmds.objExists(attr):  # attr.exists():
                    import pymel.util.nameparse as nameparse
                    attrName = nameparse.parse(attr)
                    assert attrName.isAttributeName(), "passed object is not an attribute"
                    try:
                        if isinstance(arg[0], (basestring, _util.ProxyUnicode)):
                            datatype = 'stringArray'
                        elif isinstance(arg[0], (list, datatypes.Vector)):
                            datatype = 'vectorArray'
                        elif isinstance(arg[0], (list, datatypes.Point)):
                            datatype = 'pointArray'
                        elif isinstance(arg, datatypes.Vector):
                            datatype = 'double3'
                        elif isinstance(arg, datatypes.Matrix):
                            datatype = 'matrix'
                        elif isinstance(arg[0], int):
                            datatype = 'Int32Array'
                        elif isinstance(arg[0], float):
                            datatype = 'doubleArray'
                            if len(arg) == 3:
                                _logger.warn(
                                    "The supplied value will be interperted as a 'doubleArray' and not as a 'double3' (vector). "
                                    "Supply an explicit 'datatype' argument to avoid this warning.")
                        else:
                            raise ValueError(
                                "pymel.core.setAttr: %s is not a supported "
                                "type for use with the force flag" %
                                type(arg[0]))

                        # _logger.debug("adding %r as %r", attr, datatype)
                        addAttr(attrName.nodePath, ln=attrName.attribute,
                                dt=datatype)

                    # empty array is being passed
                    # if the attribute exists, this is ok
                    except IndexError:
                        raise ValueError(
                            "pymel.core.setAttr: when setting 'force' keyword "
                            "to create a new array attribute, you must "
                            "provide an array with at least one element")

                    except TypeError:
                        raise ValueError(
                            "pymel.core.setAttr: %s is not a supported type" %
                            type(args))

                else:
                    if isinstance(arg, datatypes.Vector):
                        datatype = 'double3'
                    elif isinstance(arg, datatypes.Matrix):
                        datatype = 'matrix'
                    else:
                        datatype = getAttr(attr, type=1)
                        if not datatype:
                            # [0] # this is returned as a single element list
                            datatype = addAttr(attr, q=1, dataType=1)
                if datatype:
                    kwargs['type'] = datatype

            try:
                arg = arg.__melobject__()
            except AttributeError:
                pass
            if datatype == 'stringArray':
                # string arrays:
                #    first arg must be the length of the array being set
                # ex:
                #     setAttr('loc.strArray',["first", "second", "third"] )
                # becomes:
                #     cmds.setAttr('loc.strArray',3,"first", "second", "third",type='stringArray')
                args = tuple([len(arg)] + arg)

            elif datatype in ['vectorArray', 'pointArray']:
                # vector arrays:
                #    first arg must be the length of the array being set
                #    empty values are placed between vectors
                # ex:
                #     setAttr('loc.vecArray',[1,2,3],[4,5,6],[7,8,9] )
                # becomes:
                #     cmds.setAttr('loc.vecArray',3,[1,2,3],[4,5,6],[7,8,9],type='vectorArray')
                arg = list(arg)
                size = len(arg)
                args = tuple([size] + arg)

                # print args

            elif datatype in ['Int32Array', 'doubleArray']:
                # int32 and double arrays:
                #   actually fairly sane
                # ex:
                #     setAttr('loc.doubleArray',[1,2,3] )
                # becomes:
                #     cmds.setAttr('loc.doubleArray',[1,2,3],type='doubleArray')
                args = (tuple(arg),)
            else:
                # others: short2, short3, long2, long3, float2, etc...
                #    args must be expanded
                # ex:
                #     setAttr('loc.foo',[1,2,3] )
                # becomes:
                #     cmds.setAttr('loc.foo',1,2,3 )
                args = tuple(arg)

        # non-iterable types
        else:
            if datatype is None:
                #attr = Attribute(attr)
                if force and not cmds.objExists(attr):  # attr.exists():
                    import pymel.util.nameparse as nameparse
                    attrName = nameparse.parse(attr)
                    assert attrName.isAttributeName(), "passed object is not an attribute"
                    if isinstance(arg, basestring):
                        addAttr(attrName.nodePath, ln=attrName.attribute,
                                dt='string')
                        kwargs['type'] = 'string'
                    elif isinstance(arg, int):
                        addAttr(attrName.nodePath, ln=attrName.attribute,
                                at='long')
                    elif isinstance(arg, float):
                        addAttr(attrName.nodePath, ln=attrName.attribute,
                                at='double')
                    elif isinstance(arg, bool):
                        addAttr(attrName.nodePath, ln=attrName.attribute,
                                at='bool')
                    else:
                        raise TypeError("%s.setAttr: %s is not a supported "
                                        "type for use with the force flag" %
                                        (__name__, type(arg)))

                elif isinstance(arg, (basestring, _util.ProxyUnicode)):
                    if asString is None:
                        if isinstance(attr, Attribute):
                            attrType = attr.type()
                        else:
                            attrType = cmds.getAttr(attr, type=1)
                        asString = (attrType == 'enum')
                    if asString:
                        val = getEnums(attr).get(arg)
                        if val is None:
                            raise MayaAttributeEnumError(attr, arg)
                        arg = val
                        args = (val,)
                    else:
                        kwargs['type'] = 'string'

    # stringify fix
    attr = unicode(attr)

    try:
        # print args, kwargs
        cmds.setAttr(attr, *args, **kwargs)
    except TypeError, msg:
        val = kwargs.pop('type', kwargs.pop('typ', False))
        typ = addAttr(attr, q=1, at=1)
        if val == 'string' and typ == 'enum':
            enums = addAttr(attr, q=1, en=1).split(":")
            index = enums.index(args[0])
            args = (index, )
            cmds.setAttr(attr, *args, **kwargs)
        else:
            raise TypeError, msg
    except RuntimeError, msg:
        # normally this is handled in pmcmds, but setAttr error is different
        # for some reason can't use 'startswith' because of Autodesk test
        # strings wrapped in commas
        if 'No object matches name: ' in str(msg):
            raise _objectError(attr)
        else:
            # re-raise
            raise


def addAttr(*args, **kwargs):
    """
    Modifications:
      - allow python types to be passed to set -at type
                str         string
                float       double
                int         long
                bool        bool
                Vector      double3
      - when querying dataType, the dataType is no longer returned as a list
      - when editing hasMinValue, hasMaxValue, hasSoftMinValue, or hasSoftMaxValue the passed boolean value was ignored
        and the command instead behaved as a toggle.  The behavior is now more intuitive::

            >>> addAttr('persp', ln='test', at='double', k=1)
            >>> addAttr('persp.test', query=1, hasMaxValue=True)
            False
            >>> addAttr('persp.test', edit=1, hasMaxValue=False)
            >>> addAttr('persp.test', query=1, hasMaxValue=True)
            False
            >>> addAttr('persp.test', edit=1, hasMaxValue=True)
            >>> addAttr('persp.test', query=1, hasMaxValue=True)
            True

      - allow passing a list or dict instead of a string for enumName
      - allow user to pass in type and determine whether it is a dataType or
        attributeType. Types that may be both, such as float2, float3, double2,
        double3, long2, long3, short2, and short3 are all treated as
        attributeTypes. In addition, as a convenience, since these attributeTypes
        are actually treated as compound attributes, the child attributes are
        automatically created, with X/Y/Z appended, unless usedAsColor is set, in
        which case R/G/B is added. Alternatively, the suffices can explicitly
        specified with childSuffixes:

            >>> addAttr('persp', ln='autoDouble', type='double', k=1)
            >>> addAttr('persp.autoDouble', query=1, attributeType=1)
            u'double'
            >>> addAttr('persp.autoDouble', query=1, dataType=1)
            u'TdataNumeric'
            >>> addAttr('persp', ln='autoMesh', type='mesh', k=1)
            >>> addAttr('persp.autoMesh', query=1, attributeType=1)
            u'typed'
            >>> addAttr('persp.autoMesh', query=1, dataType=1)
            u'mesh'
            >>> addAttr('persp', ln='autoDouble3Vec', type='double3', k=1)
            >>> [x.attrName() for x in PyNode('persp').listAttr() if 'autoDouble3' in x.name()]
            [u'autoDouble3Vec', u'autoDouble3VecX', u'autoDouble3VecY', u'autoDouble3VecZ']
            >>> addAttr('persp', ln='autoFloat3Col', type='float3', usedAsColor=1)
            >>> [x.attrName() for x in PyNode('persp').listAttr() if 'autoFloat3' in x.name()]
            [u'autoFloat3Col', u'autoFloat3ColR', u'autoFloat3ColG', u'autoFloat3ColB']
            >>> addAttr('persp', ln='autoLong2', type='long2', childSuffixes=['_first', '_second'])
            >>> [x.attrName() for x in PyNode('persp').listAttr() if 'autoLong2' in x.name()]
            [u'autoLong2', u'autoLong2_first', u'autoLong2_second']
    """
    attributeTypes = ['bool', 'long', 'short', 'byte', 'char', 'enum',
                      'float', 'double', 'doubleAngle', 'doubleLinear',
                      'compound', 'message', 'time', 'fltMatrix', 'reflectance',
                      'spectrum', 'float2', 'float3', 'double2', 'double3', 'long2',
                      'long3', 'short2', 'short3', datatypes.Vector]

    dataTypes = ['string', 'stringArray', 'matrix', 'reflectanceRGB',
                 'spectrumRGB', 'doubleArray', 'Int32Array', 'vectorArray',
                 'nurbsCurve', 'nurbsSurface', 'mesh', 'lattice', 'pointArray']

    type = kwargs.pop('type', kwargs.pop('typ', None))
    childSuffixes = kwargs.pop('childSuffixes', None)

    if type is not None:
        if type in attributeTypes:
            kwargs['at'] = type
        elif type in dataTypes:
            kwargs['dt'] = type
        else:
            raise TypeError, "type not supported"

    at = kwargs.pop('attributeType', kwargs.pop('at', None))
    if at is not None:
        try:
            at = {
                float: 'double',
                int: 'long',
                bool: 'bool',
                datatypes.Vector: 'double3',
                str: 'string',
                unicode: 'string'
            }[at]
        except KeyError:
            pass
        kwargs['at'] = at

    if kwargs.get('e', kwargs.get('edit', False)):
        for editArg, value in kwargs.iteritems():
            if editArg not in ('e', 'edit') and value:
                break
        if editArg in ('hasMinValue', 'hnv', 'hasMaxValue', 'hxv',
                       'hasSoftMinValue', 'hsn', 'hasSoftMaxValue', 'hsx'):
            # bugfix: hasM*Value works as a toggle, regardless of whether you specify True or False
            if bool(value) != bool(cmds.addAttr(*args, **{'query': True, editArg: True})):
                return cmds.addAttr(*args, **kwargs)
            else:
                # otherwise, don't do anything, bc the value is already correct
                return

    # translate dict or list for enumName
    enums = kwargs.pop('en', kwargs.pop('enumName', None))
    if enums is not None:
        kwargs['enumName'] = _toEnumStr(enums)

    # MObject stringify Fix
    #args = map(unicode, args)
    res = cmds.addAttr(*args, **kwargs)

    if kwargs.get('q', kwargs.get('query', False)):
        # When addAttr is queried, and has multiple other query flags - ie,
        #   addAttr('joint1.sweetpea', q=1, parent=1, dataType=1)
        # ... it seems to ignore every kwarg but the 'first'
        for queriedArg, value in kwargs.iteritems():
            if queriedArg not in ('q', 'query') and value:
                break
        if queriedArg in ('dt', 'dataType'):
            # If the attr is not a dynamic attribute, maya.cmds prints:
            #    Error: '...' is not a dynamic attribute of node '...'.
            # ...but does NOT raise an exception
            # Because it will be more consistent with maya.cmds, and because
            # attributeType already behaves like this, we will do the same -
            # allow maya.cmds to print it's error message, and return None, but
            # not raise an exception
            if res is not None:
                res = res[0]
        elif queriedArg in ('p', 'parent'):
            node = None
            if args:
                node = PyNode(args[0])
            else:
                node = ls(sl=1)[0]
            if isinstance(node, Attribute):
                node = node.node()
            res = node.attr(res)
    elif not kwargs.get('e', kwargs.get('edit', False)):
        # if we were creating an attribute, and used "type", check if we
        # made a compound type...
        if type is not None and at:
            # string parse the attributeType, because the type may be an
            # actual python type...
            baseType = at[:-1]
            num = at[-1]
            if (baseType in ('float', 'double', 'short', 'long')
                    and num in ('2', '3')):
                num = int(num)
                if childSuffixes is None:
                    if kwargs.get('usedAsColor', kwargs.get('uac')):
                        childSuffixes = 'RGB'
                    else:
                        childSuffixes = 'XYZ'
                baseLongName = kwargs.get('longName', kwargs.get('ln'))
                baseShortName = kwargs.get('shortName', kwargs.get('sn'))

                childKwargs = dict(kwargs)

                for kwarg in (
                        'longName', 'ln',
                        'shortName', 'sn',
                        'attributeType', 'at',
                        'dataType', 'dt',
                        'multi', 'm',
                        'indexMatters', 'im',
                        'parent', 'p',
                        'numberOfChildren', 'nc',
                        'usedAsColor', 'uac',
                ):
                    childKwargs.pop(kwarg, None)

                childKwargs['attributeType'] = baseType
                childKwargs['parent'] = baseLongName

                for i in xrange(num):
                    suffix = childSuffixes[i]
                    childKwargs['longName'] = baseLongName + suffix
                    if baseShortName:
                        childKwargs['shortName'] = baseShortName + suffix
                    cmds.addAttr(*args, **childKwargs)

#    else:
#        # attempt to gather Attributes we just made
#        # this is slightly problematic because compound attributes are invalid
#        # until all of their children are created, as in these example from the docs
#
#        #addAttr( longName='sampson', numberOfChildren=5, attributeType='compound' )
#        #addAttr( longName='homeboy', attributeType='matrix', parent='sampson' )
#        #addAttr( longName='midge', attributeType='message', parent='sampson' )
#        #addAttr( longName='damien', attributeType='double', parent='sampson' )
#        #addAttr( longName='elizabeth', attributeType='double', parent='sampson' )
#        #addAttr( longName='sweetpea', attributeType='double', parent='sampson' )
#
#
#        if not args:
#            args=cmds.ls(sl=1,l=1)
#        longName = kwargs.pop( 'longName', kwargs.get('ln',None) )
#        shortName = kwargs.pop( 'shortName', kwargs.get('sn',None) )
#        name = longName if longName else shortName
#        assert name, "could not determine name of attribute"
#        res = [ Attribute(x + '.' + name) for x in args]

    return res


def hasAttr(pyObj, attr, checkShape=True):
    # type: (PyNode, Union[unicode, Attribute], bool) -> bool
    """
    Convenience function for determining if an object has an attribute.

    Parameters
    ----------
    pyObj : PyNode
    attr : Union[unicode, Attribute]
    checkShape : bool
        If enabled, the shape node of a transform will also be
        checked for the attribute.

    Returns
    -------
    bool
    """
    if not isinstance(pyObj, PyNode):
        raise TypeError, "hasAttr requires a PyNode instance and a string"

    import nodetypes
    if isinstance(pyObj, nodetypes.Transform):
        try:
            pyObj.attr(attr, checkShape=checkShape)
            return True
        except AttributeError:
            return False

    try:
        pyObj.attr(attr)
        return True
    except AttributeError:
        return False


# ----------------------
#  Attr Enums
# ----------------------

def _toEnumStr(enums):
    if isinstance(enums, dict):
        firstKey = enums.iterkeys().next()
        firstVal = enums.itervalues().next()
        if isinstance(firstKey, basestring) and isinstance(firstVal, int):
            enums = ['%s=%s' % (key, val) for key, val in enums.iteritems()]
        elif isinstance(firstKey, int) and isinstance(firstVal, basestring):
            enums = ['%s=%s' % (val, key) for key, val in enums.iteritems()]
        else:
            raise ValueError('dict must map from strings to ints, or vice-versa')
    if isinstance(enums, basestring):
        enumStr = enums
    else:
        enumStr = ":".join(enums)
    return enumStr


def setEnums(attr, enums):
    """
    Set the enumerators for an enum attribute.
    """
    cmds.addAttr(attr, e=1, en=_toEnumStr(enums))


def getEnums(attr):
    # type: (Union[unicode, Attribute]) -> _util.enum.EnumDict
    """
    Get the enumerators for an enum attribute.

    Parameters
    ----------
    attr : Union[unicode, Attribute]

    Returns
    -------
    _util.enum.EnumDict

    Examples
    --------
    >>> addAttr( "persp", ln='numbers', at='enum', enumName="zero:one:two:thousand=1000:three")
    >>> numbers = Attribute('persp.numbers').getEnums()
    >>> sorted(numbers.items())
    [(u'one', 1), (u'thousand', 1000), (u'three', 1001), (u'two', 2), (u'zero', 0)]
    >>> numbers[1]
    u'one'
    >>> numbers['thousand']
    1000
    """
    if isinstance(attr, Attribute):
        attrName = attr.attrName()
        node = attr.node().name()
    else:
        node, attrName = unicode(attr).rsplit('.', 1)
    enum_list = cmds.attributeQuery(attrName, node=node,
                                    listEnum=True)[0].split(':')

    enum_dict = {}
    index = 0
    for enum in enum_list:
        try:
            name, value = enum.split(u'=')
            index = int(value)
            enum = name
        except:
            pass
        enum_dict[enum] = index
        index += 1

    return _util.enum.EnumDict(enum_dict)


# ----------------------
#  List Functions
# ----------------------

# def listAttr(*args, **kwargs):
#    """
# Modifications:
#  - returns an empty list when the result is None
#    """
#    return _util.listForNone(cmds.listAttr(*args, **kwargs))

def listConnections(*args, **kwargs):
    # type: (*Any, **Any) -> List[Union[PyNode, Attribute, Tuple[PyNode, PyNode], Tuple[Attribute, Attribute]]]
    """
    Modifications:
      - returns an empty list when the result is None
      - returns an empty list (with a warning) when the arg is an empty list, tuple,
            set, or frozenset, making it's behavior consistent with when None is
            passed, or no args and nothing is selected (would formerly raise a
            TypeError)
      - When 'connections' flag is True, (and 'plugs' is True) the attribute pairs are returned in a 2D-array::

            [['checker1.outColor', 'lambert1.color'], ['checker1.color1', 'fractal1.outColor']]

            Note that if 'plugs' is False (the default), for backward compatibility, the returned pairs are somewhat less intuitive attrs + nodes::

            [['checker1.outColor', 'lambert1'], ['checker1.color1', 'fractal1']]

      - added sourceFirst keyword arg. when sourceFirst is true and connections is also true,
            the paired list of plugs is returned in (source,destination) order instead of (thisnode,othernode) order.
            this puts the pairs in the order that disconnectAttr and connectAttr expect.
      - added ability to pass a list of types

    Returns
    -------
    List[Union[PyNode, Attribute, Tuple[PyNode, PyNode], Tuple[Attribute, Attribute]]]
    """
    # We need to force casting to Attribute, as opposed to just Pynode,
    # if we are returning plugs, because PyNode will prefer component
    # objects over attributes when there is amibiguity - ie,
    # PyNode('myNode.rotatePivot') will give a component
    args = tuple(None if isinstance(x, (list, tuple, set, frozenset)) and not x
                 else x for x in args)
    plugs = kwargs.get('plugs', kwargs.get('p', False))
    if plugs:
        CastObj = Attribute
    else:
        CastObj = PyNode

    def makePairs(l):
        if l is None:
            return []
        return [(CastObj(a), CastObj(b)) for (a, b) in _util.pairIter(l)]

    # group the core functionality into a funcion, so we can call in a loop when passed a list of types
    def doIt(**kwargs):
        if kwargs.get('connections', kwargs.get('c', False)):

            if kwargs.pop('sourceFirst', False):
                source = kwargs.get('source', kwargs.get('s', True))
                dest = kwargs.get('destination', kwargs.get('d', True))

                if source:
                    if not dest:
                        return [(s, d) for d, s in makePairs(
                            cmds.listConnections(*args, **kwargs))]
                    else:
                        res = []
                        kwargs.pop('destination', None)
                        kwargs['d'] = False
                        res = [(s, d) for d, s in makePairs(
                            cmds.listConnections(*args, **kwargs))]

                        kwargs.pop('source', None)
                        kwargs['s'] = False
                        kwargs['d'] = True
                        return makePairs(cmds.listConnections(*args, **kwargs)) + res

                # if dest passes through to normal method

            return makePairs(cmds.listConnections(*args, **kwargs))

        else:
            return map(CastObj, _util.listForNone(cmds.listConnections(*args, **kwargs)))

    # if passed a list of types, concatenate the resutls
    # NOTE: there may be duplicate results if a leaf type and it's parent are
    # both passed: ex.  animCurve and animCurveTL
    types = kwargs.get('type', kwargs.get('t', None))
    if _util.isIterable(types):
        types = list(set(types))  # remove dupes from types list
        kwargs.pop('type', None)
        kwargs.pop('t', None)
        res = []
        for type in types:
            ikwargs = kwargs.copy()
            ikwargs['type'] = type
            res += doIt(**ikwargs)
        return res
    else:
        return doIt(**kwargs)


def listHistory(*args, **kwargs):
    # type: (*Any, **Any) -> List[nodetypes.DependNode]
    """
    Modifications:
      - returns an empty list when the result is None
      - raises a RuntimeError when the arg is an empty list, tuple, set, or
            frozenset, making it's behavior consistent with when None is passed, or
            no args and nothing is selected (would formerly raise a TypeError)
      - added a much needed 'type' filter
      - added an 'exactType' filter (if both 'exactType' and 'type' are present, 'type' is ignored)

    Returns
    -------
    List[nodetypes.DependNode]
    """
    args = tuple(None if isinstance(x, (list, tuple, set, frozenset)) and not x
                 else x for x in args)
    type = exactType = None
    if 'type' in kwargs:
        type = kwargs.pop('type')
    if 'exactType' in kwargs:
        exactType = kwargs.pop('exactType')

    results = [PyNode(x) for x in _util.listForNone(cmds.listHistory(*args, **kwargs))]

    if exactType:
        results = [x for x in results if x.nodeType() == exactType]
    elif type:
        results = [x for x in results if type in x.nodeType(inherited=True)]

    return results


def listFuture(*args, **kwargs):
    # type: (*Any, **Any) -> List[nodetypes.DependNode]
    """
    Modifications:
      - returns an empty list when the result is None
      - added a much needed 'type' filter
      - added an 'exactType' filter (if both 'exactType' and 'type' are present, 'type' is ignored)

    Returns
    -------
    List[nodetypes.DependNode]
    """
    kwargs['future'] = True

    return listHistory(*args, **kwargs)


def listRelatives(*args, **kwargs):
    # type: (*Any, **Any) -> List[nodetypes.DependNode]
    """
    Maya Bug Fix:
      - allDescendents and shapes flags did not work in combination
      - noIntermediate doesn't appear to work

    Modifications:
      - returns an empty list when the result is None
      - returns an empty list when the arg is an empty list, tuple, set, or
            frozenset, making it's behavior consistent with when None is passed, or
            no args and nothing is selected (would formerly raise a TypeError)
      - returns wrapped classes
      - fullPath is forced on to ensure that all returned node paths are unique

    Returns
    -------
    List[nodetypes.DependNode]
    """
    args = tuple(None if isinstance(x, (list, tuple, set, frozenset)) and not x
                 else x for x in args)
    kwargs['fullPath'] = True
    kwargs.pop('f', None)
    # Stringify Fix
    #args = [ unicode(x) for x in args ]
    if kwargs.get('allDescendents', kwargs.get('ad', False)) and \
            kwargs.pop('shapes', kwargs.pop('s', False)):
        kwargs['fullPath'] = True
        kwargs.pop('f', None)

        res = cmds.listRelatives(*args, **kwargs)
        if res is None:
            results = []
        else:
            results = ls(res, shapes=1)
    else:
        results = map(PyNode, _util.listForNone(cmds.listRelatives(*args, **kwargs)))
    # Fix that noIntermediate doesn't seem to work in list relatives
    if kwargs.get('noIntermediate', kwargs.get('ni', False)):
        return [result for result in results if not result.intermediateObject.get()]
    return results


def ls(*args, **kwargs):
    # type: (*Any, **Any) -> List[PyNode]
    """
    Modifications:
      - Returns PyNode objects, not "names" - all flags which do nothing but modify
        the string name of returned objects are ignored (ie, 'long'); note that
        the 'allPaths' flag DOES have an effect, as PyNode objects are aware of
        their dag paths (ie, two different instances of the same object will result
        in two unique PyNodes)
      - Added new keyword: 'editable' - this will return the inverse set of the readOnly flag. i.e. non-read-only nodes
      - Added new keyword: 'regex' - pass a valid regular expression string, compiled regex pattern, or list thereof.

            >>> group('top')
            nt.Transform(u'group1')
            >>> duplicate('group1')
            [nt.Transform(u'group2')]
            >>> group('group2')
            nt.Transform(u'group3')
            >>> ls(regex='group\d+\|top') # don't forget to escape pipes `|`
            [nt.Transform(u'group1|top'), nt.Transform(u'group2|top')]
            >>> ls(regex='group\d+\|top.*')
            [nt.Transform(u'group1|top'), nt.Camera(u'group1|top|topShape'), nt.Transform(u'group2|top'), nt.Camera(u'group2|top|topShape')]
            >>> ls(regex='group\d+\|top.*', cameras=1)
            [nt.Camera(u'group2|top|topShape'), nt.Camera(u'group1|top|topShape')]
            >>> ls(regex='\|group\d+\|top.*', cameras=1) # add a leading pipe to search for full path
            [nt.Camera(u'group1|top|topShape')]

        The regular expression will be used to search the full DAG path, starting from the right, in a similar fashion to how globs currently work.
        Technically speaking, your regular expression string is used like this::

            re.search( '(\||^)' + yourRegexStr + '$', fullNodePath )

    Returns
    -------
    List[PyNode]
    """

    regexArgs = kwargs.pop('regex', [])
    if not isinstance(regexArgs, (tuple, list)):
        regexArgs = [regexArgs]

    if regexArgs:
        # if we're searching for a regex, we may be trying to match against full
        # path name, so use long names...
        kwargs['long'] = True
    else:
        # otherwise, should be more efficient to use short names... and there
        # was a maya bug that would sometimes make nodes have no long name:
        #     BSPR-18158 Referencing creates extra nodes with no fullpath
        kwargs['long'] = False
    kwargs.pop('l', None)

#    # TODO: make this safe for international unicode characters
#    validGlobChars = re.compile('[a-zA-Z0-9_|.*?\[\]]+$')
#    newArgs = []
#    regexArgs = []
#    for arg in args:
#        if isinstance(arg, (list, tuple)):
#            # maya only goes one deep, and only checks for lists or tuples
#            for subarg in arg:
#                if isinstance(subarg, basestring) and not validGlobChars.match(subarg):
#                    regexArgs.append(subarg)
#                else:
#                    newArgs.append(subarg)
#        elif isinstance(arg, basestring) and not validGlobChars.match(arg):
#            regexArgs.append(arg)
#        else:
#            newArgs.append(arg)

    for i, val in enumerate(regexArgs):
        # add a prefix which allows the regex to match against a dag path,
        # mounted at the right
        if isinstance(val, basestring):
            if not val.endswith('$'):
                val = val + '$'
            val = re.compile('(\||^)' + val)
        elif not isinstance(val, re._pattern_type):
            raise TypeError('regex flag must be passed a valid regex string, '
                            'a compiled regex object, or a list of these '
                            'types. got %s' % type(val).__name__)
        regexArgs[i] = val

    editable = kwargs.pop('editable', False)

    res = _util.listForNone(cmds.ls(*args, **kwargs))
    if regexArgs:
        tmp = res
        res = []
        for x in tmp:
            for reg in regexArgs:
                if reg.search(x):
                    res.append(x)
                    break

    if editable:
        kwargs['readOnly'] = True
        kwargs.pop('ro', True)
        roNodes = _util.listForNone(cmds.ls(*args, **kwargs))
        # faster way?
        return map(PyNode, filter(lambda x: x not in roNodes, res))

    if kwargs.get('readOnly', kwargs.get('ro', False)):
        # when readOnly is provided showType is ignored
        return map(PyNode, res)

    if kwargs.get('showType', kwargs.get('st', False)):
        tmp = res
        res = []
        for i in range(0, len(tmp), 2):
            res.append(PyNode(tmp[i]))
            res.append(tmp[i + 1])
        return res

    if kwargs.get('nodeTypes', kwargs.get('nt', False)):
        return res

#    kwargs['showType'] = True
#    tmp = _util.listForNone(cmds.ls(*args, **kwargs))
#    res = []
#    for i in range(0,len(tmp),2):
#        res.append( PyNode( tmp[i], tmp[i+1] ) )
#
#    return res
    if kwargs.get('showNamespace', kwargs.get('sns', False)):
        return [system.Namespace(item) if i % 2 else PyNode(item)
                for i, item in enumerate(res)]

    return map(PyNode, res)


#    showType = kwargs.get( 'showType', kwargs.get('st', False) )
#    kwargs['showType'] = True
#    kwargs.pop('st',None)
#    res = []
#    if kwargs.get( 'readOnly', kwargs.get('ro', False) ):
#
#        ro = cmds.ls(*args, **kwargs) # showType flag will be ignored
#
#        # this was unbelievably slow
#
#        kwargs.pop('readOnly',None)
#        kwargs.pop('ro',None)
#        all = cmds.ls(*args, **kwargs)
#        for pymel.core.node in ro:
#            try:
#                idx = all.index(pymel.core.node)
#                all.pop(idx)
#                typ = all.pop(idx+1)
#                res.append( PyNode( pymel.core.node, typ ) )
#                if showType:
#                    res.append( typ )
#            except ValueError: pass
#        return res
#    else:
#        tmp = _util.listForNone(cmds.ls(*args, **kwargs))
#        for i in range(0,len(tmp),2):
#            typ = tmp[i+1]
#            res.append( PyNode( tmp[i],  ) )
#            if showType:
#                res.append( typ )
#
#        return res


def listTransforms(*args, **kwargs):
    # type: (*Any, **Any) -> List[nodetypes.Transform]
    """
    Modifications:
      - returns wrapped classes

    Returns
    -------
    List[nodetypes.Transform]
    """
    kwargs['ni'] = True
    res = cmds.ls(*args, **kwargs)
    if not res:
        return res
    res = cmds.listRelatives(res, p=1, path=1)
    if res is None:
        return []
    # res = list(set(res)) # ruins the order, but prevents dupes, which can
    # happend when a transform has more than one shape
    return [PyNode(x) for x in res]  # , ['transform']*len(res) )


def listSets(*args, **kwargs):
    # type: (*Any, **Any) -> List[PyNode]
    """
    Modifications:
      - returns wrapped classes
      - if called without arguments and keys works as with allSets=True

    Returns
    -------
    List[PyNode]
    """
    # cmds.listSets() reports existence of defaultCreaseDataSet which does not
    # exist if checked with cmds.objExists at least linux-2010
    if not args and not kwargs:
        kwargs['allSets'] = True
    return [PyNode(x) for x in _util.listForNone(cmds.listSets(*args, **kwargs))
            if not x == 'defaultCreaseDataSet']


# ----------------------
#  Objects
# ----------------------

def nodeType(node, **kwargs):
    # type: (Any, **Any) -> unicode
    """
    Note: this will return the dg node type for an object, like maya.cmds.nodeType,
    NOT the pymel PyNode class.  For objects like components or attributes,
    nodeType will return the dg type of the node to which the PyNode is attached.

    Returns
    -------
    unicode
    """
    # still don't know how to do inherited via _api
    if kwargs.get('inherited', kwargs.get('i', False)):
        return cmds.nodeType(unicode(node), **kwargs)

#    obj = None
#    objName = None

    import nodetypes

    if isinstance(node, nodetypes.DependNode):
        pass
        #obj = node.__apimobject__()
    elif isinstance(node, Attribute):
        node = node.plugNode()
#    elif isinstance(node, _api.MObject) :
#        # TODO : convert MObject attributes to DependNode
#        if _api.isValidMObjectHandle(_api.MObjectHandle(node)) :
#            obj = node
#        else :
#            obj = None
    else:
        # if isinstance(node,basestring) :
        #obj = _api.toMObject( node.split('.')[0] )
        # don't spend the extra time converting to MObject
        # don't do unicode(node) - let pmcmds wrap handle it - 'node' may
        #     actually be a single item list, which cmds.nodeType accepts as a
        #    valid arg
        return cmds.nodeType(node, **kwargs)
        #raise TypeError, "Invalid input %r." % node

    if kwargs.get('apiType', kwargs.get('_api', False)):
        return node.__apimobject__().apiTypeStr()
    # default
    try:
        return node.__apimfn__().typeName()
    except RuntimeError:
        pass


def group(*args, **kwargs):
    """
    Modifications
      - if no objects are passed or selected, the empty flag is automatically set
    Maya Bug Fix:
      - corrected to return a unique name
    """
    if not args and not cmds.ls(sl=1):
        kwargs['empty'] = True

    newGroup = cmds.group(*args, **kwargs)
    return PyNode(newGroup)


def parent(*args, **kwargs):
    # type: (*Any, **Any) -> List[nodetypes.DagNode]
    """
    Modifications:
        - if parent is `None`, world=True is automatically set
        - if the given parent is the current parent, don't error (similar to mel)

    Returns
    -------
    List[nodetypes.DagNode]
    """

    # args may have unknown grouping, so flatten first... even commands
    # list this will work (and parent under 'group'):
    #   cmds.parent(['pCube1', 'pCube2'], 'pCube3', ['pCube4', 'group'])
    flat_args = []
    for arg in args:
        if _util.isIterable(arg):
            flat_args.extend(arg)
        else:
            flat_args.append(arg)
    args = flat_args

    if args and args[-1] is None:
        if not kwargs.get('w', kwargs.get('world', True)):
            raise ValueError('No parent given, but parent to world '
                             'explicitly set to False')
        if 'world' in kwargs:
            del kwargs['world']
        kwargs['w'] = True
        args = args[:-1]
    elif 'world' in kwargs:
        # Standardize on 'w', for easier checking later
        kwargs['w'] = kwargs['world']
        del kwargs['world']

    origPyNodes = []
    origParent = None
    origParentDag = None
    removeObj = kwargs.get('removeObject', False) or kwargs.get('rm', False)

    if args:
        nodes = args
        if 'w' in kwargs or removeObj:
            origPyNodes = nodes
        else:
            origPyNodes = nodes[:-1]
            origParent = nodes[-1]
        origPyNodes = [x for x in origPyNodes if isinstance(x, PyNode)]
        # Make sure we have an MObjectHandle for all origPyNodes - may need
        # these later to fix issues with instancing...
        for n in origPyNodes:
            n.__apimobject__()
    else:
        nodes = cmds.ls(sl=1, type='dagNode')

    # There are some situations in which you can only pass one node - ie, with
    # shape=True, removeObject=True - and we don't want to abort in these
    # cases
    if nodes and not removeObj:
        if kwargs.get('w', False):
            parent = None
            children = nodes
        else:
            parent = PyNode(nodes[-1])
            children = nodes[:-1]

        # if you try to parent to the current parent, maya errors...
        # check for this and return if that's the case
        def getParent(obj):
            parent = cmds.listRelatives(obj, parent=1)
            if not parent:
                return None
            else:
                return parent[0]
        if all(getParent(child) == parent for child in children):
            return [PyNode(x) for x in children]

    result = cmds.parent(*args, **kwargs)
    # if using removeObject, return is None
    if result:
        result = [PyNode(x) for x in result]

    # fix the MDagPath for any ORIGINAL PyNodes, if instancing is involved
    # (ie, if DependNode.setParent is called, we want to set the MDagPath to the
    # correct instance if possible)
    for origNode in origPyNodes:
        try:
            origNode.__apimdagpath__()
        except AttributeError:
            continue
        except MayaInstanceError:
            # Was problem, try to fix the MDagPath!
            if origParentDag is None and origParent is not None:
                if not isinstance(origParent, PyNode):
                    origParent = PyNode(origParent)
                origParentDag = origParent.__apimdagpath__()

            mfnDag = _api.MFnDagNode(origNode.__apimobject__())
            dags = _api.MDagPathArray()
            mfnDag.getAllPaths(dags)
            foundDag = None

            # Look for an instance whose parent is the parent we reparented to
            for i in xrange(dags.length()):
                dag = dags[i]
                parentDag = _api.MDagPath(dag)
                parentDag.pop()
                if origParent is None:
                    if parentDag.length() == 0:
                        foundDag = dag
                        break
                else:
                    if parentDag == origParentDag:
                        foundDag = dag
                        break
            if foundDag is not None:
                # copy the one from the array, or else we'll get a crash, when
                # the array is freed and we try to use it!
                origNode.__apiobjects__['MDagPath'] = _api.MDagPath(foundDag)
        except MayaNodeError:
            # if we were using removeObject, it's possible the object is now
            # deleted... in this case (but only this case!), it's ok to ignore
            # a deleted node
            if removeObj:
                continue
        else:
            continue

    return result


# Because cmds.duplicate only ever returns node names (ie, NON-UNIQUE, and
# therefore, nearly useless names - yes, the function that is MOST LIKELY to
# create non-unique node names only ever returns node names - we need to use
# a node-tracking approach to duplicate, so that we can propery cast to
# PyNodes after... need to get autodesk to add a flag to duplicate, to return
# shortest-unqiue names, or full path names!

# Utility

def _pathFromMObj(mObj, fullPath=False):
    """
    Return a unique path to an mObject
    """
    if mObj.hasFn(_api.MFn.kDagNode):
        if fullPath:
            result = _api.MFnDagNode(mObj).fullPathName()
        else:
            result = _api.MFnDagNode(mObj).partialPathName()
    elif mObj.hasFn(_api.MFn.kDependencyNode):
        result = _api.MFnDependencyNode(mObj).name()
    else:
        raise TypeError("mObj must be either DagNode or DependencyNode - "
                        "got a %s" % mObj.apiTypeStr())
    return result


# Node Callbacks --

def _nodeAddedCallback(list_):
    def callback(mObj, clientData):
        #         luma.logger.debug("Checking node of type %s" % mObj.apiTypeStr())
        #         luma.logger.debug("seeing whether %s should be added" %
        #                           _pathFromMObj(mObj, fullPath=True))
        handle = _api.MObjectHandle(mObj)
        list_.append(handle)
    return callback

# from http://github.com/jspatrick/RigIt/blob/master/lib/NodeTracking.py


class NodeTracker(object):

    """
    A class for tracking Maya Objects as they are created and deleted.
    Can (and probably should) be used as a context manager
    """

    def __init__(self):
        self._addedCallbackID = None
        self._objects = []

    def startTrack(self):
        if not self._addedCallbackID:
            # luma.logger.debug("%s: Beginning object tracking" % str(self))
            self._addedCallbackID = _api.MDGMessage.addNodeAddedCallback(
                _nodeAddedCallback(self._objects))
#             luma.logger.debug("registered node added callback")

    def endTrack(self):
        """
        Stop tracking and remove the callback
        """
        if self._addedCallbackID:
            #             luma.logger.debug("%s: Ending object tracking" % str(self))
            _api.MMessage.removeCallback(self._addedCallbackID)
            self._addedCallbackID = None
#             luma.logger.debug("deregistered node added callback")

    def getNodes(self, returnType='PyNode'):
        # type: (str) -> None
        """
        Return a list of maya objects as strings.

        Parameters
        ----------
        returnType : str
            {'PyNode', 'str', 'MObject'}
        """
        returnTypes = ('PyNode', 'str', 'MObject')
        if returnType not in returnTypes:
            raise ValueError('returnType must be one of: %s'
                             % ', '.join(repr(x) for x in returnTypes))

        result = []

        toRemove = []
        for objHandle in self._objects:
            # luma.logger.debug("Object valid status: %s" % str(objHandle.isValid()))
            # luma.logger.debug("Object alive status: %s" %
            # str(objHandle.isAlive()))
            if not objHandle.isValid():
                toRemove.append(objHandle)
            else:
                mobj = objHandle.object()
                nodeName = _pathFromMObj(mobj)
                # pymel's undo node should be ignored
                if nodeName != '__pymelUndoNode':
                    if returnType == 'MObject':
                        result.append(mobj)
                    else:
                        result.append(nodeName)

        for objHandle in toRemove:
            self._objects.remove(objHandle)

        if returnType == 'PyNode':
            result = [PyNode(n) for n in result]

        return result

    def isTracking(self):
        """
        Return True/False
        """
        if self._addedCallbackID:
            return True
        return False

    def reset(self):
        self.endTrack()
        self._objects = []

    def __enter__(self):
        self.startTrack()
        return self

    def __exit__(self, exctype, excval, exctb):
        self.endTrack()


def duplicate(*args, **kwargs):
    # type: (*Any, **Any) -> List[nodetypes.DependNode]
    """
    Modifications:
      - new option: addShape
            If addShape evaluates to True, then all arguments fed in must be shapes, and each will be duplicated and added under
            the existing parent transform, instead of duplicating the parent transform.
            The following arguments are incompatible with addShape, and will raise a ValueError if enabled along with addShape:
                renameChildren (rc), instanceLeaf (ilf), parentOnly (po), smartTransform (st)
      - returns wrapped classes
      - returnRootsOnly is forced on for dag objects. This is because the duplicate command does not use full paths when returning
        the names of duplicated objects and will fail if the name is not unique.

    Returns
    -------
    List[nodetypes.DependNode]
    """
    addShape = kwargs.pop('addShape', False)
    kwargs.pop('rr', None)

    fakeReturnRoots = False
    if cmds.ls(dag=1, *args):
        # TODO: provide a real fix?
        # in general, we want to turn on 'returnRootsOnly' with dag nodes -
        # however, there is a bug with returnRootsOnly and underworld nodes...
        # not sure what to do about this in general, but for now, adding a
        # special case check to see if there's only one arg, and it's an
        # underworld node, in which case we don't need returnRoots...

        def inUnderWorld(arg):
            if isinstance(arg, PyNode):
                return arg.inUnderWorld()
            else:
                return '->' in arg
        if len(args) == 1 and inUnderWorld(args[0]):
            fakeReturnRoots = True
        else:
            kwargs['returnRootsOnly'] = True

    if not addShape:
        if args:
            origArgs = args
        else:
            origArgs = ls(sl=1)
        with NodeTracker() as tracker:
            nodeNames = cmds.duplicate(*args, **kwargs)
            newNodes = tracker.getNodes(returnType='MObject')
        if fakeReturnRoots:
            del nodeNames[len(origArgs):]

        # Ok, now we have a list of the string names, and a list of
        # newly-created MObjects... we need to try to correlate them, since the
        # nodeNames may not be unique
        pyNodes = []
        nameToNewNodes = None
        for i, name in enumerate(nodeNames):
            try:
                node = PyNode(name)
            except MayaObjectError:
                # damn, it wasn't globally unique...

                # first, see if it's name is unique, in the set of newNodes..

                # ... to do this, we make a dict from node-name to PyNode...
                if nameToNewNodes is None:
                    mfnDep = _api.MFnDependencyNode()
                    nameToNewNodes = {}
                    for mobj in newNodes:
                        mfnDep.setObject(mobj)
                        mobjNodeName = mfnDep.name()
                        newPyNode = PyNode(mobj)
                        nameToNewNodes.setdefault(mobjNodeName, []).append(newPyNode)

                sameNames = nameToNewNodes[name]
                if len(sameNames) == 1:
                    # yay, there was only one created node with this name!
                    node = sameNames[0]
                else:
                    # darn, we have multiple options to choose from... find the
                    # first one with the same parent as the corresponding
                    # original node with the same index...
                    if i >= len(origArgs):
                        # uh oh, we have more results returned than we fed in..
                        # panic, and just take the first one with same name...
                        node = sameNames[0]
                    else:
                        origArg = origArgs[i]
                        if isinstance(origArg, PyNode):
                            origNode = origArg
                        else:
                            origNode = PyNode(origArg)
                        origParent = origNode.getParent()
                        for newNode in sameNames:
                            if newNode.getParent() == origParent:
                                node = newNode
                                break
                        else:
                            # uh oh, we couldn't find a new node with the same
                            # name and matching parent... panic, and just take
                            # the first one with same name...
                            node = sameNames[0]
            pyNodes.append(node)
        return pyNodes
    else:
        for invalidArg in ('renameChildren', 'rc', 'instanceLeaf', 'ilf',
                           'parentOnly', 'po', 'smartTransform', 'st'):
            if kwargs.get(invalidArg, False):
                raise ValueError("duplicate: argument %r may not be used "
                                 "with 'addShape' argument" % invalidArg)
        name = kwargs.pop('name', kwargs.pop('n', None))

        newShapes = []
        for origShape in [PyNode(x) for x in args]:
            if 'shape' not in cmds.nodeType(origShape.name(), inherited=True):
                raise TypeError('addShape arg of duplicate requires all '
                                'arguments to be shapes (non-shape arg: %r)'
                                % origShape)

            # This is somewhat complex, because if we have a transform with
            # multiple shapes underneath it,
            #   a) The transform and all shapes are always duplicated
            #   b) After duplication, there is no reliable way to distinguish
            #         which shape is the duplicate of the one we WANTED to
            #         duplicate (cmds.shapeCompare does not work on all types
            #         of shapes - ie, subdivs)

            # To get around this, we:
            # 1) duplicate the transform ONLY (result: dupeTransform1)
            # 2) instance the shape we want under the new transform
            #    (result: dupeTransform1|instancedShape)
            # 3) duplicate the new transform
            #    (result: dupeTransform2, dupeTransform2|duplicatedShape)
            # 4) delete the transform with the instance (delete dupeTransform1)
            # 5) place an instance of the duplicated shape under the original
            #    transform (result: originalTransform|duplicatedShape)
            # 6) delete the extra transform (delete dupeTransform2)
            # 7) rename the final shape (if requested)

            # 1) duplicate the transform ONLY (result: dupeTransform1)
            dupeTransform1 = duplicate(origShape, parentOnly=1)[0]

            # 2) instance the shape we want under the new transform
            #    (result: dupeTransform1|instancedShape)
            cmds.parent(origShape, dupeTransform1, shape=True, addObject=True,
                        relative=True)

            # 3) duplicate the new transform
            #    (result: dupeTransform2, dupeTransform2|duplicatedShape)
            dupeTransform2 = duplicate(dupeTransform1, **kwargs)[0]

            # 4) delete the transform with the instance (delete dupeTransform1)
            delete(dupeTransform1)

            # 5) place an instance of the duplicated shape under the original
            #    transform (result: originalTransform|duplicatedShape)
            origParent = origShape.getParent()
            dupeShape = dupeTransform2.getShape()
            try:
                newShape = PyNode(cmds.parent(dupeShape, origParent, shape=True,
                                              addObject=True, relative=True)[0])
            except RuntimeError, e:
                # Maya 2014 introduced a bug (Change request #: BSPR-12597) with
                # using parent to instance a shape, where it will error when
                # trying to make some material connections...

                # Ie, try to run this:

                    # import maya.cmds as cmds
                    # def getShape(trans):
                    #     return cmds.listRelatives(trans, children=True, shapes=True)[0]
                    #
                    # cmds.file(new=1, f=1)
                    # shapeTransform = cmds.polyCube(name='singleShapePoly')[0]
                    # origShape = getShape(shapeTransform)
                    # dupeTransform1 = cmds.duplicate(origShape, parentOnly=1)[0]
                    # cmds.parent(origShape, dupeTransform1, shape=True, addObject=True, relative=True)
                    # dupeTransform2 = cmds.duplicate(dupeTransform1)[0]
                    # cmds.delete(dupeTransform1)
                    # dupeShape = getShape(dupeTransform2)
                    # cmds.parent(dupeShape, shapeTransform, shape=True, addObject=True, relative=True)
                # then maya gives this:
                    # Error: Connection not made: 'singleShapePolyShape2.instObjGroups[1]' -> 'initialShadingGroup.dagSetMembers[2]'. Source is not connected.
                    # Connection not made: 'singleShapePolyShape2.instObjGroups[1]' -> 'initialShadingGroup.dagSetMembers[2]'. Destination attribute must be writable.
                    # Connection not made: 'singleShapePolyShape2.instObjGroups[1]' -> 'initialShadingGroup.dagSetMembers[2]'. Destination attribute must be writable.

                # Would like to check that the dupe is due to the above bug,
                # but sometimes the error string is the one above, about
                # connections, and sometimes it's the more generic "Maya
                # command error"... and this isn't very safe for
                # international translations anyway...
                # ...so, we just ASSUME that the runtime error was due to
                # the above bug... if there was an error that caused it to
                # not duplicate, we will fail to find the new shape, and
                # we will re-raise the error...

                # we should still be able to figure out which the newShape
                # is, since there should only be two instances of it, and it
                # should be the one under the old parent...
                shapes = origParent.getShapes()
                for shape in shapes:
                    if shape.isInstanceOf(dupeShape):
                        newShape = shape
                        break
                else:
                    raise

            # 6) delete the extra transform (delete dupeTransform2)
            delete(dupeTransform2)

            # 7) rename the final shape (if requested)
            if name is not None:
                newShape.rename(name)

            newShapes.append(newShape)
        select(newShapes, r=1)
        return newShapes

# def instance( *args, **kwargs ):
#    """
# Modifications:
#  - returns wrapped classes
#    """
#    return map(PyNode, cmds.instance( *args, **kwargs ) )

'''
def attributeInfo( *args, **kwargs ):
    """
Modifications:
  - returns an empty list when the result is None
  - returns wrapped classes
    """

    return map(PyNode, _util.listForNone(cmds.attributeInfo(*args, **kwargs)))
'''


def rename(obj, newname, **kwargs):
    """
Modifications:
    - if the full path to an object is passed as the new name, the shortname of the object will automatically be used
    """
    import nodetypes
    import pymel.core.other as other
    # added catch to use object name explicitly when object is a Pymel Node
    if isinstance(newname, nodetypes.DagNode):
        newname = newname.nodeName()
    else:
        newname = other.DagNodeName(newname).nodeName()

    return PyNode(cmds.rename(obj, newname, **kwargs))


def createNode(*args, **kwargs):
    res = cmds.createNode(*args, **kwargs)
    # createNode can sometimes return None, if the shared=True and name= an object that already exists
    if res:
        return PyNode(res)


def sets(*args, **kwargs):
    """
Modifications
  - resolved confusing syntax: operating set is always the first and only arg:

        >>> from pymel.core import *
        >>> f=newFile(f=1) #start clean
        >>>
        >>> shdr, sg = createSurfaceShader( 'blinn' )
        >>> shdr
        nt.Blinn(u'blinn1')
        >>> sg
        nt.ShadingEngine(u'blinn1SG')
        >>> s,h = polySphere()
        >>> s
        nt.Transform(u'pSphere1')
        >>> sets( sg, forceElement=s ) # add the sphere
        nt.ShadingEngine(u'blinn1SG')
        >>> sets( sg, q=1)  # check members
        [nt.Mesh(u'pSphereShape1')]
        >>> sets( sg, remove=s )
        nt.ShadingEngine(u'blinn1SG')
        >>> sets( sg, q=1)
        []

  - returns wrapped classes

    """
    setSetFlags = [
        'subtract', 'sub',
        'union', 'un',
        'intersection', 'int',
        'isIntersecting', 'ii',
        'isMember', 'im',
        'split', 'sp',
        'addElement', 'add',
        'include', 'in',
        'remove', 'rm',
        'forceElement', 'fe'
    ]
    setFlags = [
        'copy', 'cp',
        'clear', 'cl',
        'flatten', 'fl'
    ]

    #args = (objectSet,)

    #     this:
    #        sets('myShadingGroup', forceElement=1)
    #    must be converted to:
    #        sets(forceElement='myShadingGroup')

    for flag, value in kwargs.items():
        if flag in setSetFlags:
            kwargs[flag] = args[0]

            # move arg over to kwarg
            if _util.isIterable(value):
                args = tuple(value)
            elif isinstance(value, (basestring, PyNode)):
                args = (value,)
            else:
                args = ()
            break
        elif flag in setFlags:
            kwargs[flag] = args[0]
            args = ()
            break


#    # the case where we need to return a list of objects
#    if kwargs.get( 'query', kwargs.get('q',False) ):
#        size = len(kwargs)
#        if size == 1 or (size==2 and kwargs.get( 'nodesOnly', kwargs.get('no',False) )  ) :
#            return map( PyNode, _util.listForNone(cmds.sets( *args, **kwargs )) )

    # Just get the result, then check if it's a list, rather than trying to
    # parse the kwargs...
    result = cmds.sets(*args, **kwargs)
    if isinstance(result, (bool, int, long, float)):
        return result
    if _util.isIterable(result):
        return map(PyNode, _util.listForNone(result))
    elif result is None:
        return []
    else:
        return PyNode(result)

    '''
    #try:
    #    elements = elements[0]
    #except:
    #    pass

    #print elements
    if kwargs.get('query', kwargs.get( 'q', False)):
        #print "query", kwargs, len(kwargs)
        if len(kwargs) == 1:
            # list of elements

            return set( cmds.sets( elements, **kwargs ) or [] )
        # other query
        return cmds.sets( elements, **kwargs )

    elif kwargs.get('clear', kwargs.get( 'cl', False)):
        return cmds.sets( **kwargs )


    #if isinstance(elements,basestring) and cmds.ls( elements, sets=True):
    #    elements = cmds.sets( elements, q=True )

    #print elements, kwargs
    nonCreationArgs = set([
                'edit', 'e',
                'isIntersecting', 'ii',
                'isMember', 'im',
                'subtract', 'sub',
                'union', 'un',
                'intersection', 'int'])
    if len( nonCreationArgs.intersection( kwargs.keys()) ):
        #print "creation"
        return cmds.sets( *elements, **kwargs )

    # Creation
    #args = _convertListArgs(args)
    #print "creation"
    return ObjectSet(cmds.sets( *elements, **kwargs ))
    '''


def delete(*args, **kwargs):
    """
Modifications:
  - the command will not fail on an empty list
    """
    # if kwargs.pop('safe',False):
    # empty list
    if len(args) == 1 and _util.isIterable(args[0]) and not args[0]:
        return

    cmds.delete(*args, **kwargs)


def getClassification(*args, **kwargs):
    """
Modifications:
  - previously returned a list with a single colon-separated string of classifications. now returns a list of classifications


Modifications:
  - supports satisfies flag.
    Returns true if the given node type's classification satisfies the classification string which is passed with the flag.

    Returns
    -------
    Union[bool, List[unicode]]
    """
    if kwargs and len(kwargs) == 1 and 'satisfies' in kwargs:
        return cmds.getClassification(*args, **kwargs)
    else:
        return cmds.getClassification(*args, **kwargs)[0].split(':')


# -------------------------
# New Commands
# -------------------------

def uniqueObjExists(name):
    '''
    Returns True if name uniquely describes an object in the scene.
    '''
    all = cmds.ls(name)
    # in case result is None...
    return all and len(all) == 1


def selected(**kwargs):
    """ls -sl"""
    kwargs['sl'] = 1
    return ls(**kwargs)


_thisModule = sys.modules[__name__]


def spaceLocator(*args, **kwargs):
    """
    Modifications:
        - returns a single Transform instead of a list with a single locator
    """
    import nodetypes

    res = cmds.spaceLocator(**kwargs)

    # unfortunately, spaceLocator returns non-unique names... however, it
    # doesn't support a parent option - so we can just throw a '|' in front
    # of the return result to get a unique name

    if (not kwargs.get('query', kwargs.get('q', False))
            and not kwargs.get('edit', kwargs.get('e', False))):
        if isinstance(res, list):
            res = res[0]
        if isinstance(res, basestring):
            res = '|' + res
        res = nodetypes.Transform(res)
    return res


def instancer(*args, **kwargs):
    """
    Maya Bug Fix:
      - name of newly created instancer was not returned
    """
    # instancer does not like PyNode objects
    args = map(unicode, args)
    if kwargs.get('query', kwargs.get('q', False)):
        return cmds.instancer(*args, **kwargs)
    if kwargs.get('edit', kwargs.get('e', False)):
        cmds.instancer(*args, **kwargs)
        return PyNode(args[0], 'instancer')
    else:
        instancers = cmds.ls(type='instancer')
        cmds.instancer(*args, **kwargs)
        return PyNode(list(set(cmds.ls(type='instancer')).difference(instancers))[0], 'instancer')


# -------------------------
# PyNode Exceptions
# -------------------------
class MayaObjectError(TypeError):
    _objectDescription = 'Object'

    def __init__(self, node=None):
        self.node = unicode(node)

    def __str__(self):
        msg = "Maya %s does not exist (or is not unique):" % (
            self._objectDescription,)
        if self.node:
            msg += ": %r" % (self.node)
        return msg


class MayaNodeError(MayaObjectError):
    _objectDescription = 'Node'


class MayaAttributeError(MayaObjectError, AttributeError):
    _objectDescription = 'Attribute'


class MayaAttributeEnumError(MayaAttributeError):
    _objectDescription = 'Attribute Enum'

    def __init__(self, node=None, enum=None):
        super(MayaAttributeEnumError, self).__init__(node)
        self.enum = enum

    def __str__(self):
        msg = super(MayaAttributeEnumError, self).__str__()
        if self.enum:
            msg += " - %r" % (self.enum,)
        return msg


class MayaComponentError(MayaAttributeError):
    _objectDescription = 'Component'


class MayaInstanceError(MayaNodeError):

    def __str__(self):
        msg = "Maya %s was reparented to an instance, and dag path " \
              "is now ambiguous:" % (self._objectDescription,)
        if self.node:
            msg += ": %r" % (self.node,)
        return msg


class DeletedMayaNodeError(MayaNodeError):

    def __init__(self, node=None):
        if hasattr(node, '_name'):
            # Since the object has been deleted, normal name lookup for
            # DependNode may not work
            node = node._name
        super(DeletedMayaNodeError, self).__init__(node=node)

    def __str__(self):
        if self.node:
            # using this formatting for backwards compatibility
            msg = "object %s no longer exists" % self.node
        else:
            msg = "object no longer exists"
        return msg

    @classmethod
    def handle(cls, pynode):
        option = _startup.pymel_options['deleted_pynode_name_access']
        if option == 'ignore':
            return
        errorInst = cls(pynode)

        if option == 'warn_deprecated':
            import warnings
            # Don't use DeprecationWarning, as this is ignored as of python-2.7
            warnings.warn(FutureWarning(
                "The default value for 'deleted_pynode_name_access' as "
                "'warn' is deprecated, and will soon be changed to "
                "'error'.  To remove this warning, update your personal"
                "pymel.conf and change it to 'error' to get the new behavior "
                "(preferred) or 'warn' to keep the old behavior."))
            option = 'warn'
        if option == 'warn':
            _logger.warn(str(errorInst))
        elif option == 'error':
            raise errorInst
        else:
            raise ValueError(
                "unrecognized value for 'deleted_pynode_name_access': {}"
                .format(option))


class MayaParticleAttributeError(MayaComponentError):
    _objectDescription = 'Per-Particle Attribute'


def _objectError(objectName):
    # TODO: better name parsing
    if '.' in objectName:
        return MayaAttributeError(objectName)
    return MayaNodeError(objectName)


# -------------------------
# Object Wrapper Classes
# -------------------------

class PyNode(_util.ProxyUnicode):

    """
    Abstract class that is base for all pymel nodes classes.

    The names of nodes and attributes can be passed to this class, and the appropriate subclass will be determined.

        >>> PyNode('persp')
        nt.Transform(u'persp')
        >>> PyNode('persp.tx')
        Attribute(u'persp.translateX')

    If the passed node or attribute does not exist an error will be raised.

    """

    _name = None              # unicode

    # for DependNode : _api.MObjectHandle
    # for DagNode    : _api.MDagPath
    # for Attribute  : _api.MPlug

    _node = None              # Attribute Only: stores the PyNode for the plug's node
    __apiobjects__ = {}

    def __new__(cls, *args, **kwargs):
        """ Catch all creation for PyNode classes, creates correct class depending on type passed.


        For nodes:
            MObject
            MObjectHandle
            MDagPath
            string/unicode

        For attributes:
            MPlug
            MDagPath, MPlug
            string/unicode
        """
        import nodetypes
        # print cls.__name__, cls

        pymelType = None
        obj = None
        name = None
        attrNode = None
        argObj = None
        if args:

            if len(args) > 1:
                # Attribute passed as two args: ( node, attr )
                # valid types:
                #    node : MObject, MObjectHandle, MDagPath
                #    attr : MPlug  (TODO: MObject and MObjectHandle )
                # One very important reason for allowing an attribute to be specified as two args instead of as an MPlug
                # is that the node can be represented as an MDagPath which will differentiate between instances, whereas
                # an MPlug loses this distinction.

                attrNode = args[0]
                argObj = args[1]

                # - First Argument: Node
                # ensure that the node object is a PyNode object
                if not isinstance(attrNode, nodetypes.DependNode):
                    attrNode = PyNode(attrNode)

#                # - Second Argument: Plug or Component
#                # convert from string to _api objects.
#                if isinstance(argObj,basestring) :
#                    argObj = _api.toApiObject( argObj, dagPlugs=False )
#
#                # components
#                elif isinstance( argObj, int ) or isinstance( argObj, slice ):
#                    argObj = attrNode._apiobject

            else:
                argObj = args[0]

                # the order of the following 3 checks is important, as it is in increasing generality

                if isinstance(argObj, Attribute):
                    attrNode = argObj._node
                    argObj = argObj.__apimplug__()
                elif isinstance(argObj, AttributeDefaults):
                    argObj = argObj.__apimobject__()
                elif isinstance(argObj, Component):
                    try:
                        argObj = argObj._node.__apimdagpath__()
                    except KeyError:
                        argObj = argObj._node.__apiobjects__['MObjectHandle']

                elif isinstance(argObj, PyNode):
                    try:
                        argObj = argObj.__apimdagpath__()
                    except (KeyError, AttributeError):
                        argObj = argObj.__apiobjects__['MObjectHandle']

                elif hasattr(argObj, '__module__') and argObj.__module__.startswith('maya.OpenMaya'):
                    pass

                # elif isinstance(argObj,basestring) : # got rid of this check because of nameparse objects
                else:
                    # didn't match any known types. treat as a string
                    # convert to string then to _api objects.
                    try:
                        name = unicode(argObj)
                    except Exception:
                        raise MayaNodeError
                    else:
                        res = _api.toApiObject(name, dagPlugs=True)
                        # DagNode Plug
                        if isinstance(res, tuple):
                            # Plug or Component
                            # print "PLUG or COMPONENT", res
                            attrNode = PyNode(res[0])
                            argObj = res[1]

                            # There are some names which are both components and
                            #    attributes: ie, scalePivot / rotatePivot
                            # toApiObject (and MSelectionList) will return the
                            #    component in these ambigious cases; therefore,
                            #    if we're explicitly trying to make an Attribute - ie,
                            #        Attribute('myCube.scalePivot')
                            #    ... make sure to cast it to one in these cases
                            if issubclass(cls, Attribute) and \
                                    isinstance(argObj, _api.MObject) and \
                                    _api.MFnComponent().hasObj(argObj) and \
                                    '.' in name:
                                attrName = name.split('.', 1)[1]
                                if attrNode.hasAttr(attrName):
                                    return attrNode.attr(attrName)
                        # DependNode Plug
                        elif isinstance(res, _api.MPlug):
                            attrNode = PyNode(res.node())
                            argObj = res
                        # Other Object
                        elif res:
                            argObj = res
                        else:
                            # Removed ability to create components such as
                            #   PyNode('myCube.vtx')
                            # because of inconsistency - in general, for
                            #   PyNode(stringName)
                            # stringName should be a valid mel name, ie
                            #   cmds.select(stringName)
                            # should work

                            #                            # Check if it's a component that's normally indexed,
                            #                            # but has no index specified - ie, myPoly.vtx,
                            #                            # instead of the (mel-valid) myPoly.vtx[*]
                            #                            dotSplit = name.split('.')
                            #                            if len(dotSplit) == 2:
                            #                                try:
                            #                                    res = PyNode(dotSplit[0])
                            #                                except MayaObjectError:
                            #                                    pass
                            #                                else:
                            #                                    try:
                            #                                        argObj = getattr(res, dotSplit[1])
                            #                                    except AttributeError:
                            #                                        pass
                            #                                    else:
                            #                                        if isinstance(argObj, cls):
                            #                                            return argObj

                            # non-existent objects
                            # the object doesn't exist: raise an error

                            # note - at one point, I briefly changed things so
                            # that the code would check to see if the name
                            # existed, but had multiple matches, or didn't
                            # exist at all, and made it so MayaObjectError
                            # would give a more informative error message
                            # depending...

                            # ...but it had potential performance implications -
                            # at best, it was doing an extra cmds.objExists...
                            # ...and objExists wasn't fast enough, considering
                            # we will easily be trying to create 1000s of
                            # PyNodes, and the command gets slower as the size
                            # of the scene increases...
                            raise _objectError(name)

            # - Components
            if validComponentIndexType(argObj):
                #pymelType, obj, name = _getPymelType( attrNode._apiobject )
                obj = {'ComponentIndex': argObj}
                # if we are creating a component class using an int or slice, then we must specify a class type:
                #    valid:    MeshEdge( myNode, 2 )
                #    invalid:  PyNode( myNode, 2 )
                assert issubclass(cls, Component), "%s is not a Component class" % cls.__name__

            # - All Others
            else:
                pymelType, obj = _getPymelType(argObj, name)
                if attrNode is None and issubclass(pymelType, Attribute):
                    attrNode = PyNode(obj['MPlug'].node())

            # print pymelType, obj, name, attrNode

            # Virtual (non-existent) objects will be cast to their own virtual type.
            # so, until we make that, we're rejecting them
            assert obj is not None  # real objects only
            #assert obj or name

        else:
            # create node if possible
            if issubclass(cls, nodetypes.DependNode):
                newNode = None
                vClassInfo = _factories.virtualClasses.getVirtualClassInfo(cls)
                # ---------------------------------
                # Pre Creation
                # ---------------------------------
                postArgs = {}
                if vClassInfo and vClassInfo.preCreate:
                    kwargs = vClassInfo.preCreate(**kwargs)
                    if isinstance(kwargs, tuple):
                        assert len(kwargs) == 2, \
                            "preCreate must either 1 or 2 dictionaries of " \
                            "keyword arguments"
                        kwargs, postArgs = kwargs
                        assert isinstance(postArgs, dict), \
                            "preCreate second return value must be a " \
                            "dictionary of keyword arguments"
                    assert isinstance(kwargs, dict), \
                        "_preCreateVirtual must return a dictionary of " \
                        "keyword arguments"

                # ---------------------------------
                # Creation
                # ---------------------------------
                if vClassInfo and vClassInfo.create:
                    newNode = vClassInfo.create(**kwargs)
                    assert isinstance(newNode, basestring), \
                        "_createVirtual must return the name created node"

                elif hasattr(cls, '__melcmd__') and not cls.__melcmd_isinfo__:
                    try:
                        _logger.debug('creating node of type %s using %s' %
                                      (cls.__melnode__,
                                       cls.__melcmd__.__name__))
                        res = cls.__melcmd__(**kwargs)
                    except Exception, e:
                        _logger.debug('failed to create %s' % e)
                        pass
                    else:
                        if isinstance(res, list):
                            # we only want to return a single object
                            for x in res:
                                typ = cmds.nodeType(x)
                                if typ == cls.__melnode__:
                                    newNode = x
                                    break
                                elif typ == 'transform':
                                    shape = cmds.listRelatives(x, s=1)
                                    if shape and cmds.nodeType(shape[0]) == cls.__melnode__:
                                        newNode = shape[0]
                                        break
                            if newNode is None:
                                raise ValueError(
                                    "could not find type %s in result %s "
                                    "returned by %s" % (cls.__name__, res,
                                                        cls.__melcmd__.__name__))
                        elif cls.__melnode__ == nodeType(res):  # isinstance(res,cls):
                            newNode = res
                        else:
                            raise ValueError("unexpect result %s returned "
                                             "by %s" %
                                             (res, cls.__melcmd__.__name__))
                else:
                    _logger.debug('creating node of type %s using createNode' %
                                  cls.__melnode__)
                    try:
                        newNode = createNode(cls.__melnode__, **kwargs)
                    except RuntimeError:
                        # FIXME: should we really be passing on this?
                        pass

                # ---------------------------------
                # Post Creation
                # ---------------------------------
                if newNode:
                    if vClassInfo and vClassInfo.postCreate:
                        vClassInfo.postCreate(newNode, **postArgs)
                    return cls(newNode)

            raise ValueError('PyNode expects at least one argument: an '
                             'object name, MObject, MObjectHandle, MDagPath, '
                             'or MPlug')

        # print "type:", pymelType
        # print "PyNode __new__ : called with obj=%r, cls=%r, on object of type %s" % (obj, cls, pymelType)
        # if an explicit class was given (ie: pyObj=DagNode(u'pCube1')) just check if actual type is compatible
        # if none was given (ie generic pyObj=PyNode('pCube1')) then use the class corresponding to the type we found
        newcls = None

        if cls is not PyNode:
            # a PyNode class was explicitly required, if an existing object
            # was passed to init check that the object type is compatible with
            # the required class, if no existing object was passed, create an
            # empty PyNode of the required class
            # There is one exception type:  MeshVertex( Mesh( 'pSphere1') )
            # TODO : can add object creation option in the __init__ if desired

            if not pymelType or not issubclass(pymelType, cls):
                if issubclass(cls, Component):
                    newcls = cls
                else:
                    raise TypeError("Determined type is %s, which is not a "
                                    "subclass of desired type %s" %
                                    (pymelType.__name__, cls.__name__))
            else:
                newcls = pymelType
        else:
            newcls = pymelType

        if newcls:
            self = super(PyNode, cls).__new__(newcls)
            self._name = name
            if attrNode:
                self._node = attrNode

            self.__apiobjects__ = obj
            return self
        else:
            raise TypeError("Cannot make a %s out of a %r object" %
                            (cls.__name__, pymelType))

    def __init__(self, *args, **kwargs):
        # this  prevents the _api class which is the second base, from being
        # automatically instantiated. This __init__ should be overridden on
        # subclasses of PyNode
        pass

    def __melobject__(self):
        """Special method for returning a mel-friendly representation."""
        return self.name()

    def __apimfn__(self):
        """Get a ``maya.OpenMaya*.MFn*`` instance
        """
        try:
            # if we have it, check that the mobject is still valid by calling
            # __apimobject__
            self.__apimobject__()
            # ...if it is valid, go ahead and return the cached MFn
            return self.__apiobjects__['MFn']
        except KeyError:
            if self.__apicls__:
                # use whatever type is appropriate
                obj = self.__apiobject__()
                if obj:
                    try:
                        mfn = self.__apicls__(obj)
                        self.__apiobjects__['MFn'] = mfn

                    except RuntimeError:
                        # when using PyNodes in strange places, like node
                        # creation callbacks, the proper MFn does not work yet,
                        # so we default to a super class and we don't save it,
                        # so that we can get the right one later
                        if isinstance(obj, _api.MDagPath):
                            mfn = _api.MFnDagNode(obj)
                            _logger.warning("Could not create desired MFn. "
                                            "Defaulting to MFnDagNode.")

                        elif isinstance(obj, _api.MObject):
                            mfn = _api.MFnDependencyNode(obj)
                            _logger.warning("Could not create desired MFn. "
                                            "Defaulting to MFnDependencyNode.")
                        else:
                            raise
                    return mfn

    def __repr__(self):
        # type: () -> unicode
        """
        Returns
        -------
        unicode
        """
        return u"%s(%r)" % (self.__class__.__name__, self.name())

    def __radd__(self, other):
        if isinstance(other, basestring):
            return other.__add__(self.name())
        else:
            raise TypeError("cannot concatenate '%s' and '%s' objects" %
                            (other.__class__.__name__,
                             self.__class__.__name__))

    def __reduce__(self):
        """allows PyNodes to be pickled"""
        return (PyNode, (self.name(),))

    def __eq__(self, other):
        # type: (Any) -> bool
        """
        Returns
        -------
        bool
        """
        if isinstance(other, PyNode):
            try:
                apiobj = other.__apiobject__()
            except TypeError:  # intermixing MDagPath with MObject
                return False
        else:
            try:
                apiobj = PyNode(other).__apiobject__()
            except:
                return False

        try:
            return self.__apiobject__() == apiobj
        except:
            return False

    def __ne__(self, other):
        # type: (Any) -> bool
        """
        Returns
        -------
        bool
        """
        # != does not work for MDagPath (maybe others) iff MDagPaths are equal (returns True)
        return not self == other

    def __nonzero__(self):
        # type: () -> bool
        """
        Returns
        -------
        bool
        """
        return self.exists()

    def __lt__(self, other):
        if isinstance(other, (basestring, PyNode)):
            return self.name().__lt__(unicode(other))
        else:
            return NotImplemented

    def __gt__(self, other):
        if isinstance(other, (basestring, PyNode)):
            return self.name().__gt__(unicode(other))
        else:
            return NotImplemented

    def __le__(self, other):
        if isinstance(other, (basestring, PyNode)):
            return self.name().__le__(unicode(other))
        else:
            return NotImplemented

    def __ge__(self, other):
        if isinstance(other, (basestring, PyNode)):
            return self.name().__ge__(unicode(other))
        else:
            return NotImplemented
    # ----------------------------------------
    # Name Info and Manipulation
    # ----------------------------------------

    def stripNamespace(self, *args, **kwargs):
        # type: (*Any, **Any) -> other.NameParser
        """
        Returns the object's name with its namespace removed.  The calling instance is unaffected.
        The optional levels keyword specifies how many levels of cascading namespaces to strip, starting with the topmost (leftmost).
        The default is 0 which will remove all namespaces.

        :rtype: `other.NameParser`

        """
        import pymel.core.other as other
        return other.NameParser(self).stripNamespace(*args, **kwargs)

    def swapNamespace(self, prefix):
        # type: (Any) -> other.NameParser
        """Returns the object's name with its current namespace replaced with the provided one.
        The calling instance is unaffected.

        :rtype: `other.NameParser`
        """
        import pymel.core.other as other
        return other.NameParser(self).swapNamespace(prefix)

    def namespaceList(self):
        # type: () -> List[unicode]
        """Useful for cascading references.  Returns all of the namespaces of the calling object as a list

        Returns
        -------
        List[unicode]
        """
        return self.lstrip('|').rstrip('|').split('|')[-1].split(':')[:-1]

    def addPrefix(self, prefix):
        # type: (Any) -> other.NameParser
        """Returns the object's name with a prefix added to the beginning of the name

        :rtype: `other.NameParser`
        """
        import pymel.core.other as other
        return other.NameParser(self).addPrefix(prefix)


#    def attr(self, attr):
#        """access to attribute of a node. returns an instance of the Attribute class for the
#        given attribute."""
#        return Attribute( '%s.%s' % (self, attr) )

    def exists(self, **kwargs):
        "objExists"
        try:
            # use __apimobject__, not __apiobject__, because that's the one
            # that calls _api.isValidMObjectHandle (ie, we don't want to get
            # an MDagPath, which won't do that validation)
            if self.__apimobject__():
                return True
        except MayaObjectError:
            pass
        return False

    objExists = exists

    nodeType = cmds.nodeType

    def select(self, **kwargs):
        forbiddenKeys = ['all', 'allDependencyNodes', 'adn', 'allDagObjects' 'ado', 'clear', 'cl']
        for key in forbiddenKeys:
            if key in kwargs:
                raise TypeError, "'%s' is an inappropriate keyword argument for object-oriented implementation of this command" % key
        # stringify
        return cmds.select(self.name(), **kwargs)

    def deselect(self):
        self.select(deselect=1)

    def listSets(self, *args, **kwargs):
        # type: (*Any, **Any) -> List[PyNode]
        '''
        Returns list of sets this object belongs

        listSets -o $this

        Returns
        -------
        List[PyNode]
        '''
        return listSets(o=self, *args, **kwargs)

    listConnections = listConnections

    connections = listConnections

    listHistory = listHistory

    history = listHistory

    listFuture = listFuture

    future = listFuture

# This was supposed to be removed in the 1.0 update, but somehow got left out...
deprecated_str_methods = ['__getitem__']
strDeprecateDecorator = _warnings.deprecated('Convert to string first using str() or PyNode.name()', 'PyNode')


def _deprecatePyNode():
    def makeDeprecatedMethod(method):
        def f(self, *args):
            proxyMethod = getattr(_util.ProxyUnicode, method)
            return proxyMethod(self, *args)

        f.__doc__ = "deprecated\n"
        f.__name__ = method
        g = strDeprecateDecorator(f)
        setattr(PyNode, method, g)

    for method in deprecated_str_methods:
        makeDeprecatedMethod(method)

_deprecatePyNode()


_factories.pyNodeNamesToPyNodes['PyNode'] = PyNode

# def _MObjectIn(x):
#    if isinstance(x,PyNode): return x.__apimobject__()
#    return PyNode(x).__apimobject__()
# def _MDagPathIn(x):
#    if isinstance(x,DagNode): return x.__apimdagpath__()
#    return PyNode(x).__apimdagpath__()
# def _MPlugIn(x):
#    if isinstance(x,Attribute): return x.__apimplug__()
#    return PyNode(x).__apimplug__()
# def _MPlugOut(self,x):
#    try: return Attribute(self.node(), x)
#    except: pass
#    return Attribute(x)
#_factories.ApiTypeRegister.register('MObject', PyNode, inCast=_MObjectIn )
#_factories.ApiTypeRegister.register('MDagPath', DagNode, inCast=_MDagPathIn )
#_factories.ApiTypeRegister.register('MPlug', Attribute, inCast=_MPlugIn, outCast=_MPlugOut )


def _getParent(getter, obj, generations):
    '''
    If generations is None, then a list of all the parents is returned.
    '''
    if generations == 0:
        return obj

    x = obj
    allParents = [obj]
    if generations is None:
        i = -1
    else:
        i = generations

    # If generations is positive, we will stop as soon as we get to the parent
    # we need; otherwise, we will get all the parents
    while i != 0:
        try:
            x = getter(x)
        except Exception:
            break
        if x is None:
            break
        allParents.append(x)
        i -= 1

    if generations is None:
        return allParents[1:]

    if generations >= 1:
        if generations < len(allParents):
            return allParents[generations]
        else:
            return None
    elif generations < 0:
        if -generations > len(allParents):
            return None
        else:
            return allParents[generations]


class Attribute(PyNode):

    """Attribute class

    see pymel docs for details on usage
    """

    #

    """
    Attributes
    ==========

    The Attribute class is your one-stop shop for all attribute related functions. Those of us who have spent time using MEL
    have become familiar with all the many commands for operating on attributes.  This class gathers them all into one
    place. If you forget or are unsure of the right method name, just ask for help by typing `help(Attribute)`.

    For the most part, the names of the class equivalents to the maya.cmds functions follow a fairly simple pattern:
    `setAttr` becomes `Attribute.set`, `getAttr` becomes `Attribute.get`, `connectAttr` becomes `Attribute.connect` and so on.
    Here's a simple example showing how the Attribute class is used in context.

        >>> from pymel.core import *
        >>> cam = PyNode('persp')
        >>> if cam.visibility.isKeyable() and not cam.visibility.isLocked():
        ...     cam.visibility.set( True )
        ...     cam.visibility.lock()
        ...
        >>> print cam.v.type()      # shortnames also work
        bool

    Accessing Attributes
    --------------------

    You can access an attribute class in three ways.  The first two require that you already have a `PyNode` object.

    Shorthand
    ~~~~~~~~~

    The shorthand method is the most visually appealing and readable -- you simply access the maya attribute as a normal python attribute --
    but it has one major drawback: **if the attribute that you wish to acess has the same name as one of the attributes or methods of the
    python class then it will fail**.

        >>> cam  # continue from where we left off above
        Transform(u'persp')
        >>> cam.visibility # long name access
        Attribute(u'persp.visibility')
        >>> cam.v # short name access
        Attribute(u'persp.visibility')

    Keep in mind, that regardless of whether you use the long or short name of the attribute, you are accessing the same underlying API object.
    If you need the attribute formatted as a string in a particular way, use `Attribute.name`, `Attribute.longName`, `Attribute.shortName`,
    `Attribute.plugAttr`, or `Attribute.lastPlugAttr`.


    attr Method
    ~~~~~~~~~~~
    The attr method is the safest way to access an attribute, and can even be used to access attributes that conflict with
    python methods, which would fail using shorthand syntax. This method is passed a string which
    is the name of the attribute to be accessed.

        >>> cam.attr('visibility')
        Attribute(u'persp.visibility')

    Unlike the shorthand syntax, this method is capable of being passed attributes which are passed in as variables:

        >>> for axis in ['scaleX', 'scaleY', 'scaleZ']:
        ...     cam.attr( axis ).lock()

    Direct Instantiation
    ~~~~~~~~~~~~~~~~~~~~
    The last way of getting an attribute is by directly instantiating the class. You can pass the attribute name as a string, or if you have one handy,
    pass in an api MPlug object.  If you don't know whether the string name represents a node or an attribute, you can always instantiate via the `PyNode`
    class, which will determine the appropriate class automaticallly.

    explicitly request an Attribute:

        >>> Attribute( 'persp.visibility' )
        Attribute(u'persp.visibility')

    let PyNode figure it out for you:

        >>> PyNode( 'persp.translate' )
        Attribute(u'persp.translate')


    Setting Attributes Values
    -------------------------

    To set the value of an attribute, you use the `Attribute.set` method.

        >>> cam.translateX.set(0)

    to set an attribute that expects a double3, you can use any iterable with 3 elements:

        >>> cam.translate.set([4,5,6])
        >>> cam.translate.set(datatypes.Vector([4,5,6]))

    Getting Attribute Values
    ------------------------
    To get the value of an attribute, you use the `Attribute.get` method. Keep in mind that, where applicable, the values returned will
    be cast to pymel classes. This example shows that rotation (along with translation and scale) will be returned as a `Vector`.

        >>> t = cam.translate.get()
        >>> print t
        [4.0, 5.0, 6.0]
        >>> # translation is returned as a vector class
        >>> print type(t)
        <class 'pymel.core.datatypes.Vector'>

    `set` is flexible in the types that it will accept, but `get` will always return the same type
    for a given attribute. This can be a potential source of confusion:

        >>> value = [4,5,6]
        >>> cam.translate.set(value)
        >>> result = cam.translate.get()
        >>> value == result
        False
        >>> # why is this? because result is a Vector and value is a list
        >>> # use `Vector.isEquivalent` or cast the list to a `list`
        >>> result == datatypes.Vector(value)
        True
        >>> result.isEquivalent(value)
        True

    Connecting Attributes
    ---------------------
    As you might expect, connecting and disconnecting attributes is pretty straightforward.

        >>> cam.rotateX.connect( cam.rotateY )
        >>> cam.rotateX.disconnect( cam.rotateY )

    there are also handy operators for connection (`Attribute.__rshift__`) and disconnection (`Attribute.__floordiv__`)

        >>> c = polyCube(name='testCube')[0]
        >>> cam.tx >> c.tx    # connect
        >>> cam.tx.outputs()
        [nt.Transform(u'testCube')]
        >>> cam.tx // c.tx    # disconnect
        >>> cam.tx.outputs()
        []


    """
    __slots__ = ()
    __apicls__ = _api.MPlug
    __metaclass__ = _factories.MetaMayaTypeRegistry
    attrItemReg = re.compile('\[(\d+)\]$')

#    def __init__(self, *args, **kwargs ):
#        self.apicls.__init__(self, self._apiobject )

    def __apiobject__(self):
        "Return the default API object (MPlug) for this attribute, if it is valid"
        return self.__apimplug__()

    def __apimobject__(self):
        "Return the MObject for this attribute, if it is valid"
        try:
            handle = self.__apiobjects__['MObjectHandle']
        except:
            handle = _api.MObjectHandle(self.__apimplug__().attribute())
            self.__apiobjects__['MObjectHandle'] = handle
        if _api.isValidMObjectHandle(handle):
            return handle.object()

        raise MayaAttributeError

    def __apimplug__(self):
        "Return the MPlug for this attribute, if it is valid"
        # check validity
        # self.__apimobject__()
        return self.__apiobjects__['MPlug']

    def __apimdagpath__(self):
        "Return the MDagPath for the node of this attribute, if it is valid"
        try:
            return self.node().__apimdagpath__()
        except AttributeError:
            pass

    def __apimattr__(self):
        "Return the MFnAttribute for this attribute, if it is valid"
        try:
            if 'MFnAttribute' not in self.__apiobjects__:
                self.__apiobjects__['MFnAttribute'] = _api.MFnAttribute(self.__apimobject__())
            return self.__apiobjects__['MFnAttribute']
        except Exception:
            raise MayaAttributeError


#    def __init__(self, attrName):
#        assert isinstance( _api.__apiobject__(), _api.MPlug )

#        if '.' not in attrName:
#            raise TypeError, "%s: Attributes must include the node and the attribute. e.g. 'nodeName.attributeName' " % self
#        self._name = attrName
#        # TODO : MObject support
#        self.__dict__['_multiattrIndex'] = 0
#

    #elementByPhysicalIndex = _factories.wrapApiMethod( _api.MPlug, 'elementByPhysicalIndex' )

    def removeMultiInstance(self, index=None, break_=False):
        # type: (Optional[Union[int, Iterable[int]]], bool) -> None
        """
        Parameters
        ----------
        index : Optional[Union[int, Iterable[int]]]
        break_ : bool
        """
        if index is None:
            if not self.isElement():
                raise ValueError("if calling removeMultiInstance without an"
                                 " index, attribute must be an array element")
            cmds.removeMultiInstance(self, b=break_)
        else:
            if not self.isArray():
                raise ValueError("if calling removeMultiInstance with an"
                                 " index, attribute must be an array")
            if isinstance(index, slice):
                # plug indices are sparse, so we don't bother using
                # slice.indices(len), since all that does is potentially truncate
                # the indices we get back
                indices = xrange(index.start, index.stop, index.step)
            elif isinstance(index, int):
                indices = [index]
            else:
                indices = index
            for i in indices:
                cmds.removeMultiInstance(self[i], b=break_)
    __delitem__ = removeMultiInstance

    def attr(self, attr):
        # type: (Any) -> Attribute
        """
        Returns
        -------
        Attribute
        """
        node = self.node()
        try:
            plug = self.__apimplug__()
            # if this plug is an array we can't properly get the child plug
            if plug.isArray():
                return node.attr(attr)
            else:
                attrObj = node.__apimfn__().attribute(attr)
                return Attribute(node, plug.child(attrObj))
        except RuntimeError:
            # raise our own MayaAttributeError, which subclasses AttributeError and MayaObjectError
            raise MayaAttributeError('%s.%s' % (self, attr))

    def __getattr__(self, attr):
        try:
            return self.attr(attr)
        except MayaAttributeError:
            raise AttributeError, "%r has no attribute or method named '%s'" % (self, attr)
    # Added the __call__ so to generate a more appropriate exception when a class method is not found

    def __call__(self, *args, **kwargs):
        raise TypeError("The object <%s> does not support the '%s' method" % (repr(self.node()), self.plugAttr()))

    # Need an iterator which is NOT self, so that we can have independent
    # iterators - ie, so if we do:
    #     zip(self, self)
    # we get
    #     ( (self[0], self[0]), (self[1], self[1]), (self[2], self[2]) ... )
    # and not
    #     ( (self[0], self[1]), (self[2], self[3]), (self[4], self[5]) ... )
    def __iter__(self):
        """
        iterator for multi-attributes

            >>> from pymel.core import *
            >>> f=newFile(f=1) #start clean
            >>>
            >>> at = PyNode( 'defaultLightSet.dagSetMembers' )
            >>> nt.SpotLight()
            nt.SpotLight(u'spotLightShape1')
            >>> nt.SpotLight()
            nt.SpotLight(u'spotLightShape2')
            >>> nt.SpotLight()
            nt.SpotLight(u'spotLightShape3')
            >>> for x in at: print x
            ...
            defaultLightSet.dagSetMembers[0]
            defaultLightSet.dagSetMembers[1]
            defaultLightSet.dagSetMembers[2]
        """
        if self.isMulti():
            for i in self._getArrayIndices()[1]:
                yield self[i]
            # return self[0]
        else:
            raise TypeError, "%s is not a multi-attribute and cannot be iterated over" % self

    def __str__(self):
        # type: () -> str
        """
        Returns
        -------
        str
        """
        return str(self.name())

    def __unicode__(self):
        # type: () -> unicode
        """
        Returns
        -------
        unicode
        """
        return self.name()

    def __eq__(self, other):
        # type: (Any) -> bool
        """
        Returns
        -------
        bool
        """
        if not isinstance(other, Attribute):
            try:
                other = PyNode(other)
                if not hasattr(other, '__apimplug__'):
                    return False
            except (ValueError, TypeError):  # could not cast to PyNode
                return False

        # Unfortunately, it seems that comparing two MPlugs for equality is
        # essentially the same as just comparing their attribute objects. That
        # means, that for instace, the plugs for objects like these will compare
        # equal:
        #    node.attr[1] == node.attr[50]
        #    node.attr[5].subAttr == node.attr[7].subAttr
        # Thefore, in order for the attributes to truly be equal:
        #    1) the attributes must be equal
        #    2) the indices must be equal
        #    3) the indices of any parents must be equal

        thisPlug = self.__apimplug__()
        otherPlug = other.__apimplug__()
        if thisPlug != otherPlug:
            return False

        try:
            thisIndex = thisPlug.logicalIndex()
        except RuntimeError:
            thisIndex = None
        try:
            otherIndex = otherPlug.logicalIndex()
        except RuntimeError:
            otherIndex = None

        if thisIndex != otherIndex:
            return False

        return self.parent() == other.parent()

    def __hash__(self):
        # type: () -> int
        """
        Returns
        -------
        int
        """
        return (self.plugNode(), self.name(includeNode=False)).__hash__()

    def __ne__(self, other):
        # type: (Any) -> bool
        """
        Returns
        -------
        bool
        """
        return not self.__eq__(other)

    def name(self, includeNode=True, longName=True, fullAttrPath=False,
             fullDagPath=False, placeHolderIndices=True):
        # type: (Any, Any, Any, Any, Any) -> unicode
        """
        Returns the name of the attribute (plug)

            >>> tx = SCENE.persp.t.tx
            >>> tx.name()
            u'persp.translateX'
            >>> tx.name(includeNode=False)
            u'translateX'
            >>> tx.name(longName=False)
            u'persp.tx'
            >>> tx.name(fullAttrPath=True, includeNode=False)
            u'translate.translateX'

            >>> vis = SCENE.perspShape.visibility
            >>> vis.name()
            u'perspShape.visibility'
            >>> vis.name(fullDagPath=True)
            u'|persp|perspShape.visibility'

            >>> og = SCENE.persp.instObjGroups.objectGroups
            >>> og.name()
            u'persp.instObjGroups[-1].objectGroups'
            >>> og.name(placeHolderIndices=False)
            u'persp.instObjGroups.objectGroups'

        Returns
        -------
        unicode
        """

        obj = self.__apimplug__()
        if obj:
            name = ''
            node = self.plugNode()
            if includeNode:
                import nodetypes
                if isinstance(node, nodetypes.DagNode):
                    name = node.name(long=fullDagPath)
                else:
                    name = node.name()
                name += '.'

            name += obj.partialName(False,  # includeNodeName
                                    True,  # includeNonMandatoryIndices
                                    True,  # includeInstancedIndices
                                    False,  # useAlias
                                    fullAttrPath,  # useFullAttributePath
                                    longName  # useLongNames
                                    )
            if not placeHolderIndices:
                name = name.replace('[-1]', '')
            return name
        raise MayaObjectError(self._name)


#    def attributeName(self):
#        pass
#
#    def attributeNames(self):
#        pass

    def plugNode(self):
        # type: () -> nodetypes.DependNode
        """plugNode

        Returns
        -------
        nodetypes.DependNode
        """
        # we shouldn't have to use this
        # if self._node is None:
        #    self._node = PyNode(self.__apimplug__().node())

        return self._node

    node = plugNode

    def plugAttr(self, longName=False, fullPath=False):
        # type: (Any, Any) -> unicode
        """
            >>> from pymel.core import *
            >>> at = SCENE.persp.t.tx
            >>> at.plugAttr(longName=False, fullPath=False)
            u'tx'
            >>> at.plugAttr(longName=False, fullPath=True)
            u't.tx'
            >>> at.plugAttr(longName=True, fullPath=True)
            u'translate.translateX'

        Returns
        -------
        unicode
        """
        return self.name(includeNode=False,
                         longName=longName,
                         fullAttrPath=fullPath)

    def lastPlugAttr(self, longName=False):
        # type: (Any) -> unicode
        """
            >>> from pymel.core import *
            >>> at = SCENE.persp.t.tx
            >>> at.lastPlugAttr(longName=False)
            u'tx'
            >>> at.lastPlugAttr(longName=True)
            u'translateX'

        Returns
        -------
        unicode
        """
        return self.name(includeNode=False,
                         longName=longName,
                         fullAttrPath=False)

    def longName(self, fullPath=False):
        # type: (Any) -> unicode
        """
            >>> from pymel.core import *
            >>> at = SCENE.persp.t.tx
            >>> at.longName(fullPath=False)
            u'translateX'
            >>> at.longName(fullPath=True)
            u'translate.translateX'

        Returns
        -------
        unicode
        """
        return self.name(includeNode=False,
                         longName=True,
                         fullAttrPath=fullPath)

    def shortName(self, fullPath=False):
        # type: (Any) -> unicode
        """
            >>> from pymel.core import *
            >>> at = SCENE.persp.t.tx
            >>> at.shortName(fullPath=False)
            u'tx'
            >>> at.shortName(fullPath=True)
            u't.tx'

        Returns
        -------
        unicode
        """
        return self.name(includeNode=False,
                         longName=False,
                         fullAttrPath=fullPath)

    def nodeName(self):
        # type: () -> unicode
        """The node part of this plug as a string

        Returns
        -------
        unicode
        """
        return self.plugNode().name()

    def attrName(self, longName=False, includeNode=False):
        """Just the name of the attribute for this plug

        This will have no indices, no parent attributes, etc...
        This is suitable for use with cmds.attributeQuery

            >>> at = SCENE.persp.instObjGroups.objectGroups
            >>> at.name()
            u'persp.instObjGroups[-1].objectGroups'
            >>> at.attrName()
            u'og'
            >>> at.attrName(longName=True)
            u'objectGroups'
        """
        # Need to implement this with MFnAttribute - anything
        # with MPlug will have the [-1]...
        attr = self.__apimattr__()
        if longName:
            name = attr.name()
        else:
            name = attr.shortName()
        if includeNode:
            name = self.nodeName() + '.' + name
        return name

    def namespace(self, *args, **kwargs):
        return self.node().namespace(*args, **kwargs)

    def array(self):
        # type: () -> Attribute
        """
        Returns the array (multi) attribute of the current element:

            >>> n = Attribute(u'initialShadingGroup.groupNodes[0]')
            >>> n.isElement()
            True
            >>> n.array()
            Attribute(u'initialShadingGroup.groupNodes')

        This method will raise an error for attributes which are not elements of
        an array:

            >>> m = Attribute(u'initialShadingGroup.groupNodes')
            >>> m.isElement()
            False
            >>> m.array()
            Traceback (most recent call last):
            ...
            TypeError: initialShadingGroup.groupNodes is not an array (multi) attribute

        Returns
        -------
        Attribute
        """
        try:
            return Attribute(self._node, self.__apimplug__().array())
            #att = Attribute(Attribute.attrItemReg.split( self )[0])
            # if att.isMulti() :
            #    return att
            # else :
            #    raise TypeError, "%s is not a multi attribute" % self
        except:
            raise TypeError, "%s is not an array (multi) attribute" % self

    # TODO : do not list all children elements by default, allow to do
    #        skinCluster1.weightList.elements() for first level elements weightList[x]
    #        or skinCluster1.weightList.weights.elements() for all weightList[x].weights[y]

    def elements(self):
        # type: () -> List[unicode]
        """
        ``listAttr -multi``

        Return a list of strings representing all the attributes in the array.

        If you don't need actual strings, it is recommended that you simply iterate through the elements in the array.
        See `Attribute.__iter__`.

        Modifications:
          - returns an empty list when the result is None

        Returns
        -------
        List[unicode]
        """
        if self.isElement():
            arrayAttr = self.array()
        else:
            arrayAttr = self
        return _util.listForNone(cmds.listAttr(arrayAttr, multi=True))

#    def item(self):
#        try:
#            return int(Attribute.attrItemReg.search(self).group(1))
#        except: return None

    def getArrayIndices(self):
        # type: () -> List[int]
        """
        Get all set or connected array indices. Raises an error if this is not an array Attribute

        Returns
        -------
        List[int]
        """
        try:
            return self._getArrayIndices()[1]
        except RuntimeError:
            raise TypeError, "%s is not an array (multi) attribute" % self

    def numElements(self):
        # type: () -> int
        """
        The number of elements in an array attribute. Raises an error if this is not an array Attribute

        Be aware that ``getAttr(..., size=1)`` does not always produce the expected value. It is recommend
        that you use `Attribute.numElements` instead.  This is a maya bug, *not* a pymel bug.

            >>> from pymel.core import *
            >>> f=newFile(f=1) #start clean
            >>>
            >>> dls = SCENE.defaultLightSet
            >>> dls.dagSetMembers.numElements()
            0
            >>> nt.SpotLight() # create a light, which adds to the lightSet
            nt.SpotLight(u'spotLightShape1')
            >>> dls.dagSetMembers.numElements()
            1
            >>> nt.SpotLight() # create another light, which adds to the lightSet
            nt.SpotLight(u'spotLightShape2')
            >>> dls.dagSetMembers.numElements()
            2

        Returns
        -------
        int
        """

        try:
            return self._getArrayIndices()[0]
        except RuntimeError:
            raise TypeError, "%s is not an array (multi) attribute" % self

    # enums
    getEnums = getEnums
    setEnums = setEnums

    # getting and setting
    set = setAttr
    get = getAttr

# ---------------------
# xxx{ Connections
# ---------------------

    def isConnectedTo(self, other, ignoreUnitConversion=False,
                      checkLocalArray=False, checkOtherArray=False):
        # type: (Any, Any, Any, Any) -> bool
        """
        Determine if the attribute is connected to the passed attribute.

        If checkLocalArray is True and the current attribute is a multi/array, the current attribute's elements will also be tested.

        If checkOtherArray is True and the passed attribute is a multi/array, the passed attribute's elements will also be tested.

        If checkLocalArray and checkOtherArray are used together then all element combinations will be tested.

        Returns
        -------
        bool
        """

        if cmds.isConnected(self, other,
                            ignoreUnitConversion=ignoreUnitConversion):
            return True

        if checkLocalArray and self.isMulti():
            for elem in self:
                if elem.isConnectedTo(other,
                                      ignoreUnitConversion=ignoreUnitConversion,
                                      checkLocalArray=False,
                                      checkOtherArray=checkOtherArray):
                    return True

        if checkOtherArray:
            other = Attribute(other)
            if other.isMulti():
                for elem in other:
                    if self.isConnectedTo(elem,
                                          ignoreUnitConversion=ignoreUnitConversion,
                                          checkLocalArray=False,
                                          checkOtherArray=False):
                        return True

        return False

    # does not work because this method cannot return a value, it is akin to +=
    # def __irshift__(self, other):
    #    """operator for 'isConnected'
    #        sphere.tx >>= box.tx
    #    """
    #    return cmds.isConnected(self, other)

    connect = connectAttr

    def __rshift__(self, other):
        """
        operator for 'connectAttr'

            >>> from pymel.core import *
            >>> SCENE.persp.tx >> SCENE.top.tx  # connect
            >>> SCENE.persp.tx // SCENE.top.tx  # disconnect
        """
        return connectAttr(self, other, force=True)

    disconnect = disconnectAttr

    def __floordiv__(self, other):
        """
        operator for 'disconnectAttr'

            >>> from pymel.core import *
            >>> SCENE.persp.tx >> SCENE.top.tx  # connect
            >>> SCENE.persp.tx // SCENE.top.tx  # disconnect
        """
        # no return
        cmds.disconnectAttr(self, other)

    def inputs(self, **kwargs):
        # type: (**Any) -> List[PyNode]
        """
        ``listConnections -source 1 -destination 0``

        see `Attribute.connections` for the full ist of flags.

        Returns
        -------
        List[PyNode]
        """

        kwargs['source'] = True
        kwargs.pop('s', None)
        kwargs['destination'] = False
        kwargs.pop('d', None)

        return listConnections(self, **kwargs)

    def outputs(self, **kwargs):
        # type: (**Any) -> List[PyNode]
        """
        ``listConnections -source 0 -destination 1``

        see `Attribute.connections` for the full ist of flags.

        Returns
        -------
        List[PyNode]
        """

        kwargs['source'] = False
        kwargs.pop('s', None)
        kwargs['destination'] = True
        kwargs.pop('d', None)

        return listConnections(self, **kwargs)

    def insertInput(self, node, nodeOutAttr, nodeInAttr):
        """connect the passed node.outAttr to this attribute and reconnect
        any pre-existing connection into node.inAttr.  if there is no
        pre-existing connection, this method works just like connectAttr.

        for example, for two nodes with the connection::

            a.out-->b.in

        running this command::

            b.in.insertInput( 'c', 'out', 'in' )

        causes the new connection order (assuming 'c' is a node with 'in' and 'out' attributes)::

            a.out-->c.in
            c.out-->b.in
        """
        inputs = self.inputs(plugs=1)
        if inputs:
            inputs[0].connect(node + '.' + nodeInAttr)
        cmds.connectAttr(node + '.' + nodeOutAttr, self.name(), force=1)

    @_factories.addMelDocs('setKeyframe')
    def setKey(self, **kwargs):
        kwargs.pop('attribute', None)
        kwargs.pop('at', None)
        return cmds.setKeyframe(self, **kwargs)
#}
# ---------------------
# xxx{ Info and Modification
# ---------------------

    def getAlias(self, **kwargs):
        """
        Returns the alias for this attribute, or None.

        The alias of the attribute is set through
        Attribute.setAlias, or the aliasAttr command.
        """
        alias = self.node().__apimfn__().plugsAlias(self.__apimplug__())
        if alias:
            return alias
        else:
            return None

    def setAlias(self, alias):
        """
        Sets the alias for this attribute (similar to aliasAttr).
        """
        cmds.aliasAttr(alias, self.name())

#    def add( self, **kwargs):
#        kwargs['longName'] = self.plugAttr()
#        kwargs.pop('ln', None )
#        return addAttr( self.node(), **kwargs )

    def delete(self):
        """deleteAttr"""
        return cmds.deleteAttr(self)

    def remove(self, **kwargs):
        'removeMultiInstance'
        #kwargs['break'] = True
        return cmds.removeMultiInstance(self, **kwargs)

    # Edge, Vertex, CV Methods
#    def getTranslation( self, **kwargs ):
#        """xform -translation"""
#        kwargs['translation'] = True
#        kwargs['query'] = True
#        return datatypes.Vector( cmds.xform( self, **kwargs ) )

    # ---------------------
    # Info Methods
    # ---------------------

    def isDirty(self, **kwargs):
        # type: (**Any) -> bool
        """
        Returns
        -------
        bool
        """
        return cmds.isDirty(self, **kwargs)

    def setDirty(self, **kwargs):
        cmds.dgdirty(self, **kwargs)

    def evaluate(self, **kwargs):
        cmds.dgeval(self, **kwargs)

    def affects(self):
        # type: () -> List[Attribute]
        """
        Returns
        -------
        List[Attribute]
        """
        rawResult = cmds.affects(self.plugAttr(), self.node())
        if not rawResult:
            return []
        return [Attribute('%s.%s' % (self.node(), x)) for x in rawResult]

    def affected(self):
        # type: () -> List[Attribute]
        """
        Returns
        -------
        List[Attribute]
        """
        rawResult = cmds.affects(self.plugAttr(), self.node(), by=True)
        if not rawResult:
            return []
        return [Attribute('%s.%s' % (self.node(), x)) for x in rawResult]

    class _TempRealIndexedAttr(object):

        """When used with the 'with statement', will return a 'sibling' of the
        whose indices all exist - creating indices if needed.

        If any indices are created, they will be destroyed in exit.
        """

        def __init__(self, attr):
            self.origAttr = attr

            # indexed attrs whose indice we have created, and will need to
            # delete when done
            self.toDelete = None

        def _getRealIndexedElem(self, plug, i):
            parent = self.chain[i - 1]
            indices = parent.getArrayIndices()
            if plug.index() in indices:
                return plug
            if indices:
                # print "plug didn't exist, but parent had existing indices..."
                return parent[indices[0]]
            # Because it was the Great One's number...
            newPlug = parent[99]
            # print "plug didn't exist, parent had no existing indices..."
            try:
                # this should create a 'real' instance at that index
                newPlug.get()
            except Exception:
                pass

            self.chain[i] = newPlug
            # Only need to delete the 'topmost' plug
            if self.toDelete is None:
                self.toDelete = newPlug

        def __enter__(self):
            self.chain = self.origAttr.getAllParents(arrays=True)
            self.chain.reverse()
            self.chain.append(self.origAttr)

            # traverse, starting from upper-most parent, as we may need to
            # replace children with 'real' ones as we go down
            for i in xrange(len(self.chain)):
                # print 'processing:', i
                elem = self.chain[i]
                if self.toDelete:
                    # print 'need new plug due to upstream change'
                    # We've already had to make a new attribute upstream,
                    # which means we need to grab a 'new' object for every
                    # element downstream.
                    if elem.isChild():
                        newPlug = self.chain[i - 1].attr(elem.attrName())
                        self.chain[i] = newPlug
                    elif elem.isElement():
                        self._getRealIndexedElem(elem, i)
                elif elem.isElement():
                    self._getRealIndexedElem(elem, i)
            return self.chain[-1]

        def __exit__(self, type, value, traceback):
            if self.toDelete is not None:
                cmds.removeMultiInstance(self.toDelete.name())

    # getAttr info methods
    def type(self):
        # type: () -> unicode
        """
        getAttr -type

        Returns
        -------
        unicode
        """
        # Note - currently, this returns 'TdataCompound' even for multi,
        # NON-compound attributes, if you feed it the array plug (ie, not
        # an indexed element plug)
        # Not sure this is really desirable, but changing would be backward
        # incompatible... revisit this later?
        with self._TempRealIndexedAttr(self) as realAttr:
            res = cmds.getAttr(realAttr.name(), type=True)
            if res:
                return res
            # Sometimes getAttr seems to fail with dynamic attributes...
            if realAttr.isDynamic():
                at = cmds.addAttr(realAttr.name(), q=1, attributeType=1)
                if isinstance(at, (list, tuple)):
                    at = at[0]
                if at != 'typed':
                    return at
                dt = cmds.addAttr(realAttr.name(), q=1, dataType=1)
                if isinstance(dt, (list, tuple)):
                    dt = dt[0]
                return dt

    def setLocked(self, locked, checkReference=CHECK_ATTR_BEFORE_LOCK):
        # type: (bool, bool) -> None
        """
        Sets the locked state for this plug's value. A plug's locked state
        determines whether or not the plug's value can be changed.

        Parameters
        ----------
        locked : `bool`
            True if this plug's value is to be locked
        checkReference : `bool`
            Set True to raise errors on referenced attributes.

            By default pymel and the maya api do not check if the node is referenced before
            setting the locked state. This is unsafe because changes to the locked state on
            referenced nodes are not saved with the scene.
        """

        if checkReference and self.node().isReferenced():
            raise AttributeError("The attribute '%s' is from a referenced file, and cannot be %s."
                                 % (self, ('unlocked', 'locked')[locked]))
        else:
            self._setLocked(locked)

    def lock(self, checkReference=CHECK_ATTR_BEFORE_LOCK):
        "setAttr -locked 1"
        return self.setLocked(True, checkReference=checkReference)

    def unlock(self, checkReference=CHECK_ATTR_BEFORE_LOCK):
        "setAttr -locked 0"
        return self.setLocked(False, checkReference=checkReference)

    def isMuted(self):
        # type: () -> bool
        """
        mute -q

        Returns
        -------
        bool
        """
        return cmds.mute(self.name(), q=1)

    def mute(self, **kwargs):
        """
        mute
         Mutes the attribute.
        """
        cmds.mute(self.name(), **kwargs)

    def unmute(self, **kwargs):
        """
        mute -disable -force
         Unmutes the attribute
        """

        kwargs.setdefault('disable', True)
        kwargs.setdefault('force', True)
        cmds.mute(self.name(), **kwargs)

    def isSettable(self):
        # type: () -> bool
        """getAttr -settable

        Returns
        -------
        bool
        """
        # use MPlug.isFreeToChange, as it doesn't have the issues that getAttr
        # does with multi-compound attributes with no indices existing
        # return cmds.getAttr(self.name(placeHolderIndices=False), settable=True)
        return self.__apimplug__().isFreeToChange() == _api.MPlug.kFreeToChange

    # attributeQuery info methods
    def isHidden(self):
        # type: () -> bool
        """
        attributeQuery -hidden

        Returns
        -------
        bool
        """
        return cmds.attributeQuery(self.attrName(), node=self.node(), hidden=True)

    def isConnectable(self):
        # type: () -> bool
        """
        attributeQuery -connectable

        Returns
        -------
        bool
        """
        return cmds.attributeQuery(self.attrName(), node=self.node(), connectable=True)

    def isUsedAsColor(self):
        # type: () -> bool
        """
        attributeQuery -usedAsColor

        Returns
        -------
        bool
        """
        return cmds.attributeQuery(self.attrName(), node=self.node(), uac=True)

    def indexMatters(self):
        return self.__apimattr__().indexMatters()

    def exists(self):
        # type: () -> bool
        """
        Whether the attribute actually exists.

        In spirit, similar to 'attributeQuery -exists'...
        ...however, also handles multi (array) attribute elements, such as
        plusMinusAverage.input1D[2]

        Returns
        -------
        bool
        """
        if not self.node().exists():
            return False

        if self.isElement():
            arrayExists = self.array().exists()
            if not arrayExists:
                return False

            # If the array exists, now check the array indices...
            indices = self.array().getArrayIndices()
            return bool(indices and self.index() in indices)
        elif self.isChild():
            # attributeQuery doesn't handle multi-compound attributes well...
            # so need to traverse all the way up the parent chain
            return self.parent().exists()
        else:
            try:
                return bool(cmds.attributeQuery(self.lastPlugAttr(),
                                                node=self.node(), exists=True))
            except TypeError:
                return False

    def getDefault(self):
        result = cmds.attributeQuery(self.attrName(), node=self.node(),
                                     listDefault=True)
        if isinstance(result, list) and len(result) == 1 and not self.isCompound():
            return result[0]
        return result
#}
# -------------------------
# xxx{ Ranges
# -------------------------

    def getSoftMin(self):
        # type: () -> float
        """attributeQuery -softMin
            Returns None if softMin does not exist.

        Returns
        -------
        float
        """
        if cmds.attributeQuery(self.attrName(), node=self.node(),
                               softMinExists=True):
            return cmds.attributeQuery(self.attrName(), node=self.node(),
                                       softMin=True)[0]

    def getSoftMax(self):
        # type: () -> float
        """attributeQuery -softMax
            Returns None if softMax does not exist.

        Returns
        -------
        float
        """
        if cmds.attributeQuery(self.attrName(), node=self.node(),
                               softMaxExists=True):
            return cmds.attributeQuery(self.attrName(), node=self.node(),
                                       softMax=True)[0]

    def getMin(self):
        # type: () -> float
        """attributeQuery -min
            Returns None if min does not exist.

        Returns
        -------
        float
        """
        if cmds.attributeQuery(self.attrName(), node=self.node(),
                               minExists=True):
            return cmds.attributeQuery(self.attrName(), node=self.node(),
                                       min=True)[0]

    def getMax(self):
        # type: () -> float
        """attributeQuery -max
            Returns None if max does not exist.

        Returns
        -------
        float
        """
        if cmds.attributeQuery(self.attrName(), node=self.node(),
                               maxExists=True):
            return cmds.attributeQuery(self.attrName(), node=self.node(),
                                       max=True)[0]

    def getSoftRange(self):
        # type: () -> List[float]
        """attributeQuery -softRange
            returns a two-element list containing softMin and softMax. if the attribute does not have
            a softMin or softMax the corresponding element in the list will be set to None.

        Returns
        -------
        List[float]
        """
        softRange = []
        softRange.append(self.getSoftMin())
        softRange.append(self.getSoftMax())
        return softRange

    def getRange(self):
        # type: () -> List[float]
        """attributeQuery -range
            returns a two-element list containing min and max. if the attribute does not have
            a softMin or softMax the corresponding element will be set to None.

        Returns
        -------
        List[float]
        """
        range = []
        range.append(self.getMin())
        range.append(self.getMax())
        return range

    def setMin(self, newMin):
        self.setRange(newMin, 'default')

    def setMax(self, newMax):
        self.setRange('default', newMax)

    def setSoftMin(self, newMin):
        self.setSoftRange(newMin, 'default')

    def setSoftMax(self, newMax):
        self.setSoftRange('default', newMax)

    def setRange(self, *args):
        """provide a min and max value as a two-element tuple or list, or as two arguments to the
        method. To remove a limit, provide a None value.  for example:

            >>> from pymel.core import *
            >>> s = polyCube()[0]
            >>> s.addAttr( 'new' )
            >>> s.new.setRange( -2, None ) #sets just the min to -2 and removes the max limit
            >>> s.new.setMax( 3 ) # sets just the max value and leaves the min at its previous default
            >>> s.new.getRange()
            [-2.0, 3.0]

        """

        self._setRange('hard', *args)

    def setSoftRange(self, *args):
        self._setRange('soft', *args)

    def _setRange(self, limitType, *args):

        if len(args) == 2:
            newMin = args[0]
            newMax = args[1]

        if len(args) == 1:
            try:
                newMin = args[0][0]
                newMax = args[0][1]
            except:
                raise TypeError("Please provide a min and max value as a "
                                "two-element tuple or list, or as two arguments "
                                "to the method. To ignore a limit, provide a "
                                "None value.")


#        # first find out what connections are going into and out of the object
#        ins = self.inputs(p=1)
#        outs = self.outputs(p=1)
#
#        # get the current value of the attr
#        val = self.get()
#
#        # break the connections if they exist
#        self.disconnect()

        # MIN
        # if 'default' is passed, we retain the current value
        if newMin == 'default':
            pass
        elif newMin is None:
            if limitType == 'hard':
                addAttr(self, edit=1, hasMinValue=False)
            else:
                addAttr(self, edit=1, hasSoftMinValue=False)
        else:
            if limitType == 'hard':
                addAttr(self, edit=1, minValue=newMin)
            else:
                addAttr(self, edit=1, softMinValue=newMin)

        # MAX
        # if 'default' is passed, we retain the current value
        if newMax == 'default':
            pass
        elif newMax is None:
            if limitType == 'hard':
                addAttr(self, edit=1, hasMaxValue=False)
            else:
                addAttr(self, edit=1, hasSoftMaxValue=False)
        else:
            if limitType == 'hard':
                addAttr(self, edit=1, maxValue=newMax)
            else:
                addAttr(self, edit=1, softMaxValue=newMax)


#        # set the value to be what it used to be
#        self.set(val)
#
#        # remake the connections
#        for conn in ins:
#            conn >> self
#
#        for conn in outs:
#            self >> outs


#    def getChildren(self):
#        """attributeQuery -listChildren"""
#        return map(
#            lambda x: Attribute( self.node() + '.' + x ),
#            _util.listForNone( cmds.attributeQuery(self.lastPlugAttr(), node=self.node(), listChildren=True) )
#                )
#}
# -------------------------
# xxx{ Relatives
# -------------------------

    def getChildren(self):
        # type: () -> List[Attribute]
        """attributeQuery -listChildren

        Returns
        -------
        List[Attribute]
        """
        res = []
        for i in range(self.numChildren()):
            res.append(Attribute(self.node(), self.__apimfn__().child(i)))
        return res

    children = getChildren

    def iterDescendants(self, levels=None, leavesOnly=False):
        # type: (Optional[int], bool) -> Iterator[Attribute]
        """Yields all attributes "below" this attribute, recursively,
        traversing down both through multi/array elements, and through
        compound attribute children.

        Parameters
        ----------
        levels : Optional[int]
            the number of levels deep to descend; each descent from an array
            to an array element, and from a compound to it's child, counts as
            one level (so, if you have a compound-multi attr parentAttr, to get
            to parentAttr[0].child would require levels to be at least 2); None
            means no limit
        leavesOnly : bool
            if True, then results will only be returned if they do not have any
            children to recurse into (either because it's not an arry or
            compound, or because we've hit the levels limit)

        Returns
        -------
        Iterator[Attribute]
        """
        if levels is None:
            nextLevels = None
        elif levels <= 0:
            return
        else:
            nextLevels = levels - 1

        def hasArrayChildren(attr):
            return attr.isArray() and attr.evaluateNumElements()

        def isLeaf(attr):
            return ((nextLevels is not None and nextLevels <= 0) or
                    (not attr.isCompound() and not hasArrayChildren(attr)))

        if self.isArray():
            children = iter(self)
        elif self.isCompound():
            children = self.getChildren()
        else:
            children = []

        for child in children:
            leaf = isLeaf(child)
            if not leavesOnly or leaf:
                yield child
            if not leaf:
                for grandChild in child.iterDescendants(levels=nextLevels,
                                                        leavesOnly=leavesOnly):
                    yield grandChild

    def getSiblings(self):
        # type: () -> Optional[List[Attribute]]
        """
        attributeQuery -listSiblings

        Returns
        -------
        Optional[List[Attribute]]
        """
        try:
            return self.getParent().getChildren()
        except:
            pass

    siblings = getSiblings

    @_warnings.deprecated('use Attribute.getParent instead', 'Attribute')
    def firstParent(self):
        "deprecated: use getParent instead"

        try:
            return Attribute(self.node(), self.__apimfn__().parent())
        except:
            pass

    @staticmethod
    def _getAttrParent(plug):
        if plug.isChild():
            return plug.parent()
        else:
            return None

    @staticmethod
    def _getAttrOrMultiParent(plug):
        if plug.isChild():
            return plug.parent()
        elif plug.isElement():
            return plug.array()
        else:
            return None

    def getParent(self, generations=1, arrays=False):
        # type: (Any, Any) -> Attribute
        """
        Modifications:
            - added optional generations keyword arg, which gives the number of
              levels up that you wish to go for the parent

              Negative values will traverse from the top.

              A value of 0 will return the same node.
              The default value is 1.

              If generations is None, it will be interpreted as 'return all
              parents', and a list will be returned.

              Since the original command returned None if there is no parent,
              to sync with this behavior, None will be returned if generations
              is out of bounds (no IndexError will be thrown).

            - added optional arrays keyword arg, which if True, will also
              traverse from an array element to an array plug

        Returns
        -------
        Attribute
        """
        if arrays:
            getter = self._getAttrOrMultiParent
        else:
            getter = self._getAttrParent

        res = _getParent(getter, self.__apimfn__(), generations)
        if generations is None:
            if res is None:
                return []
            return [Attribute(self.node(), x) for x in res]
        elif res is not None:
            return Attribute(self.node(), res)

    def getAllParents(self, arrays=False):
        # type: (Any) -> List[Attribute]
        """
        Return a list of all parents above this.

        Starts from the parent immediately above, going up.

        Returns
        -------
        List[Attribute]
        """
        return self.getParent(generations=None, arrays=arrays)

    parent = getParent
# ------ Do not edit below this line --------
    FreeToChangeState = Enum('FreeToChangeState', [('freeToChange', 0), ('kFreeToChange', 0), ('notFreeToChange', 1), ('kNotFreeToChange', 1), ('childrenNotFreeToChange', 2), ('kChildrenNotFreeToChange', 2)], multiKeys=True)
    MValueSelector = Enum('MValueSelector', [('all', 0), ('kAll', 0), ('nonDefault', 1), ('kNonDefault', 1), ('changed', 2), ('kChanged', 2), ('lastAttrSelector', 3), ('kLastAttrSelector', 3)], multiKeys=True)

    @_f.addApiDocs(_api.MPlug, 'getExistingArrayAttributeIndices')
    def _getArrayIndices(self):
        # type: () -> Tuple[int, List[int]]
        do, final_do, outTypes = _f.getDoArgs([], [(u'indices', 'MIntArray', u'out', None)])
        res = _f.getProxyResult(self, _api.MPlug, 'getExistingArrayAttributeIndices', final_do)
        res = _f.ApiArgUtil._castResult(self, res, 'int', None)
        return _f.processApiResult(res, outTypes, do)

    @_f.addApiDocs(_api.MPlug, 'setLocked')
    def _setLocked(self, locked):
        # type: (bool) -> None
        do, final_do, outTypes = _f.processApiArgs([locked], [('locked', 'bool', 'in', None)], self.isLocked, self._setLocked, [])
        res = _f.getProxyResult(self, _api.MPlug, 'setLocked', final_do)
        return res

    @_f.addApiDocs(_api.MPlug, 'destinations')
    def destinations(self):
        # type: () -> Tuple[bool, List[Attribute]]
        do, final_do, outTypes = _f.getDoArgs([], [('theDestinations', 'MPlugArray', 'out', None)])
        res = _f.getProxyResult(self, _api.MPlug, 'destinations', final_do)
        res = _f.ApiArgUtil._castResult(self, res, 'bool', None)
        return _f.processApiResult(res, outTypes, do)

    @_f.addApiDocs(_api.MPlug, 'destinationsWithConversions')
    def destinationsWithConversions(self):
        # type: () -> Tuple[bool, List[Attribute]]
        do, final_do, outTypes = _f.getDoArgs([], [('theDestinations', 'MPlugArray', 'out', None)])
        res = _f.getProxyResult(self, _api.MPlug, 'destinationsWithConversions', final_do)
        res = _f.ApiArgUtil._castResult(self, res, 'bool', None)
        return _f.processApiResult(res, outTypes, do)

    @_f.addApiDocs(_api.MPlug, 'elementByLogicalIndex')
    def elementByLogicalIndex(self, index):
        # type: (int) -> Attribute
        do, final_do, outTypes = _f.getDoArgs([index], [('index', 'uint', 'in', None)])
        res = _f.getProxyResult(self, _api.MPlug, 'elementByLogicalIndex', final_do)
        res = _f.ApiArgUtil._castResult(self, res, 'MPlug', None)
        return res
    __getitem__ = elementByLogicalIndex

    @_f.addApiDocs(_api.MPlug, 'elementByPhysicalIndex')
    def elementByPhysicalIndex(self, index):
        # type: (int) -> Attribute
        do, final_do, outTypes = _f.getDoArgs([index], [('index', 'uint', 'in', None)])
        res = _f.getProxyResult(self, _api.MPlug, 'elementByPhysicalIndex', final_do)
        res = _f.ApiArgUtil._castResult(self, res, 'MPlug', None)
        return res

    @_f.addApiDocs(_api.MPlug, 'evaluateNumElements')
    def evaluateNumElements(self):
        # type: () -> int
        res = _f.getProxyResult(self, _api.MPlug, 'evaluateNumElements')
        return _f.ApiArgUtil._castResult(self, res, 'int', None)

    @_f.addApiDocs(_api.MPlug, 'numElements')
    def getNumElements(self):
        # type: () -> int
        res = _f.getProxyResult(self, _api.MPlug, 'numElements')
        return _f.ApiArgUtil._castResult(self, res, 'int', None)

    @_f.addApiDocs(_api.MPlug, 'getSetAttrCmds')
    def getSetAttrCmds(self, valueSelector='all', useLongNames=False):
        # type: (datatypes.Plug.MValueSelector, bool) -> List[unicode]
        do, final_do, outTypes = _f.getDoArgs([valueSelector, useLongNames], [('cmds', 'MStringArray', 'out', None), ('valueSelector', ('MPlug', 'MValueSelector'), 'in', None), ('useLongNames', 'bool', 'in', None)])
        res = _f.getProxyResult(self, _api.MPlug, 'getSetAttrCmds', final_do)
        return _f.processApiResult(res, outTypes, do)

    @_f.addApiDocs(_api.MPlug, 'info')
    def info(self):
        # type: () -> unicode
        res = _f.getProxyResult(self, _api.MPlug, 'info')
        return _f.ApiArgUtil._castResult(self, res, 'MString', None)

    @_f.addApiDocs(_api.MPlug, 'isArray')
    def isArray(self):
        # type: () -> bool
        res = _f.getProxyResult(self, _api.MPlug, 'isArray')
        return _f.ApiArgUtil._castResult(self, res, 'bool', None)
    isMulti = isArray

    @_f.addApiDocs(_api.MPlug, 'isCachingFlagSet')
    def isCaching(self):
        # type: () -> bool
        res = _f.getProxyResult(self, _api.MPlug, 'isCachingFlagSet')
        return _f.ApiArgUtil._castResult(self, res, 'bool', None)

    @_f.addApiDocs(_api.MPlug, 'isChild')
    def isChild(self):
        # type: () -> bool
        res = _f.getProxyResult(self, _api.MPlug, 'isChild')
        return _f.ApiArgUtil._castResult(self, res, 'bool', None)

    @_f.addApiDocs(_api.MPlug, 'isCompound')
    def isCompound(self):
        # type: () -> bool
        res = _f.getProxyResult(self, _api.MPlug, 'isCompound')
        return _f.ApiArgUtil._castResult(self, res, 'bool', None)

    @_f.addApiDocs(_api.MPlug, 'isConnected')
    def isConnected(self):
        # type: () -> bool
        res = _f.getProxyResult(self, _api.MPlug, 'isConnected')
        return _f.ApiArgUtil._castResult(self, res, 'bool', None)

    @_f.addApiDocs(_api.MPlug, 'isDefaultValue')
    def isDefaultValue(self, forceEval=True):
        # type: (bool) -> bool
        do, final_do, outTypes = _f.getDoArgs([forceEval], [('forceEval', 'bool', 'in', None)])
        res = _f.getProxyResult(self, _api.MPlug, 'isDefaultValue', final_do)
        res = _f.ApiArgUtil._castResult(self, res, 'bool', None)
        return res

    @_f.addApiDocs(_api.MPlug, 'isDestination')
    def isDestination(self):
        # type: () -> bool
        res = _f.getProxyResult(self, _api.MPlug, 'isDestination')
        return _f.ApiArgUtil._castResult(self, res, 'bool', None)

    @_f.addApiDocs(_api.MPlug, 'isDynamic')
    def isDynamic(self):
        # type: () -> bool
        res = _f.getProxyResult(self, _api.MPlug, 'isDynamic')
        return _f.ApiArgUtil._castResult(self, res, 'bool', None)

    @_f.addApiDocs(_api.MPlug, 'isElement')
    def isElement(self):
        # type: () -> bool
        res = _f.getProxyResult(self, _api.MPlug, 'isElement')
        return _f.ApiArgUtil._castResult(self, res, 'bool', None)

    @_f.addApiDocs(_api.MPlug, 'isFreeToChange')
    def isFreeToChange(self, checkParents=True, checkChildren=True):
        # type: (bool, bool) -> datatypes.Plug.FreeToChangeState
        do, final_do, outTypes = _f.getDoArgs([checkParents, checkChildren], [('checkParents', 'bool', 'in', None), ('checkChildren', 'bool', 'in', None)])
        res = _f.getProxyResult(self, _api.MPlug, 'isFreeToChange', final_do)
        res = _f.ApiArgUtil._castResult(self, res, ('MPlug', 'FreeToChangeState'), None)
        return res

    @_f.addApiDocs(_api.MPlug, 'isFromReferencedFile')
    def isFromReferencedFile(self):
        # type: () -> bool
        res = _f.getProxyResult(self, _api.MPlug, 'isFromReferencedFile')
        return _f.ApiArgUtil._castResult(self, res, 'bool', None)

    @_f.addApiDocs(_api.MPlug, 'isIgnoredWhenRendering')
    def isIgnoredWhenRendering(self):
        # type: () -> bool
        res = _f.getProxyResult(self, _api.MPlug, 'isIgnoredWhenRendering')
        return _f.ApiArgUtil._castResult(self, res, 'bool', None)

    @_f.addApiDocs(_api.MPlug, 'isChannelBoxFlagSet')
    def isInChannelBox(self):
        # type: () -> bool
        res = _f.getProxyResult(self, _api.MPlug, 'isChannelBoxFlagSet')
        return _f.ApiArgUtil._castResult(self, res, 'bool', None)

    @_f.addApiDocs(_api.MPlug, 'isKeyable')
    def isKeyable(self):
        # type: () -> bool
        res = _f.getProxyResult(self, _api.MPlug, 'isKeyable')
        return _f.ApiArgUtil._castResult(self, res, 'bool', None)

    @_f.addApiDocs(_api.MPlug, 'isLocked')
    def isLocked(self):
        # type: () -> bool
        res = _f.getProxyResult(self, _api.MPlug, 'isLocked')
        return _f.ApiArgUtil._castResult(self, res, 'bool', None)

    @_f.addApiDocs(_api.MPlug, 'isNetworked')
    def isNetworked(self):
        # type: () -> bool
        res = _f.getProxyResult(self, _api.MPlug, 'isNetworked')
        return _f.ApiArgUtil._castResult(self, res, 'bool', None)

    @_f.addApiDocs(_api.MPlug, 'isNull')
    def isNull(self):
        # type: () -> bool
        res = _f.getProxyResult(self, _api.MPlug, 'isNull')
        return _f.ApiArgUtil._castResult(self, res, 'bool', None)

    @_f.addApiDocs(_api.MPlug, 'isProcedural')
    def isProcedural(self):
        # type: () -> bool
        res = _f.getProxyResult(self, _api.MPlug, 'isProcedural')
        return _f.ApiArgUtil._castResult(self, res, 'bool', None)

    @_f.addApiDocs(_api.MPlug, 'isSource')
    def isSource(self):
        # type: () -> bool
        res = _f.getProxyResult(self, _api.MPlug, 'isSource')
        return _f.ApiArgUtil._castResult(self, res, 'bool', None)

    @_f.addApiDocs(_api.MPlug, 'logicalIndex')
    def logicalIndex(self):
        # type: () -> int
        res = _f.getProxyResult(self, _api.MPlug, 'logicalIndex')
        return _f.ApiArgUtil._castResult(self, res, 'int', None)
    item = logicalIndex
    index = logicalIndex

    @_f.addApiDocs(_api.MPlug, 'numChildren')
    def numChildren(self):
        # type: () -> int
        res = _f.getProxyResult(self, _api.MPlug, 'numChildren')
        return _f.ApiArgUtil._castResult(self, res, 'int', None)

    @_f.addApiDocs(_api.MPlug, 'numConnectedChildren')
    def numConnectedChildren(self):
        # type: () -> int
        res = _f.getProxyResult(self, _api.MPlug, 'numConnectedChildren')
        return _f.ApiArgUtil._castResult(self, res, 'int', None)

    @_f.addApiDocs(_api.MPlug, 'numConnectedElements')
    def numConnectedElements(self):
        # type: () -> int
        res = _f.getProxyResult(self, _api.MPlug, 'numConnectedElements')
        return _f.ApiArgUtil._castResult(self, res, 'int', None)

    @_f.addApiDocs(_api.MPlug, 'setCaching')
    def setCaching(self, isCaching):
        # type: (bool) -> None
        do, final_do, outTypes = _f.processApiArgs([isCaching], [('isCaching', 'bool', 'in', None)], self.isCaching, self.setCaching, [])
        res = _f.getProxyResult(self, _api.MPlug, 'setCaching', final_do)
        return res

    @_f.addApiDocs(_api.MPlug, 'setKeyable')
    def setKeyable(self, keyable):
        # type: (bool) -> None
        do, final_do, outTypes = _f.processApiArgs([keyable], [('keyable', 'bool', 'in', None)], self.isKeyable, self.setKeyable, [])
        res = _f.getProxyResult(self, _api.MPlug, 'setKeyable', final_do)
        return res

    @_f.addApiDocs(_api.MPlug, 'setNumElements')
    def setNumElements(self, elements):
        # type: (int) -> None
        do, final_do, outTypes = _f.processApiArgs([elements], [('elements', 'uint', 'in', None)], self.getNumElements, self.setNumElements, [])
        res = _f.getProxyResult(self, _api.MPlug, 'setNumElements', final_do)
        return res

    @_f.addApiDocs(_api.MPlug, 'setChannelBox')
    def showInChannelBox(self, inChannelBox):
        # type: (bool) -> None
        do, final_do, outTypes = _f.processApiArgs([inChannelBox], [('inChannelBox', 'bool', 'in', None)], self.isInChannelBox, self.showInChannelBox, [])
        res = _f.getProxyResult(self, _api.MPlug, 'setChannelBox', final_do)
        return res

    @_f.addApiDocs(_api.MPlug, 'source')
    def source(self):
        # type: () -> Attribute
        res = _f.getProxyResult(self, _api.MPlug, 'source')
        return _f.ApiArgUtil._castResult(self, res, 'MPlug', None)

    @_f.addApiDocs(_api.MPlug, 'sourceWithConversion')
    def sourceWithConversion(self):
        # type: () -> Attribute
        res = _f.getProxyResult(self, _api.MPlug, 'sourceWithConversion')
        return _f.ApiArgUtil._castResult(self, res, 'MPlug', None)
# ------ Do not edit above this line --------


def _MObjectIn(x):
    if isinstance(x, PyNode):
        return x.__apimobject__()
    return PyNode(x).__apimobject__()


def _MDagPathIn(x):
    if isinstance(x, PyNode):
        return x.__apimdagpath__()
    return PyNode(x).__apimdagpath__()


def _MPlugIn(x):
    if isinstance(x, PyNode):
        return x.__apimplug__()
    return PyNode(x).__apimplug__()


def _MPlugOut(self, x):
    return PyNode(self.node(), x)
    # try: return PyNode(self.node(), x)
    # except: pass
    # return PyNode(x)


_factories.ApiTypeRegister.register('MObject', PyNode, inCast=_MObjectIn)
_factories.ApiTypeRegister.register('MDagPath', PyNode, inCast=_MDagPathIn)
_factories.ApiTypeRegister.register('MPlug', PyNode, inCast=_MPlugIn, outCast=_MPlugOut)


# TODO:
# -----
# Seperate out _makeComponentHandle and _setComponentHandle - ie, order should be:
#    1. _makeComponentHandle
#    2. _makeMFnComponent
#    3. _setComponentHandle
# Implement makeComponentFromIndex - have it return an MObject handle
# Implement multiple component labels! (ie, surface iso can be 'u' or 'v')
# Add 'setCompleteData' when we can find how many components (instead of just 'setComplete')
# Handle multiple _ComponentLabel__'s that refer to different flavors of same component type -
#    ie, NurbsSurface.u/.v/.uv, transform.rotatePivot/scalePivot
# NurbsSurfaceRange
# Make it work with multiple component types in single component(?)

def _formatSlice(sliceObj):
    startIndex, stopIndex, step = sliceObj.start, sliceObj.stop, sliceObj.step
    if startIndex == stopIndex:
        sliceStr = '%s' % startIndex
    elif step is not None and step != 1:
        sliceStr = '%s:%s:%s' % (startIndex, stopIndex, step)
    else:
        sliceStr = '%s:%s' % (startIndex, stopIndex)
    return sliceStr


ProxySlice = _util.proxyClass(slice, 'ProxySlice', module=__name__, dataAttrName='_slice', makeDefaultInit=True)
# prevent auto-completion generator from getting confused
ProxySlice.__module__ = __name__


# Really, don't need to have another class inheriting from
# the proxy class, but do this so I can define a method using
# normal class syntax...
class HashableSlice(ProxySlice):

    def __init__(self, *args, **kwargs):
        if len(args) == 1 and not kwargs \
                and isinstance(args[0], (slice, HashableSlice)):
            if isinstance(args[0], HashableSlice):
                self._slice = args[0]._slice
            else:
                self._slice = args[0]
        else:
            self._slice = slice(*args, **kwargs)

    def __hash__(self):
        if not hasattr(self, '_hash'):
            self._hash = (self.start, self.stop, self.step).__hash__()
        return self._hash

    def _toNormalSlice(self):
        return slice(self.start, self.stop, self.step)

    def __cmp__(self, other):
        if isinstance(other, HashableSlice):
            other = other._toNormalSlice()
        elif not isinstance(other, slice):
            return -1
        return slice.__cmp__(self._toNormalSlice(), other)

    @property
    def start(self):
        return self._slice.start

    @property
    def stop(self):
        return self._slice.stop

    @property
    def step(self):
        return self._slice.step


class Component(PyNode):

    """
    Abstract base class for pymel components.
    """
    __slots__ = ()
    __metaclass__ = _factories.MetaMayaTypeRegistry
    _mfncompclass = _api.MFnComponent
    _apienum__ = _api.MFn.kComponent
    _ComponentLabel__ = None

    # Maya 2008 and earlier have no kUint64SingleIndexedComponent /
    # MFnUint64SingleIndexedComponent...
    _componentEnums = [_api.MFn.kComponent,
                       _api.MFn.kSingleIndexedComponent,
                       _api.MFn.kDoubleIndexedComponent,
                       _api.MFn.kTripleIndexedComponent]

    if hasattr(_api.MFn, 'kUint64SingleIndexedComponent'):
        _hasUint64 = True
        _componentEnums.append(_api.MFn.kUint64SingleIndexedComponent)
    else:
        _hasUint64 = False

    @classmethod
    def _componentMObjEmpty(cls, mobj):
        """
        Returns true if the given component mobj is empty (has no elements).
        """

#        Note that a component marked as complete will return elementCount == 0,
#        even if it is not truly empty.
#
#        Even MFnComponent.isEmpty will sometimes "lie" if component is complete.
#
#        Try this:
#
#        import maya.OpenMaya as api
#        import maya.cmds as cmds
#
#        melSphere = cmds.sphere()[0]
#        selList = _api.MSelectionList()
#        selList.add(melSphere + '.cv[*][*]')
#        compObj = _api.MObject()
#        dagPath = _api.MDagPath()
#        selList.getDagPath(0, dagPath, compObj)
#        mfnComp = _api.MFnDoubleIndexedComponent(compObj)
#        print "is empty:", mfnComp.isEmpty()
#        print "is complete:", mfnComp.isComplete()
#        print "elementCount:", mfnComp.elementCount()
#        print
#        mfnComp.setComplete(True)
#        print "is empty:", mfnComp.isEmpty()
#        print "is complete:", mfnComp.isComplete()
#        print "elementCount:", mfnComp.elementCount()
#        print
#        mfnComp.setComplete(False)
#        print "is empty:", mfnComp.isEmpty()
#        print "is complete:", mfnComp.isComplete()
#        print "elementCount:", mfnComp.elementCount()
#        print

        mfnComp = _api.MFnComponent(mobj)
        completeStatus = mfnComp.isComplete()
        if completeStatus:
            mfnComp.setComplete(False)
        isEmpty = mfnComp.isEmpty()
        if completeStatus:
            mfnComp.setComplete(True)
        return isEmpty

    @classmethod
    def _compOrEmptyList(cls, node, components):
        if (not isinstance(components, (_api.MObject, _api.MFnComponent))
                and not components):
            return []
        return cls(node, components)

    def __init__(self, *args, **kwargs):
        # the Component class can be instantiated several ways:
        # Component(dagPath, component):
        #    args get stored on self._node and
        #    self.__apiobjects__['MObjectHandle'] respectively
        # Component(dagPath):
        #    in this case, stored on self.__apiobjects__['MDagPath']
        #    (self._node will be None)

        # First, ensure that we have a self._node...
        if not self._node:
            dag = self.__apiobjects__['MDagPath']
            self._node = PyNode(dag)
        assert(self._node)

        # Need to do indices checking even for non-dimensional
        # components, because the ComponentIndex might be used to
        # specify the 'flavor' of the component - ie, 'scalePivot' or
        # 'rotatePivot' for Pivot components
        self._indices = self.__apiobjects__.get('ComponentIndex', None)

        if self._indices:
            if _util.isIterable(self._ComponentLabel__):
                oldCompLabel = set(self._ComponentLabel__)
            else:
                oldCompLabel = set((self._ComponentLabel__,))
            if isinstance(self._indices, dict):
                if len(self._indices) > 1:
                    assert set(self._indices.iterkeys()).issubset(oldCompLabel)
                    self._ComponentLabel__ = self._indices.keys()
                else:
                    # dict only has length 1..
                    self._ComponentLabel__ = self._indices.keys()[0]
                    self._indices = self._indices.values()[0]
            if isinstance(self._indices, ComponentIndex) and self._indices.label:
                assert self._indices.label in oldCompLabel
                self._ComponentLabel__ = self._indices.label
        elif 'MObjectHandle' not in self.__apiobjects__:
            # We're making a component by ComponentClass(shapeNode)...
            # set a default label if one is specified
            if self._defaultLabel():
                self._ComponentLabel__ = self._defaultLabel()

    def __apimdagpath__(self):
        "Return the MDagPath for the node of this component, if it is valid"
        try:
            # print "NODE", self.node()
            return self.node().__apimdagpath__()
        except AttributeError:
            pass

    def __apimobject__(self):
        "get the MObject for this component if it is valid"
        handle = self.__apihandle__()
        if _api.isValidMObjectHandle(handle):
            return handle.object()
        # Can't use self.name(), as that references this!
        raise MayaObjectError(self._completeNameString())

    def __apiobject__(self):
        return self.__apimobject__()

    def __apihandle__(self):
        if 'MObjectHandle' not in self.__apiobjects__:
            handle = self._makeComponentHandle()
            if not handle or not _api.isValidMObjectHandle(handle):
                raise MayaObjectError(self._completeNameString())
            self.__apiobjects__['MObjectHandle'] = handle
        return self.__apiobjects__['MObjectHandle']

    def __apicomponent__(self):
        mfnComp = self.__apiobjects__.get('MFnComponent', None)
        if mfnComp is None:
            mfnComp = self._mfncompclass(self.__apimobject__())
            self.__apiobjects__['MFnComponent'] = mfnComp
        return mfnComp

    def __apimfn__(self):
        return self.__apicomponent__()

    def __eq__(self, other):
        if not hasattr(other, '__apicomponent__'):
            return False
        return self.__apicomponent__().isEqual(other.__apicomponent__().object())

    def __nonzero__(self):
        # type: () -> bool
        """
        Returns
        -------
        bool
        """
        return bool(len(self))

    def __str__(self):
        return str(self.name())

    def __unicode__(self):
        return self.name()

    def _completeNameString(self):
        return u'%s.%s' % (self.node(), self.plugAttr())

    def _makeComponentHandle(self):
        component = None
        # try making from MFnComponent.create, if _mfncompclass has it defined
        if (hasattr(self._mfncompclass, 'create')
                and self._apienum__ not in self._componentEnums + [None]):
            try:
                component = self._mfncompclass().create(self._apienum__)
            # Note - there's a bug with kSurfaceFaceComponent - can't use create
            except RuntimeError:
                pass
            else:
                if not _api.isValidMObject(component):
                    component = None

        # that didn't work - try checking if we have a valid plugAttr
        if not component and self.plugAttr():
            try:
                component = _api.toApiObject(self._completeNameString())[1]
            except Exception:
                pass
            else:
                if not _api.isValidMObject(component):
                    component = None

        # component objects we create always start out 'complete'
        mfnComp = self._mfncompclass(component)
        mfnComp.setComplete(True)

        return _api.MObjectHandle(component)

    def __melobject__(self):
        selList = _api.MSelectionList()
        selList.add(self.__apimdagpath__(), self.__apimobject__(), False)
        strings = []
        selList.getSelectionStrings(0, strings)
        nodeName = self.node().name() + '.'
        strings = [nodeName + x.split('.', 1)[-1] for x in strings]
        if not strings:
            return self._completeNameString()
        elif len(strings) == 1:
            return strings[0]
        else:
            return strings

    def _defaultLabel(self):
        """
        Intended for classes such as NurbsSurfaceRange which have multiple possible
        component labels (ie, u, v, uv), and we want to specify a 'default' one
        so that we can do NurbsSurfaceRange(myNurbsSurface).

        This should be None if either the component only has one label, or picking
        a default doesn't make sense (ie, in the case of Pivot, we have no
        idea whether the user would want the scale or rotate pivot, so
        doing Pivot(myObject) makes no sense...
        """
        return None

    def name(self):
        # type: () -> unicode
        melObj = self.__melobject__()
        if isinstance(melObj, basestring):
            return melObj
        return repr(melObj)

    def node(self):
        return self._node

    def namespace(self, *args, **kwargs):
        return self.node().namespace(*args, **kwargs)

    # just for backward compatibility with old Component class (though the
    # only place this WAS used was with particles...)
    plugNode = node

    def plugAttr(self):
        return self._ComponentLabel__

    def isComplete(self, *args, **kwargs):
        return self._isCompleteMfnComp(self.__apicomponent__())

    def _isCompleteMfnComp(self, mfncomp):
        return mfncomp.isComplete()

    @staticmethod
    def numComponentsFromStrings(*componentStrings):
        """
        Does basic string processing to count the number of components
        given a number of strings, which are assumed to be the valid mel names
        of components.
        """
        numComps = 0
        for compString in componentStrings:
            indices = re.findall(r'\[[^\]]*\]', compString)
            newComps = 1
            if indices:
                for index in indices:
                    if ':' in index:
                        indexSplit = index.split(':')
                        # + 1 is b/c mel indices are inclusive
                        newComps *= int(indexSplit[1]) - int(indexSplit[0]) + 1
            numComps += newComps
        return numComps


class DimensionedComponent(Component):

    """
    Components for which having a __getitem__ of some sort makes sense

    ie, myComponent[X] would be reasonable.
    """
    __slots__ = ()
    # All components except for the pivot component and the unknown ones are
    # indexable in some manner
    dimensions = 0

    def __init__(self, *args, **kwargs):
        # the Component class can be instantiated several ways:
        # Component(dagPath, component):
        #    args get stored on self._node and
        #    self.__apiobjects__['MObjectHandle'] respectively
        # Component(dagPath):
        #    in this case, stored on self.__apiobjects__['MDagPath']
        #    (self._node will be None)
        super(DimensionedComponent, self).__init__(*args, **kwargs)

        isComplete = True

        # If we're fed an MObjectHandle already, we don't allow
        # __getitem__ indexing... unless it's complete
        handle = self.__apiobjects__.get('MObjectHandle', None)
        if handle is not None:
            mfncomp = self._mfncompclass(handle.object())
            if not self._isCompleteMfnComp(mfncomp):
                isComplete = False

        if isinstance(self._indices, dict) and len(self._indices) > 1:
            isComplete = False

        # If the component is complete, we allow further indexing of it using
        # __getitem__
        # Whether or not __getitem__ indexing is allowed, and what dimension
        # we are currently indexing, is stored in _partialIndex
        # If _partialIndex is None, __getitem__ indexing is NOT allowed
        # Otherwise, _partialIndex should be a ComponentIndex object,
        # and it's length indicates how many dimensions have already been
        # specified.
        if isComplete:
            # Do this test before doing 'if self._indices',
            # because an empty ComponentIndex will be 'False',
            # but could still have useful info (like 'label')!
            if isinstance(self._indices, ComponentIndex):
                if len(self._indices) < self.dimensions:
                    self._partialIndex = self._indices
                else:
                    self._partialIndex = None
            elif self._indices:
                self._partialIndex = None
            else:
                self._partialIndex = ComponentIndex(label=self._ComponentLabel__)
        else:
            self._partialIndex = None

    def _completeNameString(self):
        # Note - most multi-dimensional components allow selection of all
        # components with only a single index - ie,
        #    myNurbsSurface.cv[*]
        # will work, even though nurbs cvs are double-indexed
        # However, some multi-indexed components WON'T work like this, ie
        #    myNurbsSurface.sf[*]
        # FAILS, and you MUST do:
        #    myNurbsSurface.sf[*][*]
        # ...However, some multi-indexed components (well, only LatticePoint
        # that I know of) will give incorrect results with
        #    ffd1LatticeShape.pt[*][*][*]
        # ...and so you must do
        #    ffd1LatticeShape.pt[*]
        return (super(DimensionedComponent, self)._completeNameString() +
                ('[*]' * self.dimensions))

    def _makeComponentHandle(self):
        indices = self._standardizeIndices(self._indices)
        handle = self._makeIndexedComponentHandle(indices)
        return handle

    def _makeIndexedComponentHandle(self, indices):
        """
        Returns an MObjectHandle that points to a maya component object with
        the given indices.
        """
        selList = _api.MSelectionList()

        def addComp(compName):
            try:
                selList.add(compName)
            except RuntimeError:
                raise MayaComponentError(compName)

        if len(indices) == 1 and self._isCompleteIndex(indices[0]):
            addComp(self._completeNameString())
        else:
            for index in indices:
                compName = Component._completeNameString(self)
                for dimNum, dimIndex in enumerate(index):
                    if isinstance(dimIndex, (slice, HashableSlice)):
                        # by the time we're gotten here, standardizedIndices
                        # should have either flattened out slice-indices
                        # (DiscreteComponents) or disallowed slices with
                        # step values (ContinuousComponents)
                        if dimIndex.start == dimIndex.stop == None:
                            dimIndex = '*'
                        else:
                            if dimIndex.start is None:
                                if isinstance(self, DiscreteComponent):
                                    start = 0
                                else:
                                    partialIndex = ComponentIndex(('*',) * dimNum,
                                                                  index.label)
                                    start = self._dimRange(partialIndex)[0]
                            else:
                                start = dimIndex.start
                            if dimIndex.stop is None:
                                partialIndex = ComponentIndex(('*',) * dimNum,
                                                              index.label)
                                stop = self._dimRange(partialIndex)[1]
                            else:
                                stop = dimIndex.stop
                            dimIndex = "%s:%s" % (start, stop)
                    compName += '[%s]' % dimIndex
                addComp(compName)
        compMobj = _api.MObject()
        dagPath = _api.MDagPath()
        selList.getDagPath(0, dagPath, compMobj)
        return _api.MObjectHandle(compMobj)

    VALID_SINGLE_INDEX_TYPES = []  # re-define in derived!

    # For situations in which we want a component object to represent ALL the
    # possible components of that type - ie, all the vertices - it is a LOT
    # faster to special case that situation, rather than the default behavior,
    # which will flatten out the components into a list, etc.
    # However, the shortcut for "complete" components will not work for all
    # component types (ie, subdiv components), so this function controls whether
    # it will be used.
    _ALLOW_COMPLETE_SHORTCUT = True

    # in addition, for some types, it may USUALLY be allowable to use [*]
    # syntax, but in some specific instances, it will cause problems... ie,
    # for empty meshes, doing
    #    pCubeShape1.vtx[*]
    # will error...
    def _allowCompleteShortcut(self):
        # check for the empty mesh problem by grabbing the node's mfn - if it's
        # a dag node, we have problems
        return (self._ALLOW_COMPLETE_SHORTCUT
                and not issubclass(_api.MFnDagNode,
                                   type(self.node().__apimfn__())))

    def _standardizeIndices(self, indexObjs, allowIterable=True, label=None,
                            allowComplete=True):
        """
        Convert indexObjs to an iterable of ComponentIndex objects.

        indexObjs may be a member of VALID_SINGLE_INDEX_TYPES, a
        ComponentIndex object, or an iterable of such items (if allowIterable),
        or 'None'
        """
        # For speed, we want to allow through "entire component" indices,
        # without flattening... but only if "allowComplete" is True
        if not self._allowCompleteShortcut():
            allowComplete = False

        if indexObjs is None:
            indexObjs = ComponentIndex(label=label)

        indices = set()
        # Convert single objects to a list
        if isinstance(indexObjs, self.VALID_SINGLE_INDEX_TYPES):
            if self.dimensions == 1:
                if (isinstance(indexObjs, (slice, HashableSlice)) and not
                        (allowComplete and self._isCompleteIndex(indexObjs))):
                    return self._standardizeIndices(
                        self._sliceToIndices(indexObjs), label=label)
                else:
                    indices.add(ComponentIndex((indexObjs,), label=label))
            else:
                raise IndexError("Single Index given for a multi-dimensional "
                                 "component")
        elif isinstance(indexObjs, ComponentIndex):
            if label and indexObjs.label and label != indexObjs.label:
                raise IndexError('ComponentIndex object had a different label '
                                 'than desired (wanted %s, found %s)'
                                 % (label, indexObjs.label))
            if allowComplete and self._isCompleteIndex(indexObjs):
                indices.add(self._completeIndex(label=label))
            else:
                indices.update(self._flattenIndex(indexObjs))
        elif isinstance(indexObjs, dict):
            # Dicts are used to specify component labels for a group of
            # indices at once...
            for dictLabel, dictIndices in indexObjs.iteritems():
                if label and label != dictLabel:
                    raise IndexError('ComponentIndex object had a different '
                                     'label than desired (wanted %s, found %s)'
                                     % (label, dictLabel))
                indices.update(self._standardizeIndices(dictIndices,
                                                        label=dictLabel))
        elif allowIterable and _util.isIterable(indexObjs):
            for index in indexObjs:
                indices.update(self._standardizeIndices(index,
                                                        allowIterable=False,
                                                        label=label))
                if (allowComplete and len(indices) == 1
                        and self._isCompleteIndex(list(indices)[0])):
                    break
                allowComplete = False
        else:
            raise IndexError("Invalid indices for component: %r" % (indexObjs,))
        return tuple(indices)

    def _completeIndex(self, label=None):
        return ComponentIndex((HashableSlice(None),) * self.dimensions,
                              label=label)

    def _isCompleteIndex(self, indexObj):
        '''
        Return true if the indexObj represents the entire set of indices
        possible for this component
        '''
        if isinstance(indexObj, ComponentIndex):
            return (len(indexObj) == 0
                    or indexObj == self._completeIndex(label=indexObj.label))
        elif self.dimensions == 1:
            return indexObj == slice(None)
        return False

    def _sliceToIndices(self, sliceObj):
        raise NotImplementedError

    def _flattenIndex(self, index, allowIterable=True):
        """
        Given a ComponentIndex object, which may be either a partial index (ie,
        len(index) < self.dimensions), or whose individual-dimension indices
        might be slices or iterables, return an flat list of ComponentIndex
        objects.
        """
        # Some components - such as face-vertices - need to know the previous
        # indices to be able to fully expand the remaining indices... ie,
        # faceVertex[1][2][:] may result in a different expansion than for
        # faceVertex[3][8][:]...
        # for this reason, we need to supply the previous indices to
        # _sliceToIndices, and expand on a per-partial-index basis
        while len(index) < self.dimensions:
            index = ComponentIndex(index + (HashableSlice(None),))

        indices = [ComponentIndex(label=index.label)]

        def flattenDimIndex(dimIndex, partialIndex):
            if _util.isIterable(dimIndex):
                if allowIterable:
                    for dimPiece in dimIndex:
                        for indice in flattenDimIndex(dimPiece, partialIndex):
                            yield indice
                else:
                    raise IndexError(index)
            elif isinstance(dimIndex, (slice, HashableSlice)):
                for indice in self._sliceToIndices(dimIndex,
                                                   partialIndex=oldPartial):
                    yield indice
            elif isinstance(dimIndex, (float, int, long)) and dimIndex < 0:
                yield partialIndex + \
                    (self._translateNegativeIndice(dimIndex, partialIndex),)
            else:
                yield partialIndex + (dimIndex,)

        for dimIndex in index:
            newIndices = []
            for oldPartial in indices:
                newIndices.extend(flattenDimIndex(dimIndex, oldPartial))
            indices = newIndices
        return indices

    def _translateNegativeIndice(self, negIndex, partialIndex):
        raise NotImplementedError

    # subclasses should not override this - override _getitem_overrideable
    # instead
    def __getitem__(self, item):
        if self.currentDimension() is None:
            raise IndexError("Indexing only allowed on an incompletely "
                             "specified component (ie, 'cube.vtx')")
        # if this is an iteraTOR, not just an iterABLE, then
        # _validateGetItemIndice will "use it up" while iterating. first,
        # store it in a more "permanent" form
        if isinstance(item, collections.Iterator):
            item = tuple(item)
        self._validateGetItemIndice(item)
        return self._getitem_overrideable(item)

    def _getitem_overrideable(self, item):
        return self.__class__(self._node,
                              ComponentIndex(self._partialIndex + (item,)))

    def _validateGetItemIndice(self, item, allowIterables=True):
        """
        Will raise an appropriate IndexError if the given item
        is not suitable as a __getitem__ indice.
        """
        if allowIterables and _util.isIterable(item):
            for x in item:
                self._validateGetItemIndice(x, allowIterables=False)
            return
        if not isinstance(item, self.VALID_SINGLE_INDEX_TYPES):
            raise IndexError("Invalid indice type for %s: %r" %
                             (self.__class__.__name__,
                              item.__class__.__name__))
        if isinstance(item, (slice, HashableSlice)):
            if item.step and item.step < 0:
                raise IndexError("Components do not support slices with "
                                 "negative steps")
            # 'None' compares as less than all numbers, so need
            # to check for it explicitly
            if item.start is None and item.stop is None:
                # If it's an open range, [:], and slices are allowed,
                # it's valid
                return
            elif item.start is None:
                minIndex = maxIndex = item.stop
            elif item.stop is None:
                minIndex = maxIndex = item.start
            else:
                maxIndex = max(item.start, item.stop)
                minIndex = min(item.start, item.stop)
            if (not isinstance(maxIndex, self.VALID_SINGLE_INDEX_TYPES) or
                    not isinstance(minIndex, self.VALID_SINGLE_INDEX_TYPES)):
                raise IndexError("Invalid slice start or stop value")
        else:
            maxIndex = minIndex = item
        allowedRange = self._dimRange(self._partialIndex)
        if minIndex < allowedRange[0] or maxIndex > allowedRange[1]:
            raise IndexError("Indice %s out of range %s" % (item, allowedRange))

    def _dimRange(self, partialIndex):
        """
        Returns (minIndex, maxIndex) for the next dimension index after
        the given partialIndex.
        The range is inclusive.
        """
        raise NotImplemented

    def _dimLength(self, partialIndex):
        """
        Given a partialIndex, returns the maximum value for the first
         unspecified dimension.
        """
        # Implement in derived classes - no general way to determine the length
        # of components!
        raise NotImplementedError

    def currentDimension(self):
        """
        Returns the dimension index that an index operation - ie, self[...] /
        self.__getitem__(...) - will operate on.

        If the component is completely specified (ie, all dimensions are
        already indexed), then None is returned.
        """
        if not hasattr(self, '_currentDimension'):
            indices = self._partialIndex
            if (indices is not None and
                    len(indices) < self.dimensions):
                self._currentDimension = len(indices)
            else:
                self._currentDimension = None
        return self._currentDimension

    # Used by __add__ in subclasses
    def _validate_add(self, other):
        if not isinstance(other, type(self)):
            raise TypeError("cannot add a {} and {} object".format(type(other),
                                                                   type(self)))
        if self.node() != other.node():
            raise ValueError("cannot add {} objects for different nodes:"
                             " {} and {}".format(type(self), self.node(),
                                                 other.node()))


class ComponentIndex(tuple):

    """
    Class used to specify a multi-dimensional component index.

    If the length of a ComponentIndex object < the number of dimensions,
    then the remaining dimensions are taken to be 'complete' (ie, have not yet
    had indices specified).
    """
    def __new__(cls, *args, **kwargs):
        """
        Parameters
        ----------
        label : str
            Component label for this index.
            Useful for components whose 'mel name' may vary - ie, an isoparm
            may be specified as u, v, or uv.
        """
        label = kwargs.pop('label', None)
        self = tuple.__new__(cls, *args, **kwargs)
        if not label and args and isinstance(args[0], ComponentIndex) and args[0].label:
            self.label = args[0].label
        else:
            self.label = label
        return self

    def __add__(self, other):
        if isinstance(other, ComponentIndex) and other.label:
            if not self.label:
                label = other.label
            else:
                if other.label != self.label:
                    raise ValueError('cannot add two ComponentIndex objects '
                                     'with different labels')
                label = self.label
        else:
            label = self.label
        return ComponentIndex(itertools.chain(self, other), label=label)

    def __repr__(self):
        return "%s(%s, label=%r)" % (self.__class__.__name__,
                                     super(ComponentIndex, self).__repr__(),
                                     self.label)


def validComponentIndexType(argObj, allowDicts=True, componentIndexTypes=None):
    """
    True if argObj is of a suitable type for specifying a component's index.
    False otherwise.

    Dicts allow for components whose 'mel name' may vary - ie, a single
    isoparm component may have, u, v, or uv elements; or, a single pivot
    component may have scalePivot and rotatePivot elements.  The key of the
    dict would indicate the 'mel component name', and the value the actual
    indices.

    Thus:
       {'u':3, 'v':(4,5), 'uv':ComponentIndex((1,4)) }
    would represent single component that contained:
       .u[3]
       .v[4]
       .v[5]
       .uv[1][4]

    Derived classes should implement:
    _dimLength
    """
    if not componentIndexTypes:
        componentIndexTypes = (int, long, float, slice, HashableSlice, ComponentIndex)

    if allowDicts and isinstance(argObj, dict):
        for value in argObj.itervalues():
            if not validComponentIndexType(value, allowDicts=False):
                return False
        return True
    else:
        if isinstance(argObj, componentIndexTypes):
            return True
        elif isinstance(argObj, (list, tuple)) and len(argObj):
            for indice in argObj:
                if not isinstance(indice, componentIndexTypes):
                    return False
            else:
                return True
    return False


class DiscreteComponent(DimensionedComponent):

    """
    Components whose dimensions are discretely indexed.

    Ie, there are a finite number of possible components, referenced by integer
    indices.

    Example: polyCube.vtx[38], f.cv[3][2]

    Derived classes should implement:
    _dimLength
    """
    __slots__ = ()
    VALID_SINGLE_INDEX_TYPES = (int, long, slice, HashableSlice)

    def __init__(self, *args, **kwargs):
        self.reset()
        super(DiscreteComponent, self).__init__(*args, **kwargs)

    def _isCompleteMfnComp(self, mfncomp):
        # for components created through MSelectionList - ie, pm.PyNode('pCube1.vtx[0]')
        # - we may get back an MFnComponent object that actually has all the
        # indices, but is not marked as complete
        # check both if it is marked "isComplete", and if it has a number of
        # components equal to the number that this object has
        if mfncomp.isComplete():
            return True
        else:
            try:
                totalSize = self.totalSize()
            except NotImplementedError:
                return False
            return mfncomp.elementCount() == totalSize

    def _sliceToIndices(self, sliceObj, partialIndex=None):
        """
        Converts a slice object to an iterable of the indices it represents.

        If a partialIndex is supplied, then sliceObj is taken to be a slice
        at the next dimension not specified by partialIndex - ie,

        myFaceVertex._sliceToIndices(slice(1,-1), partialIndex=ComponentIndex((3,)))

        might be used to get a component such as

        faceVertices[3][1:-1]
        """

        if partialIndex is None:
            partialIndex = ComponentIndex()

        # store these in local variables, to avoid constantly making
        # new slice objects, since slice objects are immutable
        start = sliceObj.start
        stop = sliceObj.stop
        step = sliceObj.step

        if start is None:
            start = 0

        if step is None:
            step = 1

        # convert 'maya slices' to 'python slices'...
        # ie, in maya, someObj.vtx[2:3] would mean:
        #  (vertices[2], vertices[3])
        # in python, it would mean:
        #  (vertices[2],)
        if stop is not None and stop >= 0:
            stop += 1

        if stop is None or start < 0 or stop < 0 or step < 0:
            start, stop, step = slice(start, stop, step).indices(self._dimLength(partialIndex))

        # Made this return a normal list for easier debugging...
        # ... can always make it back to a generator if need it for speed
        for rawIndex in xrange(start, stop, step):
            yield ComponentIndex(partialIndex + (rawIndex,))
#        return [ComponentIndex(partialIndex + (rawIndex,))
#                for rawIndex in xrange(start, stop, step)]

    def _makeIndexedComponentHandle(self, indices):
        # We could always create our component using the selection list
        # method; but since this has to do string processing, it is slower...
        # so use MFnComponent.addElements method if possible.
        handle = Component._makeComponentHandle(self)
        if (self._componentMObjEmpty(handle.object())
                and not (len(indices) == 1 and self._isCompleteIndex(indices[0]))):
            mayaArrays = []
            for dimIndices in zip(*indices):
                mayaArrays.append(self._pyArrayToMayaArray(dimIndices))
            mfnComp = self._mfncompclass(handle.object())
            mfnComp.setComplete(False)
            if mayaArrays:
                mfnComp.addElements(*mayaArrays)
            return handle
        else:
            return super(DiscreteComponent, self)._makeIndexedComponentHandle(indices)

    @classmethod
    def _pyArrayToMayaArray(cls, pythonArray):
        mayaArray = _api.MIntArray()
        _api.MScriptUtil.createIntArrayFromList(list(pythonArray), mayaArray)
        return mayaArray

    def _dimRange(self, partialIndex):
        dimLen = self._dimLength(partialIndex)
        return (-dimLen, dimLen - 1)

    def _translateNegativeIndice(self, negIndex, partialIndex):
        assert negIndex < 0
        return self._dimLength(partialIndex) + negIndex

    def __iter__(self):
        # We proceed in two ways, depending on whether we're a
        # completely-specified component (ie, no longer indexable),
        # or partially-specified (ie, still indexable).
        for compIndex in self._compIndexObjIter():
            yield self.__class__(self._node, compIndex)

    def _compIndexObjIter(self):
        """
        An iterator over all the indices contained by this component,
        as ComponentIndex objects (which are a subclass of tuple).
        """
        if self.currentDimension() is None:
            # we're completely specified, do flat iteration
            return self._flatIter()
        else:
            # we're incompletely specified, iterate across the dimensions!
            return self._dimensionIter()

    # Essentially identical to _compIndexObjIter, except that while
    # _compIndexObjIter, this is intended for use by end-user,
    # and so if it's more 'intuitive' to return some other object,
    # it will be overriden in derived classes to do so.
    # ie, for Component1D, this will return ints
    indicesIter = _compIndexObjIter

    def indices(self):
        """
        A list of all the indices contained by this component.
        """
        return list(self.indicesIter())

    def _dimensionIter(self):
        # If we're incompletely specified, then if, for instance, we're
        # iterating through all the vertices of a poly with 500,000 verts,
        # then it's a huge waste of time / space to create a list of
        # 500,000 indices in memory, then iterate through it, when we could
        # just as easily generate the indices as we go with an xrange
        # Since an MFnComponent is essentially a flat list of such indices
        # - only it's stored in maya's private memory space - we AVOID
        # calling __apicomponent__ in this case!

        # self._partialIndex may have slices...
        for index in self._flattenIndex(self._partialIndex):
            yield index

    def _flatIter(self):
        # If we're completely specified, we assume that we NEED
        # to have some sort of list of indicies just in order to know
        # what this component obejct holds (ie, we might have
        # [1][4], [3][80], [3][100], [4][10], etc)
        # ...so we assume that we're not losing any speed / memory
        # by iterating through a 'list of indices' stored in memory
        # in our case, this list of indices is the MFnComponent object
        # itself, and is stored in maya's memory, but the idea is the same...

        # This code duplicates much of currentItem - keeping both
        # for speed, as _flatIter may potentially have to plow through a lot of
        # components, so we don't want to make an extra function call...

        dimensionIndicePtrs = []
        mfncomp = self.__apicomponent__()
        for _ in xrange(self.dimensions):
            dimensionIndicePtrs.append(_api.SafeApiPtr('int'))

        for flatIndex in xrange(len(self)):
            mfncomp.getElement(flatIndex, *[x() for x in dimensionIndicePtrs])
            yield ComponentIndex([x.get() for x in dimensionIndicePtrs])

    def __len__(self):
        return self.__apicomponent__().elementCount()

    def count(self):
        return len(self)

    # default implementation assumes that each dimension has a consistent
    # number of components - so total number of components is
    #   sizeDim1 * sizeDim2 * ... * sizeDimN
    # if this is not the case (ie, for faceVertex, or subds), need to override
    # this - either with a "correct" method, or an implementation that raises
    # NotImplementedError
    def totalSize(self):
        """The maximum possible number of components

        ie, for a polygon cube, the totalSize for verts would be 8, for edges
        would be 12, and for faces would be 6
        """
        if not self.dimensions:
            return 0
        totalSize = 1
        partialIndex = ComponentIndex()
        for _ in xrange(self.dimensions):
            totalSize *= self._dimLength(partialIndex)
            partialIndex += (0,)
        return totalSize

    def setIndex(self, index):
        if not 0 <= index < len(self):
            raise IndexError
        self._currentFlatIndex = index
        return self

    def getIndex(self):
        """Returns the current 'flat list' index for this group of components -
        ie, if this component holds the vertices:
            [5, 7, 12, 13, 14, 25]
        then if the 'flat list' index is 2, then we are pointing to vertex 12.
        """
        return self._currentFlatIndex

    def currentItem(self):
        # This code duplicates much of _flatIter - keeping both
        # for speed, as _flatIter may potentially have to plow through a lot of
        # components, so we don't want to make an extra function call...

        dimensionIndicePtrs = []
        mfncomp = self.__apicomponent__()
        for _ in xrange(self.dimensions):
            dimensionIndicePtrs.append(_api.SafeApiPtr('int'))

        mfncomp.getElement(self._currentFlatIndex,
                           *[x() for x in dimensionIndicePtrs])
        curIndex = ComponentIndex([x.get() for x in dimensionIndicePtrs])
        return self.__class__(self._node, curIndex)

    def currentItemIndex(self):
        """Returns the component indices for the current item in this component
        group

        If the component type has more then one dimension, the return result
        will be a ComponentIndex object which is a sub-class of tuple; otherwise,
        it will be a single int.

        These values correspond to the indices that you would use when selecting
        components in mel - ie, vtx[5], cv[3][2]
        """
        # Again, duplicates some code in currentItem/_flatIter for speed
        dimensionIndicePtrs = []
        mfncomp = self.__apicomponent__()
        for _ in xrange(self.dimensions):
            dimensionIndicePtrs.append(_api.SafeApiPtr('int'))

        mfncomp.getElement(self._currentFlatIndex,
                           *[x() for x in dimensionIndicePtrs])
        if self.dimensions == 1:
            return dimensionIndicePtrs[0].get()
        else:
            return ComponentIndex([x.get() for x in dimensionIndicePtrs])

    def next(self):
        if self._stopIteration:
            raise StopIteration
        elif not self:
            self._stopIteration = True
            raise StopIteration
        else:
            toReturn = self.currentItem()
            try:
                self.setIndex(self.getIndex() + 1)
            except IndexError:
                self._stopIteration = True
            return toReturn

    def reset(self):
        self._stopIteration = False
        self._currentFlatIndex = 0


class ContinuousComponent(DimensionedComponent):

    """
    Components whose dimensions are continuous.

    Ie, there are an infinite number of possible components, referenced by
    floating point parameters.

    Example: nurbsCurve.u[7.48], nurbsSurface.uv[3.85][2.1]

    Derived classes should implement:
    _dimRange
    """
    __slots__ = ()
    VALID_SINGLE_INDEX_TYPES = (int, long, float, slice, HashableSlice)

    def _standardizeIndices(self, indexObjs, **kwargs):
        return super(ContinuousComponent, self)._standardizeIndices(
            indexObjs, allowIterable=False, **kwargs)

    def _sliceToIndices(self, sliceObj, partialIndex=None):
        # Note that as opposed to a DiscreteComponent, where we
        # always want to flatten a slice into it's discrete elements,
        # with a ContinuousComponent a slice is a perfectly valid
        # indices... the only caveat is we need to convert it to a
        # HashableSlice, as we will be sticking it into a set...
        if sliceObj.step != None:
            raise MayaComponentError(
                "%ss may not use slice-indices with a 'step' -  "
                "bad slice: %s" % (self.__class__.__name__, sliceObj))
        if partialIndex is None:
            partialIndex = ComponentIndex()
        if sliceObj.start == sliceObj.stop == None:
            return (partialIndex + (HashableSlice(None), ), )
        else:
            return (partialIndex +
                    (HashableSlice(sliceObj.start, sliceObj.stop),), )

    def __iter__(self):
        raise TypeError("%r object is not iterable" % self.__class__.__name__)

    def _dimLength(self, partialIndex):
        # Note that in the default implementation, used
        # by DiscreteComponent, _dimRange depends on _dimLength.
        # In ContinuousComponent, the opposite is True - _dimLength
        # depends on _dimRange
        range = self._dimRange(partialIndex)
        return range[1] - range[0]

    def _dimRange(self, partialIndex):
        # Note that in the default implementation, used
        # by DiscreteComponent, _dimRange depends on _dimLength.
        # In ContinuousComponent, the opposite is True - _dimLength
        # depends on _dimRange
        raise NotImplementedError

    def _translateNegativeIndice(self, negIndex, partialIndex):
        return negIndex


class Component1DFloat(ContinuousComponent):
    __slots__ = ()
    dimensions = 1

    def index(self):
        return self.indices()[0]


class Component2DFloat(ContinuousComponent):
    __slots__ = ()
    dimensions = 2


class Component1D(DiscreteComponent):
    __slots__ = ()
    _mfncompclass = _api.MFnSingleIndexedComponent
    _apienum__ = _api.MFn.kSingleIndexedComponent
    dimensions = 1

    def index(self):
        return self.indices()[0]

    @staticmethod
    def _sequenceToComponentSlice(array):
        """given an array, convert to a maya-formatted slice"""

        return [HashableSlice(x.start, x.stop - 1, x.step) for x in _util.sequenceToSlices(array)]

    def name(self):
        # type: () -> unicode
        # this function produces a name that uses extended slice notation, such as vtx[10:40:2]
        melobj = self.__melobject__()
        if isinstance(melobj, basestring):
            return melobj
        else:
            compSlice = self._sequenceToComponentSlice(self.indicesIter())
            sliceStr = ','.join([_formatSlice(x) for x in compSlice])
            return self._completeNameString().replace('*', sliceStr)

    def _flatIter(self):
        # for some reason, the command to get an element is 'element' for
        # 1D components, and 'getElement' for 2D/3D... so parent class's
        # _flatIter won't work!
        # Just as well, we get a more efficient iterator for 1D comps...
        mfncomp = self.__apicomponent__()
        for flatIndex in xrange(len(self)):
            yield ComponentIndex((mfncomp.element(flatIndex),))

    def currentItem(self):
        mfncomp = self.__apicomponent__()
        return self.__class__(self._node, mfncomp.element(self._currentFlatIndex))

    def currentItemIndex(self):
        """Returns the component indices for the current item in this component
        group

        If the component type has more then one dimension, the return result
        will be a ComponentIndex object which is a sub-class of tuple; otherwise,
        it will be a single int.

        These values correspond to the indices that you would use when selecting
        components in mel - ie, vtx[5], cv[3][2]
        """
        # Again, duplicates some code in currentItem/_flatIter for speed
        mfncomp = self.__apicomponent__()
        return mfncomp.element(self._currentFlatIndex)

    def indicesIter(self):
        """
        An iterator over all the indices contained by this component,
        as integers.
        """
        for compIndex in self._compIndexObjIter():
            yield compIndex[0]

    # TODO: also add __add__ / __iadd__ for 2D / 3D components
    def __add__(self, other):
        self._validate_add(other)
        newMfnComp = self._mfncompclass()
        newMObj = newMfnComp.create(self._apienum__)
        indices = _api.MIntArray()
        for compObj in (self, other):
            otherMfnComp = compObj.__apicomponent__()
            otherMfnComp.getElements(indices)
            newMfnComp.addElements(indices)
        return type(self)(self.__apimdagpath__(), newMObj)

    def __iadd__(self, other):
        self._validate_add(other)
        indices = _api.MIntArray()
        otherMfnComp = other.__apicomponent__()
        otherMfnComp.getElements(indices)
        self.__apicomponent__().addElements(indices)
        # clean up possibly out-of-date cached items
        self.__apiobjects__.pop('ComponentIndex', None)
        self._indices = None
        return self


class Component2D(DiscreteComponent):
    __slots__ = ()
    _mfncompclass = _api.MFnDoubleIndexedComponent
    _apienum__ = _api.MFn.kDoubleIndexedComponent
    dimensions = 2


class Component3D(DiscreteComponent):
    __slots__ = ()
    _mfncompclass = _api.MFnTripleIndexedComponent
    _apienum__ = _api.MFn.kTripleIndexedComponent
    dimensions = 3


# Mixin class for components which use MIt* objects for some functionality
class MItComponent(Component):

    """
    Abstract base class for pymel components that can be accessed via iterators.

    (ie, `MeshEdge`, `MeshVertex`, and `MeshFace` can be wrapped around
    MItMeshEdge, etc)

    If deriving from this class, you should set __apicls__ to an appropriate
    MIt* type - ie, for MeshEdge, you would set __apicls__ = _api.MItMeshEdge
    """
    __slots__ = ()

    def __init__(self, *args, **kwargs):
        super(MItComponent, self).__init__(*args, **kwargs)

    def __apimit__(self, alwaysUnindexed=False):
        # Note - the iterator should NOT be stored, as if it gets out of date,
        # it can cause crashes - see, for instance, MItMeshEdge.geomChanged
        # Since we don't know how the user might end up using the components
        # we feed out, and it seems like asking for trouble to have them
        # keep track of when things such as geomChanged need to be called,
        # we simply never retain the MIt for long..
        if self._currentFlatIndex == 0 or alwaysUnindexed:
            return self.__apicls__(self.__apimdagpath__(),
                                   self.__apimobject__())
        else:
            return self.__apicls__(self.__apimdagpath__(),
                                   self.currentItem().__apimobject__())

    def __apimfn__(self):
        return self.__apimit__()


class MItComponent1D(MItComponent, Component1D):
    __slots__ = ()


class Component1D64(DiscreteComponent):
    __slots__ = ()
    _ALLOW_COMPLETE_SHORTCUT = False

    if Component._hasUint64:
        _mfncompclass = _api.MFnUint64SingleIndexedComponent
        _apienum__ = _api.MFn.kUint64SingleIndexedComponent

    else:
        _mfncompclass = _api.MFnComponent
        _apienum__ = _api.MFn.kComponent

    def totalSize(self):
        raise NotImplementedError

    if Component._hasUint64 and hasattr(_api, 'MUint64'):
        # Note that currently the python api has zero support for MUint64's
        # This code is just here because I'm an optimist...
        @classmethod
        def _pyArrayToMayaArray(cls, pythonArray):
            mayaArray = _api.MUint64Array(len(pythonArray))
            for i, value in enumerate(pythonArray):
                mayaArray.set(value, i)
            return mayaArray
    else:
        # Component indices aren't sequential, and without MUint64, the only
        # way to check if a given indice is valid is by trying to insert it
        # into an MSelectionList... since this is both potentially fairly
        # slow, for now just going to 'open up the gates' as far as
        # validation is concerned...
        _max32 = 2 ** 32

        def _dimLength(self, partialIndex):
            return self._max32

        # The ContinuousComponent version works fine for us - just
        # make sure we grab the original function object, not the method
        # object, since we don't inherit from ContinuousComponent
        _sliceToIndices = ContinuousComponent._sliceToIndices.im_func

        # We're basically having to fall back on strings here, so revert 'back'
        # to the string implementation of various methods...
        _makeIndexedComponentHandle = DimensionedComponent._makeIndexedComponentHandle

        def __len__(self):
            if hasattr(self, '_storedLen'):
                return self._storedLen
            else:
                # subd MIt*'s have no .count(), and there is no appropriate
                # MFn, so count it using strings...
                melStrings = self.__melobject__()
                if _util.isIterable(melStrings):
                    count = Component.numComponentsFromStrings(*melStrings)
                else:
                    count = Component.numComponentsFromStrings(melStrings)
                self._storedLen = count
                return count

        # The standard _flatIter relies on being able to use element/getElement
        # Since we can't use these, due to lack of MUint64, fall back on
        # string processing...
        _indicesRe = re.compile(r'\[((?:\d+(?::\d+)?)|\*)\]' * 2 + '$')

        def _flatIter(self):
            if not hasattr(self, '_fullIndices'):
                melobj = self.__melobject__()
                if isinstance(melobj, basestring):
                    melobj = [melobj]
                indices = [self._indicesRe.search(x).groups() for x in melobj]
                for i, indicePair in enumerate(indices):
                    processedPair = []
                    for dimIndice in indicePair:
                        if dimIndice == '*':
                            processedPair.append(HashableSlice(None))
                        elif ':' in dimIndice:
                            start, stop = dimIndice.split(':')
                            processedPair.append(HashableSlice(int(start),
                                                               int(stop)))
                        else:
                            processedPair.append(int(dimIndice))
                    indices[i] = ComponentIndex(processedPair)
                self._fullIndices = indices
            for fullIndex in self._fullIndices:
                for index in self._flattenIndex(fullIndex):
                    yield index

    # kUint64SingleIndexedComponent components have a bit of a dual-personality
    # - though internally represented as a single-indexed long-int, in almost
    # all of the "interface", they are displayed as double-indexed-ints:
    # ie, if you select a subd vertex, it might be displayed as
    #    mySubd.smp[256][4388]
    # Since the end user will mostly "see" the component as double-indexed,
    # the default pymel indexing will be double-indexed, so we set dimensions
    # to 2, and then hand correct cases where self.dimensions affects how
    # we're interacting with the kUint64SingleIndexedComponent
    dimensions = 2

# ----------------------------------------
# Specific Components...
# ----------------------------------------


class MeshVertex(MItComponent1D):
    __slots__ = ()
    __apicls__ = _api.MItMeshVertex
    _ComponentLabel__ = "vtx"
    _apienum__ = _api.MFn.kMeshVertComponent

    def _dimLength(self, partialIndex):
        return self.node().numVertices()

    def setColor(self, color):
        for i in self.indices():
            self.node().setVertexColor(color, i)

    def connectedEdges(self):
        # type: () -> List[MeshEdge]
        """
        Returns
        -------
        List[MeshEdge]
        """
        array = _api.MIntArray()
        self.__apimfn__().getConnectedEdges(array)
        compSlice = self._sequenceToComponentSlice(
            [array[i] for i in range(array.length())])
        return MeshEdge._compOrEmptyList(self, compSlice)

    def connectedFaces(self):
        # type: () -> List[MeshFace]
        """
        Returns
        -------
        List[MeshFace]
        """
        array = _api.MIntArray()
        self.__apimfn__().getConnectedFaces(array)
        compSlice = self._sequenceToComponentSlice(
            [array[i] for i in range(array.length())])
        return MeshFace._compOrEmptyList(self, compSlice)

    def connectedVertices(self):
        # type: () -> List[MeshVertex]
        """
        Returns
        -------
        List[MeshVertex]
        """
        array = _api.MIntArray()
        self.__apimfn__().getConnectedVertices(array)
        compSlice = self._sequenceToComponentSlice([array[i] for i in range(array.length())])
        return MeshVertex._compOrEmptyList(self, compSlice)

    def isConnectedTo(self, component):
        # type: (Any) -> bool
        """
        pass a component of type `MeshVertex`, `MeshEdge`, `MeshFace`, with a single element

        Returns
        -------
        bool
        """
        if isinstance(component, MeshFace):
            return self.isConnectedToFace(component.currentItemIndex())
        if isinstance(component, MeshEdge):
            return self.isConnectedToEdge(component.currentItemIndex())
        if isinstance(component, MeshVertex):
            array = _api.MIntArray()
            self.__apimfn__().getConnectedVertices(array)
            return component.currentItemIndex() in [array[i] for i in range(array.length())]
        raise TypeError, 'type %s is not supported' % type(component)

    def getColor(self, *args, **kwargs):
        # type: (*Any, **Any) -> datatypes.Color
        # Want all possible versions of this command, so easiest to just manually
        # wrap (particularly want to be able to invoke with no args!
        color = _api.MColor()
        self.__apimfn__().getColor(color, *args, **kwargs)
        return datatypes.Color(color)
# ------ Do not edit below this line --------

    @_f.addApiDocs(_api.MItMeshVertex, 'geomChanged')
    def geomChanged(self):
        # type: () -> None
        res = _f.getProxyResult(self, _api.MItMeshVertex, 'geomChanged')
        return res

    @_f.addApiDocs(_api.MItMeshVertex, 'getColorIndices')
    def getColorIndices(self, colorSetName=None):
        # type: (unicode) -> List[int]
        do, final_do, outTypes = _f.getDoArgs([colorSetName], [('colorIndices', 'MIntArray', 'out', None), ('colorSetName', 'MString', 'in', None)])
        res = _f.getProxyResult(self, _api.MItMeshVertex, 'getColorIndices', final_do)
        return _f.processApiResult(res, outTypes, do)

    @_f.addApiDocs(_api.MItMeshVertex, 'getColors')
    def getColors(self, colorSetName=None):
        # type: (unicode) -> List[datatypes.Color]
        do, final_do, outTypes = _f.getDoArgs([colorSetName], [('colors', 'MColorArray', 'out', None), ('colorSetName', 'MString', 'in', None)])
        res = _f.getProxyResult(self, _api.MItMeshVertex, 'getColors', final_do)
        return _f.processApiResult(res, outTypes, do)

    @_f.addApiDocs(_api.MItMeshVertex, 'getNormal')
    def getNormal(self, space='preTransform'):
        # type: (datatypes.Space.Space) -> datatypes.Vector
        do, final_do, outTypes = _f.getDoArgs([space], [('vector', 'MVector', 'out', None), ('space', ('MSpace', 'Space'), 'in', None)])
        res = _f.getProxyResult(self, _api.MItMeshVertex, 'getNormal', final_do)
        return _f.processApiResult(res, outTypes, do)

    @_f.addApiDocs(_api.MItMeshVertex, 'getNormalIndices')
    def getNormalIndices(self):
        # type: () -> List[int]
        do, final_do, outTypes = _f.getDoArgs([], [('normalIndices', 'MIntArray', 'out', None)])
        res = _f.getProxyResult(self, _api.MItMeshVertex, 'getNormalIndices', final_do)
        return _f.processApiResult(res, outTypes, do)

    @_f.addApiDocs(_api.MItMeshVertex, 'getNormals')
    def getNormals(self, space='preTransform'):
        # type: (datatypes.Space.Space) -> List[datatypes.Vector]
        do, final_do, outTypes = _f.getDoArgs([space], [('normalArray', 'MVectorArray', 'out', None), ('space', ('MSpace', 'Space'), 'in', None)])
        res = _f.getProxyResult(self, _api.MItMeshVertex, 'getNormals', final_do)
        return _f.processApiResult(res, outTypes, do)

    @_f.addApiDocs(_api.MItMeshVertex, 'position')
    def getPosition(self, space='preTransform'):
        # type: (datatypes.Space.Space) -> datatypes.Point
        do, final_do, outTypes = _f.getDoArgs([space], [('space', ('MSpace', 'Space'), 'in', None)])
        res = _f.getProxyResult(self, _api.MItMeshVertex, 'position', final_do)
        res = _f.ApiArgUtil._castResult(self, res, 'MPoint', None)
        return res

    @_f.addApiDocs(_api.MItMeshVertex, 'getUV')
    def getUV(self, uvSet=None):
        # type: (unicode) -> Tuple[float, float]
        do, final_do, outTypes = _f.getDoArgs([uvSet], [('uvPoint', 'float2', 'out', None), ('uvSet', 'MString', 'in', None)])
        res = _f.getProxyResult(self, _api.MItMeshVertex, 'getUV', final_do)
        return _f.processApiResult(res, outTypes, do)

    @_f.addApiDocs(_api.MItMeshVertex, 'getUVIndices')
    def getUVIndices(self, uvSet=None):
        # type: (unicode) -> List[int]
        do, final_do, outTypes = _f.getDoArgs([uvSet], [('uvIndices', 'MIntArray', 'out', None), ('uvSet', 'MString', 'in', None)])
        res = _f.getProxyResult(self, _api.MItMeshVertex, 'getUVIndices', final_do)
        return _f.processApiResult(res, outTypes, do)

    @_f.addApiDocs(_api.MItMeshVertex, 'getUVs')
    def getUVs(self, uvSet=None):
        # type: (unicode) -> Tuple[List[float], List[float], List[int]]
        do, final_do, outTypes = _f.getDoArgs([uvSet], [('uArray', 'MFloatArray', 'out', None), ('vArray', 'MFloatArray', 'out', None), ('faceIds', 'MIntArray', 'out', None), ('uvSet', 'MString', 'in', None)])
        res = _f.getProxyResult(self, _api.MItMeshVertex, 'getUVs', final_do)
        return _f.processApiResult(res, outTypes, do)

    @_f.addApiDocs(_api.MItMeshVertex, 'hasColor')
    def hasColor(self):
        # type: () -> bool
        res = _f.getProxyResult(self, _api.MItMeshVertex, 'hasColor')
        return _f.ApiArgUtil._castResult(self, res, 'bool', None)

    @_f.addApiDocs(_api.MItMeshVertex, 'connectedToEdge')
    def isConnectedToEdge(self, index):
        # type: (int) -> bool
        do, final_do, outTypes = _f.getDoArgs([index], [('index', 'int', 'in', None)])
        res = _f.getProxyResult(self, _api.MItMeshVertex, 'connectedToEdge', final_do)
        res = _f.ApiArgUtil._castResult(self, res, 'bool', None)
        return res

    @_f.addApiDocs(_api.MItMeshVertex, 'connectedToFace')
    def isConnectedToFace(self, index):
        # type: (int) -> bool
        do, final_do, outTypes = _f.getDoArgs([index], [('index', 'int', 'in', None)])
        res = _f.getProxyResult(self, _api.MItMeshVertex, 'connectedToFace', final_do)
        res = _f.ApiArgUtil._castResult(self, res, 'bool', None)
        return res

    @_f.addApiDocs(_api.MItMeshVertex, 'onBoundary')
    def isOnBoundary(self):
        # type: () -> bool
        res = _f.getProxyResult(self, _api.MItMeshVertex, 'onBoundary')
        return _f.ApiArgUtil._castResult(self, res, 'bool', None)

    @_f.addApiDocs(_api.MItMeshVertex, 'numConnectedEdges')
    def numConnectedEdges(self):
        # type: () -> int
        do, final_do, outTypes = _f.getDoArgs([], [('edgeCount', 'int', 'out', None)])
        res = _f.getProxyResult(self, _api.MItMeshVertex, 'numConnectedEdges', final_do)
        return _f.processApiResult(res, outTypes, do)

    @_f.addApiDocs(_api.MItMeshVertex, 'numConnectedFaces')
    def numConnectedFaces(self):
        # type: () -> int
        do, final_do, outTypes = _f.getDoArgs([], [('faceCount', 'int', 'out', None)])
        res = _f.getProxyResult(self, _api.MItMeshVertex, 'numConnectedFaces', final_do)
        return _f.processApiResult(res, outTypes, do)

    @_f.addApiDocs(_api.MItMeshVertex, 'numUVs')
    def numUVs(self, uvSet=None):
        # type: (unicode) -> int
        do, final_do, outTypes = _f.getDoArgs([uvSet], [('uvCount', 'int', 'out', None), ('uvSet', 'MString', 'in', None)])
        res = _f.getProxyResult(self, _api.MItMeshVertex, 'numUVs', final_do)
        return _f.processApiResult(res, outTypes, do)

    @_f.addApiDocs(_api.MItMeshVertex, 'setPosition')
    def setPosition(self, point, space='preTransform'):
        # type: (datatypes.Point, datatypes.Space.Space) -> None
        do, final_do, outTypes = _f.processApiArgs([point, space], [('point', 'MPoint', 'in', None), ('space', ('MSpace', 'Space'), 'in', None)], self.getPosition, self.setPosition, ['space'])
        res = _f.getProxyResult(self, _api.MItMeshVertex, 'setPosition', final_do)
        return res

    @_f.addApiDocs(_api.MItMeshVertex, 'setUV')
    def setUV(self, uvPoint, uvSet=None):
        # type: (Tuple[float, float], unicode) -> None
        do, final_do, outTypes = _f.processApiArgs([uvPoint, uvSet], [('uvPoint', 'float2', 'in', None), ('uvSet', 'MString', 'in', None)], self.getUV, self.setUV, ['uvSet'])
        res = _f.getProxyResult(self, _api.MItMeshVertex, 'setUV', final_do)
        return res

    @_f.addApiDocs(_api.MItMeshVertex, 'setUVs')
    def setUVs(self, uArray, vArray, faceIds, uvSet=None):
        # type: (List[float], List[float], List[int], unicode) -> None
        do, final_do, outTypes = _f.processApiArgs([uArray, vArray, faceIds, uvSet], [('uArray', 'MFloatArray', 'in', None), ('vArray', 'MFloatArray', 'in', None), ('faceIds', 'MIntArray', 'in', None), ('uvSet', 'MString', 'in', None)], self.getUVs, self.setUVs, ['uvSet'])
        res = _f.getProxyResult(self, _api.MItMeshVertex, 'setUVs', final_do)
        return res

    @_f.addApiDocs(_api.MItMeshVertex, 'translateBy')
    def translateBy(self, vector, space='preTransform'):
        # type: (datatypes.Vector, datatypes.Space.Space) -> None
        do, final_do, outTypes = _f.getDoArgs([vector, space], [('vector', 'MVector', 'in', None), ('space', ('MSpace', 'Space'), 'in', None)])
        res = _f.getProxyResult(self, _api.MItMeshVertex, 'translateBy', final_do)
        return res

    @_f.addApiDocs(_api.MItMeshVertex, 'updateSurface')
    def updateSurface(self):
        # type: () -> None
        res = _f.getProxyResult(self, _api.MItMeshVertex, 'updateSurface')
        return res
# ------ Do not edit above this line --------


class MeshEdge(MItComponent1D):
    __slots__ = ()
    __apicls__ = _api.MItMeshEdge
    _ComponentLabel__ = "e"
    _apienum__ = _api.MFn.kMeshEdgeComponent

    def _dimLength(self, partialIndex):
        return self.node().numEdges()

    def connectedEdges(self):
        # type: () -> List[MeshEdge]
        """
        Returns
        -------
        List[MeshEdge]
        """
        array = _api.MIntArray()
        self.__apimfn__().getConnectedEdges(array)
        compSlice = self._sequenceToComponentSlice(
            [array[i] for i in range(array.length())])
        return MeshEdge._compOrEmptyList(self, compSlice)

    def connectedFaces(self):
        # type: () -> List[MeshFace]
        """
        Returns
        -------
        List[MeshFace]
        """
        array = _api.MIntArray()
        self.__apimfn__().getConnectedFaces(array)
        compSlice = self._sequenceToComponentSlice(
            [array[i] for i in range(array.length())])
        return MeshFace._compOrEmptyList(self, compSlice)

    def connectedVertices(self):
        # type: () -> Tuple[MeshVertex, MeshVertex]
        """
        Returns
        -------
        Tuple[MeshVertex, MeshVertex]
        """

        index0 = self.__apimfn__().index(0)
        index1 = self.__apimfn__().index(1)
        return (MeshVertex(self, index0), MeshVertex(self, index1))

    def isConnectedTo(self, component):
        # type: (Union[MeshFace, MeshEdge, MeshVertex]) -> bool
        """
        Parameters
        ----------
        component : Union[MeshFace, MeshEdge, MeshVertex]

        Returns
        -------
        bool
        """
        if isinstance(component, MeshFace):
            return self.isConnectedToFace(component.currentItemIndex())
        if isinstance(component, MeshEdge):
            return self.isConnectedToEdge(component.currentItemIndex())
        if isinstance(component, MeshVertex):
            index0 = self.__apimfn__().index(0)
            index1 = self.__apimfn__().index(1)
            return component.currentItemIndex() in [index0, index1]

        raise TypeError, 'type %s is not supported' % type(component)
# ------ Do not edit below this line --------

    @_f.addApiDocs(_api.MItMeshEdge, 'getLength')
    def getLength(self, space='preTransform'):
        # type: (datatypes.Space.Space) -> float
        do, final_do, outTypes = _f.getDoArgs([space], [('length', 'double', 'out', u'linear'), ('space', ('MSpace', 'Space'), 'in', None)])
        res = _f.getProxyResult(self, _api.MItMeshEdge, 'getLength', final_do)
        return _f.processApiResult(res, outTypes, do)

    @_f.addApiDocs(_api.MItMeshEdge, 'point')
    def getPoint(self, index, space='preTransform'):
        # type: (int, datatypes.Space.Space) -> datatypes.Point
        do, final_do, outTypes = _f.getDoArgs([index, space], [('index', 'int', 'in', None), ('space', ('MSpace', 'Space'), 'in', None)])
        res = _f.getProxyResult(self, _api.MItMeshEdge, 'point', final_do)
        res = _f.ApiArgUtil._castResult(self, res, 'MPoint', None)
        return res

    @_f.addApiDocs(_api.MItMeshEdge, 'connectedToEdge')
    def isConnectedToEdge(self, index):
        # type: (int) -> bool
        do, final_do, outTypes = _f.getDoArgs([index], [('index', 'int', 'in', None)])
        res = _f.getProxyResult(self, _api.MItMeshEdge, 'connectedToEdge', final_do)
        res = _f.ApiArgUtil._castResult(self, res, 'bool', None)
        return res

    @_f.addApiDocs(_api.MItMeshEdge, 'connectedToFace')
    def isConnectedToFace(self, index):
        # type: (int) -> bool
        do, final_do, outTypes = _f.getDoArgs([index], [('index', 'int', 'in', None)])
        res = _f.getProxyResult(self, _api.MItMeshEdge, 'connectedToFace', final_do)
        res = _f.ApiArgUtil._castResult(self, res, 'bool', None)
        return res

    @_f.addApiDocs(_api.MItMeshEdge, 'onBoundary')
    def isOnBoundary(self):
        # type: () -> bool
        res = _f.getProxyResult(self, _api.MItMeshEdge, 'onBoundary')
        return _f.ApiArgUtil._castResult(self, res, 'bool', None)

    @_f.addApiDocs(_api.MItMeshEdge, 'isSmooth')
    def isSmooth(self):
        # type: () -> bool
        res = _f.getProxyResult(self, _api.MItMeshEdge, 'isSmooth')
        return _f.ApiArgUtil._castResult(self, res, 'bool', None)

    @_f.addApiDocs(_api.MItMeshEdge, 'numConnectedEdges')
    def numConnectedEdges(self):
        # type: () -> int
        do, final_do, outTypes = _f.getDoArgs([], [(u'edgeCount', 'int', u'out', None)])
        res = _f.getProxyResult(self, _api.MItMeshEdge, 'numConnectedEdges', final_do)
        return _f.processApiResult(res, outTypes, do)

    @_f.addApiDocs(_api.MItMeshEdge, 'numConnectedFaces')
    def numConnectedFaces(self):
        # type: () -> int
        do, final_do, outTypes = _f.getDoArgs([], [('faceCount', 'int', 'out', None)])
        res = _f.getProxyResult(self, _api.MItMeshEdge, 'numConnectedFaces', final_do)
        return _f.processApiResult(res, outTypes, do)

    @_f.addApiDocs(_api.MItMeshEdge, 'setPoint')
    def setPoint(self, point, index, space='preTransform'):
        # type: (datatypes.Point, int, datatypes.Space.Space) -> None
        do, final_do, outTypes = _f.processApiArgs([point, index, space], [('point', 'MPoint', 'in', None), ('index', 'uint', 'in', None), ('space', ('MSpace', 'Space'), 'in', None)], self.getPoint, self.setPoint, ['index', 'space'])
        res = _f.getProxyResult(self, _api.MItMeshEdge, 'setPoint', final_do)
        return res

    @_f.addApiDocs(_api.MItMeshEdge, 'setSmoothing')
    def setSmoothing(self, smooth=True):
        # type: (bool) -> None
        do, final_do, outTypes = _f.getDoArgs([smooth], [('smooth', 'bool', 'in', None)])
        res = _f.getProxyResult(self, _api.MItMeshEdge, 'setSmoothing', final_do)
        return res

    @_f.addApiDocs(_api.MItMeshEdge, 'updateSurface')
    def updateSurface(self):
        # type: () -> None
        res = _f.getProxyResult(self, _api.MItMeshEdge, 'updateSurface')
        return res
# ------ Do not edit above this line --------


class MeshFace(MItComponent1D):
    __slots__ = ()
    __apicls__ = _api.MItMeshPolygon
    _ComponentLabel__ = "f"
    _apienum__ = _api.MFn.kMeshPolygonComponent

    def _dimLength(self, partialIndex):
        return self.node().numFaces()

    def connectedEdges(self):
        # type: () -> List[MeshEdge]
        """
        Returns
        -------
        List[MeshEdge]
        """
        array = _api.MIntArray()
        self.__apimfn__().getConnectedEdges(array)
        compSlice = self._sequenceToComponentSlice(
            [array[i] for i in range(array.length())])
        return MeshEdge._compOrEmptyList(self, compSlice)

    def connectedFaces(self):
        # type: () -> List[MeshFace]
        """
        Returns
        -------
        List[MeshFace]
        """
        array = _api.MIntArray()
        self.__apimfn__().getConnectedFaces(array)
        compSlice = self._sequenceToComponentSlice(
            [array[i] for i in range(array.length())])
        return MeshFace._compOrEmptyList(self, compSlice)

    def connectedVertices(self):
        # type: () -> List[MeshVertex]
        """
        Returns
        -------
        List[MeshVertex]
        """
        array = _api.MIntArray()
        self.__apimfn__().getConnectedVertices(array)
        compSlice = self._sequenceToComponentSlice(
            [array[i] for i in range(array.length())])
        return MeshVertex._compOrEmptyList(self, compSlice)

    def isConnectedTo(self, component):
        # type: (Union[MeshFace, MeshEdge, MeshVertex]) -> bool
        """
        Parameters
        ----------
        component : Union[MeshFace, MeshEdge, MeshVertex]

        Returns
        -------
        bool
        """
        if isinstance(component, MeshFace):
            return self.isConnectedToFace(component.currentItemIndex())
        if isinstance(component, MeshEdge):
            return self.isConnectedToEdge(component.currentItemIndex())
        if isinstance(component, MeshVertex):
            return self.isConnectedToVertex(component.currentItemIndex())

        raise TypeError, 'type %s is not supported' % type(component)
# ------ Do not edit below this line --------

    @_f.addApiDocs(_api.MItMeshPolygon, 'geomChanged')
    def geomChanged(self):
        # type: () -> None
        res = _f.getProxyResult(self, _api.MItMeshPolygon, 'geomChanged')
        return res

    @_f.addApiDocs(_api.MItMeshPolygon, 'getArea')
    def getArea(self, space='preTransform'):
        # type: (datatypes.Space.Space) -> float
        do, final_do, outTypes = _f.getDoArgs([space], [('area', 'double', 'out', None), ('space', ('MSpace', 'Space'), 'in', None)])
        res = _f.getProxyResult(self, _api.MItMeshPolygon, 'getArea', final_do)
        return _f.processApiResult(res, outTypes, do)

    @_f.addApiDocs(_api.MItMeshPolygon, 'getAxisAtUV')
    def getAxisAtUV(self, uvPoint, space='preTransform', uvSet=None, tolerance=0.0):
        # type: (Tuple[float, float], datatypes.Space.Space, unicode, float) -> Tuple[datatypes.Vector, datatypes.Vector, datatypes.Vector]
        do, final_do, outTypes = _f.getDoArgs([uvPoint, space, uvSet, tolerance], [('normal', 'MVector', 'out', None), ('uTangent', 'MVector', 'out', None), ('vTangent', 'MVector', 'out', None), ('uvPoint', 'float2', 'in', None), ('space', ('MSpace', 'Space'), 'in', None), ('uvSet', 'MString', 'in', None), ('tolerance', 'float', 'in', None)])
        res = _f.getProxyResult(self, _api.MItMeshPolygon, 'getAxisAtUV', final_do)
        return _f.processApiResult(res, outTypes, do)

    @_f.addApiDocs(_api.MItMeshPolygon, 'getColor')
    def getColor(self, colorSetName=None):
        # type: (unicode) -> datatypes.Color
        do, final_do, outTypes = _f.getDoArgs([colorSetName], [('color', 'MColor', 'out', None), ('colorSetName', 'MString', 'in', None)])
        res = _f.getProxyResult(self, _api.MItMeshPolygon, 'getColor', final_do)
        return _f.processApiResult(res, outTypes, do)

    @_f.addApiDocs(_api.MItMeshPolygon, 'getColorIndex')
    def getColorIndex(self, vertexIndex, colorSetName=None):
        # type: (int, unicode) -> int
        do, final_do, outTypes = _f.getDoArgs([vertexIndex, colorSetName], [('vertexIndex', 'int', 'in', None), ('colorIndex', 'int', 'out', None), ('colorSetName', 'MString', 'in', None)])
        res = _f.getProxyResult(self, _api.MItMeshPolygon, 'getColorIndex', final_do)
        return _f.processApiResult(res, outTypes, do)

    @_f.addApiDocs(_api.MItMeshPolygon, 'getColorIndices')
    def getColorIndices(self, colorSetName=None):
        # type: (unicode) -> List[int]
        do, final_do, outTypes = _f.getDoArgs([colorSetName], [('colorIndices', 'MIntArray', 'out', None), ('colorSetName', 'MString', 'in', None)])
        res = _f.getProxyResult(self, _api.MItMeshPolygon, 'getColorIndices', final_do)
        return _f.processApiResult(res, outTypes, do)

    @_f.addApiDocs(_api.MItMeshPolygon, 'getColors')
    def getColors(self, colorSetName=None):
        # type: (unicode) -> List[datatypes.Color]
        do, final_do, outTypes = _f.getDoArgs([colorSetName], [('colors', 'MColorArray', 'out', None), ('colorSetName', 'MString', 'in', None)])
        res = _f.getProxyResult(self, _api.MItMeshPolygon, 'getColors', final_do)
        return _f.processApiResult(res, outTypes, do)

    @_f.addApiDocs(_api.MItMeshPolygon, 'getEdges')
    def getEdges(self):
        # type: () -> List[int]
        do, final_do, outTypes = _f.getDoArgs([], [('edges', 'MIntArray', 'out', None)])
        res = _f.getProxyResult(self, _api.MItMeshPolygon, 'getEdges', final_do)
        return _f.processApiResult(res, outTypes, do)

    @_f.addApiDocs(_api.MItMeshPolygon, 'getNormal')
    def getNormal(self, space='preTransform'):
        # type: (datatypes.Space.Space) -> datatypes.Vector
        do, final_do, outTypes = _f.getDoArgs([space], [('normal', 'MVector', 'out', None), ('space', ('MSpace', 'Space'), 'in', None)])
        res = _f.getProxyResult(self, _api.MItMeshPolygon, 'getNormal', final_do)
        return _f.processApiResult(res, outTypes, do)

    @_f.addApiDocs(_api.MItMeshPolygon, 'getNormals')
    def getNormals(self, space='preTransform'):
        # type: (datatypes.Space.Space) -> List[datatypes.Vector]
        do, final_do, outTypes = _f.getDoArgs([space], [('normalArray', 'MVectorArray', 'out', None), ('space', ('MSpace', 'Space'), 'in', None)])
        res = _f.getProxyResult(self, _api.MItMeshPolygon, 'getNormals', final_do)
        return _f.processApiResult(res, outTypes, do)

    @_f.addApiDocs(_api.MItMeshPolygon, 'point')
    def getPoint(self, index, space='preTransform'):
        # type: (int, datatypes.Space.Space) -> datatypes.Point
        do, final_do, outTypes = _f.getDoArgs([index, space], [('index', 'int', 'in', None), ('space', ('MSpace', 'Space'), 'in', None)])
        res = _f.getProxyResult(self, _api.MItMeshPolygon, 'point', final_do)
        res = _f.ApiArgUtil._castResult(self, res, 'MPoint', None)
        return res

    @_f.addApiDocs(_api.MItMeshPolygon, 'getPointAtUV')
    def getPointAtUV(self, uvPoint, space='preTransform', uvSet=None, tolerance=0.0):
        # type: (Tuple[float, float], datatypes.Space.Space, unicode, float) -> datatypes.Point
        do, final_do, outTypes = _f.getDoArgs([uvPoint, space, uvSet, tolerance], [('pt', 'MPoint', 'out', None), ('uvPoint', 'float2', 'in', None), ('space', ('MSpace', 'Space'), 'in', None), ('uvSet', 'MString', 'in', None), ('tolerance', 'float', 'in', None)])
        res = _f.getProxyResult(self, _api.MItMeshPolygon, 'getPointAtUV', final_do)
        return _f.processApiResult(res, outTypes, do)

    @_f.addApiDocs(_api.MItMeshPolygon, 'getPoints')
    def getPoints(self, space='preTransform'):
        # type: (datatypes.Space.Space) -> List[datatypes.Point]
        do, final_do, outTypes = _f.getDoArgs([space], [('pointArray', 'MPointArray', 'out', None), ('space', ('MSpace', 'Space'), 'in', None)])
        res = _f.getProxyResult(self, _api.MItMeshPolygon, 'getPoints', final_do)
        return _f.processApiResult(res, outTypes, do)

    @_f.addApiDocs(_api.MItMeshPolygon, 'getUV')
    def getUV(self, vertex, uvSet=None):
        # type: (int, unicode) -> Tuple[float, float]
        do, final_do, outTypes = _f.getDoArgs([vertex, uvSet], [('vertex', 'int', 'in', None), ('uvPoint', 'float2', 'out', None), ('uvSet', 'MString', 'in', None)])
        res = _f.getProxyResult(self, _api.MItMeshPolygon, 'getUV', final_do)
        return _f.processApiResult(res, outTypes, do)

    @_f.addApiDocs(_api.MItMeshPolygon, 'getUVArea')
    def getUVArea(self, uvSet=None):
        # type: (unicode) -> float
        do, final_do, outTypes = _f.getDoArgs([uvSet], [('area', 'double', 'out', None), ('uvSet', 'MString', 'in', None)])
        res = _f.getProxyResult(self, _api.MItMeshPolygon, 'getUVArea', final_do)
        return _f.processApiResult(res, outTypes, do)

    @_f.addApiDocs(_api.MItMeshPolygon, 'getUVAtPoint')
    def getUVAtPoint(self, pt, space='preTransform', uvSet=None):
        # type: (datatypes.Point, datatypes.Space.Space, unicode) -> Tuple[float, float]
        do, final_do, outTypes = _f.getDoArgs([pt, space, uvSet], [('pt', 'MPoint', 'in', None), ('uvPoint', 'float2', 'out', None), ('space', ('MSpace', 'Space'), 'in', None), ('uvSet', 'MString', 'in', None)])
        res = _f.getProxyResult(self, _api.MItMeshPolygon, 'getUVAtPoint', final_do)
        return _f.processApiResult(res, outTypes, do)

    @_f.addApiDocs(_api.MItMeshPolygon, 'getUVIndex')
    def getUVIndex(self, vertex, uvSet=None):
        # type: (int, unicode) -> int
        do, final_do, outTypes = _f.getDoArgs([vertex, uvSet], [('vertex', 'int', 'in', None), ('index', 'int', 'out', None), ('uvSet', 'MString', 'in', None)])
        res = _f.getProxyResult(self, _api.MItMeshPolygon, 'getUVIndex', final_do)
        return _f.processApiResult(res, outTypes, do)

    @_f.addApiDocs(_api.MItMeshPolygon, 'getUVSetNames')
    def getUVSetNames(self):
        # type: () -> List[unicode]
        do, final_do, outTypes = _f.getDoArgs([], [('setNames', 'MStringArray', 'out', None)])
        res = _f.getProxyResult(self, _api.MItMeshPolygon, 'getUVSetNames', final_do)
        return _f.processApiResult(res, outTypes, do)

    @_f.addApiDocs(_api.MItMeshPolygon, 'getUVs')
    def getUVs(self, uvSet=None):
        # type: (unicode) -> Tuple[List[float], List[float]]
        do, final_do, outTypes = _f.getDoArgs([uvSet], [('uArray', 'MFloatArray', 'out', None), ('vArray', 'MFloatArray', 'out', None), ('uvSet', 'MString', 'in', None)])
        res = _f.getProxyResult(self, _api.MItMeshPolygon, 'getUVs', final_do)
        return _f.processApiResult(res, outTypes, do)

    @_f.addApiDocs(_api.MItMeshPolygon, 'getVertices')
    def getVertices(self):
        # type: () -> List[int]
        do, final_do, outTypes = _f.getDoArgs([], [('vertices', 'MIntArray', 'out', None)])
        res = _f.getProxyResult(self, _api.MItMeshPolygon, 'getVertices', final_do)
        return _f.processApiResult(res, outTypes, do)

    @_f.addApiDocs(_api.MItMeshPolygon, 'hasColor')
    def hasColor(self):
        # type: () -> bool
        res = _f.getProxyResult(self, _api.MItMeshPolygon, 'hasColor')
        return _f.ApiArgUtil._castResult(self, res, 'bool', None)

    @_f.addApiDocs(_api.MItMeshPolygon, 'hasUVs')
    def hasUVs(self):
        # type: () -> bool
        res = _f.getProxyResult(self, _api.MItMeshPolygon, 'hasUVs')
        return _f.ApiArgUtil._castResult(self, res, 'bool', None)

    @_f.addApiDocs(_api.MItMeshPolygon, 'hasValidTriangulation')
    def hasValidTriangulation(self):
        # type: () -> bool
        res = _f.getProxyResult(self, _api.MItMeshPolygon, 'hasValidTriangulation')
        return _f.ApiArgUtil._castResult(self, res, 'bool', None)

    @_f.addApiDocs(_api.MItMeshPolygon, 'isConnectedToEdge')
    def isConnectedToEdge(self, index):
        # type: (int) -> bool
        do, final_do, outTypes = _f.getDoArgs([index], [('index', 'int', 'in', None)])
        res = _f.getProxyResult(self, _api.MItMeshPolygon, 'isConnectedToEdge', final_do)
        res = _f.ApiArgUtil._castResult(self, res, 'bool', None)
        return res

    @_f.addApiDocs(_api.MItMeshPolygon, 'isConnectedToFace')
    def isConnectedToFace(self, index):
        # type: (int) -> bool
        do, final_do, outTypes = _f.getDoArgs([index], [('index', 'int', 'in', None)])
        res = _f.getProxyResult(self, _api.MItMeshPolygon, 'isConnectedToFace', final_do)
        res = _f.ApiArgUtil._castResult(self, res, 'bool', None)
        return res

    @_f.addApiDocs(_api.MItMeshPolygon, 'isConnectedToVertex')
    def isConnectedToVertex(self, index):
        # type: (int) -> bool
        do, final_do, outTypes = _f.getDoArgs([index], [('index', 'int', 'in', None)])
        res = _f.getProxyResult(self, _api.MItMeshPolygon, 'isConnectedToVertex', final_do)
        res = _f.ApiArgUtil._castResult(self, res, 'bool', None)
        return res

    @_f.addApiDocs(_api.MItMeshPolygon, 'isConvex')
    def isConvex(self):
        # type: () -> bool
        res = _f.getProxyResult(self, _api.MItMeshPolygon, 'isConvex')
        return _f.ApiArgUtil._castResult(self, res, 'bool', None)

    @_f.addApiDocs(_api.MItMeshPolygon, 'isHoled')
    def isHoled(self):
        # type: () -> bool
        res = _f.getProxyResult(self, _api.MItMeshPolygon, 'isHoled')
        return _f.ApiArgUtil._castResult(self, res, 'bool', None)

    @_f.addApiDocs(_api.MItMeshPolygon, 'isLamina')
    def isLamina(self):
        # type: () -> bool
        res = _f.getProxyResult(self, _api.MItMeshPolygon, 'isLamina')
        return _f.ApiArgUtil._castResult(self, res, 'bool', None)

    @_f.addApiDocs(_api.MItMeshPolygon, 'onBoundary')
    def isOnBoundary(self):
        # type: () -> bool
        res = _f.getProxyResult(self, _api.MItMeshPolygon, 'onBoundary')
        return _f.ApiArgUtil._castResult(self, res, 'bool', None)

    @_f.addApiDocs(_api.MItMeshPolygon, 'isPlanar')
    def isPlanar(self):
        # type: () -> bool
        res = _f.getProxyResult(self, _api.MItMeshPolygon, 'isPlanar')
        return _f.ApiArgUtil._castResult(self, res, 'bool', None)

    @_f.addApiDocs(_api.MItMeshPolygon, 'isStarlike')
    def isStarlike(self):
        # type: () -> bool
        res = _f.getProxyResult(self, _api.MItMeshPolygon, 'isStarlike')
        return _f.ApiArgUtil._castResult(self, res, 'bool', None)

    @_f.addApiDocs(_api.MItMeshPolygon, 'isUVReversed')
    def isUVReversed(self, uvSet=None):
        # type: (unicode) -> bool
        do, final_do, outTypes = _f.getDoArgs([uvSet], [('uvSet', 'MString', 'in', None)])
        res = _f.getProxyResult(self, _api.MItMeshPolygon, 'isUVReversed', final_do)
        res = _f.ApiArgUtil._castResult(self, res, 'bool', None)
        return res

    @_f.addApiDocs(_api.MItMeshPolygon, 'zeroArea')
    def isZeroArea(self):
        # type: () -> bool
        res = _f.getProxyResult(self, _api.MItMeshPolygon, 'zeroArea')
        return _f.ApiArgUtil._castResult(self, res, 'bool', None)

    @_f.addApiDocs(_api.MItMeshPolygon, 'zeroUVArea')
    def isZeroUVArea(self):
        # type: () -> bool
        res = _f.getProxyResult(self, _api.MItMeshPolygon, 'zeroUVArea')
        return _f.ApiArgUtil._castResult(self, res, 'bool', None)

    @_f.addApiDocs(_api.MItMeshPolygon, 'normalIndex')
    def normalIndex(self, localVertexIndex):
        # type: (int) -> int
        do, final_do, outTypes = _f.getDoArgs([localVertexIndex], [('localVertexIndex', 'int', 'in', None)])
        res = _f.getProxyResult(self, _api.MItMeshPolygon, 'normalIndex', final_do)
        res = _f.ApiArgUtil._castResult(self, res, 'int', None)
        return res

    @_f.addApiDocs(_api.MItMeshPolygon, 'numColors')
    def numColors(self, colorSetName=None):
        # type: (unicode) -> int
        do, final_do, outTypes = _f.getDoArgs([colorSetName], [('colorCount', 'int', 'out', None), ('colorSetName', 'MString', 'in', None)])
        res = _f.getProxyResult(self, _api.MItMeshPolygon, 'numColors', final_do)
        return _f.processApiResult(res, outTypes, do)

    @_f.addApiDocs(_api.MItMeshPolygon, 'numConnectedEdges')
    def numConnectedEdges(self):
        # type: () -> int
        do, final_do, outTypes = _f.getDoArgs([], [('edgeCount', 'int', 'out', None)])
        res = _f.getProxyResult(self, _api.MItMeshPolygon, 'numConnectedEdges', final_do)
        return _f.processApiResult(res, outTypes, do)

    @_f.addApiDocs(_api.MItMeshPolygon, 'numConnectedFaces')
    def numConnectedFaces(self):
        # type: () -> int
        do, final_do, outTypes = _f.getDoArgs([], [('faceCount', 'int', 'out', None)])
        res = _f.getProxyResult(self, _api.MItMeshPolygon, 'numConnectedFaces', final_do)
        return _f.processApiResult(res, outTypes, do)

    @_f.addApiDocs(_api.MItMeshPolygon, 'numTriangles')
    def numTriangles(self):
        # type: () -> int
        do, final_do, outTypes = _f.getDoArgs([], [('triCount', 'int', 'out', None)])
        res = _f.getProxyResult(self, _api.MItMeshPolygon, 'numTriangles', final_do)
        return _f.processApiResult(res, outTypes, do)

    @_f.addApiDocs(_api.MItMeshPolygon, 'polygonVertexCount')
    def polygonVertexCount(self):
        # type: () -> int
        res = _f.getProxyResult(self, _api.MItMeshPolygon, 'polygonVertexCount')
        return _f.ApiArgUtil._castResult(self, res, 'int', None)

    @_f.addApiDocs(_api.MItMeshPolygon, 'setPoint')
    def setPoint(self, point, index, space='preTransform'):
        # type: (datatypes.Point, int, datatypes.Space.Space) -> None
        do, final_do, outTypes = _f.processApiArgs([point, index, space], [('point', 'MPoint', 'in', None), ('index', 'uint', 'in', None), ('space', ('MSpace', 'Space'), 'in', None)], self.getPoint, self.setPoint, ['index', 'space'])
        res = _f.getProxyResult(self, _api.MItMeshPolygon, 'setPoint', final_do)
        return res

    @_f.addApiDocs(_api.MItMeshPolygon, 'setPoints')
    def setPoints(self, pointArray, space='preTransform'):
        # type: (List[datatypes.Point], datatypes.Space.Space) -> None
        do, final_do, outTypes = _f.processApiArgs([pointArray, space], [('pointArray', 'MPointArray', 'in', None), ('space', ('MSpace', 'Space'), 'in', None)], self.getPoints, self.setPoints, ['space'])
        res = _f.getProxyResult(self, _api.MItMeshPolygon, 'setPoints', final_do)
        return res

    @_f.addApiDocs(_api.MItMeshPolygon, 'setUV')
    def setUV(self, vertexId, uvPoint, uvSet=None):
        # type: (int, Tuple[float, float], unicode) -> None
        do, final_do, outTypes = _f.processApiArgs([vertexId, uvPoint, uvSet], [('vertexId', 'int', 'in', None), ('uvPoint', 'float2', 'in', None), ('uvSet', 'MString', 'in', None)], self.getUV, self.setUV, ['vertex', 'uvSet'])
        res = _f.getProxyResult(self, _api.MItMeshPolygon, 'setUV', final_do)
        return res

    @_f.addApiDocs(_api.MItMeshPolygon, 'setUVs')
    def setUVs(self, uArray, vArray, uvSet=None):
        # type: (List[float], List[float], unicode) -> None
        do, final_do, outTypes = _f.processApiArgs([uArray, vArray, uvSet], [('uArray', 'MFloatArray', 'in', None), ('vArray', 'MFloatArray', 'in', None), ('uvSet', 'MString', 'in', None)], self.getUVs, self.setUVs, ['uvSet'])
        res = _f.getProxyResult(self, _api.MItMeshPolygon, 'setUVs', final_do)
        return res

    @_f.addApiDocs(_api.MItMeshPolygon, 'updateSurface')
    def updateSurface(self):
        # type: () -> None
        res = _f.getProxyResult(self, _api.MItMeshPolygon, 'updateSurface')
        return res
# ------ Do not edit above this line --------

if not _factories.building:
    MeshFace.numVertices = MeshFace.polygonVertexCount


class MeshUV(Component1D):
    __slots__ = ()
    _ComponentLabel__ = "map"
    _apienum__ = _api.MFn.kMeshMapComponent

    def _dimLength(self, partialIndex):
        return self._node.numUVs()


class MeshVertexFace(Component2D):
    __slots__ = ()
    _ComponentLabel__ = "vtxFace"
    _apienum__ = _api.MFn.kMeshVtxFaceComponent

    # getting all the mel strings for MeshVertexFace is SLLOOOWW - so check if
    # it's complete, and if so, just return the .vtxFace[*] form
    def __melobject__(self):
        if self.isComplete():
            return self._completeNameString()
        else:
            return super(MeshVertexFace, self).__melobject__()

    def _dimLength(self, partialIndex):
        if len(partialIndex) == 0:
            return self._node.numVertices()
        elif len(partialIndex) == 1:
            return self._node.vtx[partialIndex[0]].numConnectedFaces()

    def totalSize(self):
        return self.node().numFaceVertices()

    def _sliceToIndices(self, sliceObj, partialIndex=None):
        if not partialIndex:
            # If we're just grabbing a slice of the first index,
            # the verts, we can proceed as normal...
            for x in super(MeshVertexFace, self)._sliceToIndices(sliceObj, partialIndex):
                yield x

        # If we're iterating over the FACES attached to a given vertex,
        # which may be a random set - say, (3,6,187) - not clear how to
        # interpret an index 'range'
        else:
            if (sliceObj.start not in (0, None) or
                    sliceObj.stop is not None or
                    sliceObj.step is not None):
                raise ValueError('%s objects may not be indexed with slices, execpt for [:]' %
                                 self.__class__.__name__)

            # get a MitMeshVertex ...
            mIt = _api.MItMeshVertex(self._node.__apimdagpath__())

            # Even though we're not using the result stored in the int,
            # STILL need to store a ref to the MScriptUtil - otherwise,
            # there's a chance it gets garbage collected before the
            # api function call is made, and it writes the value into
            # the pointer...
            intPtr = _api.SafeApiPtr('int')
            mIt.setIndex(partialIndex[0], intPtr())
            intArray = _api.MIntArray()
            mIt.getConnectedFaces(intArray)
            for i in xrange(intArray.length()):
                yield partialIndex + (intArray[i],)

    def _validateGetItemIndice(self, item, allowIterables=True):
        """
        Will raise an appropriate IndexError if the given item
        is not suitable as a __getitem__ indice.
        """
        if len(self._partialIndex) == 0:
            return super(MeshVertexFace, self)._validateGetItemIndice(item)
        if allowIterables and _util.isIterable(item):
            for _ in item:
                self._validateGetItemIndice(item, allowIterables=False)
            return
        if isinstance(item, (slice, HashableSlice)):
            if slice.start == slice.stop == slice.step == None:
                return
            raise IndexError("only completely open-ended slices are allowable"
                             " for the second indice of %s objects" %
                             self.__class__.__name__)
        if not isinstance(item, self.VALID_SINGLE_INDEX_TYPES):
            raise IndexError("Invalid indice type for %s: %r" %
                             (self.__class__.__name__,
                              item.__class__.__name__))

        for fullIndice in self._sliceToIndices(slice(None),
                                               partialIndex=self._partialIndex):
            if item == fullIndice[1]:
                return
        raise IndexError("vertex-face %s-%s does not exist" %
                         (self._partialIndex[0], item))


# Subd Components

class SubdVertex(Component1D64):
    __slots__ = ()
    _ComponentLabel__ = "smp"
    _apienum__ = _api.MFn.kSubdivCVComponent


class SubdEdge(Component1D64):
    __slots__ = ()
    _ComponentLabel__ = "sme"
    _apienum__ = _api.MFn.kSubdivEdgeComponent

    # There is a currently a bug with subd edges, where if you do:
    #        import maya.cmds as cmds
    #        cmds.file(new=1, f=1)
    #        polyCube = cmds.polyCube()[0]
    #        subd = cmds.polyToSubdiv(polyCube)[0]
    #        cmds.select(subd + '.sme[*][*]')
    # ...maya crashes. as a hack to to help avoid crashing, define the complete
    # component as just containing the first edge...

    # GET RID OF THIS ONCE THE CRASH BUG IS FIXED!!!
    def _completeNameString(self):
        return Component._completeNameString(self) + '[0][0]'


class SubdFace(Component1D64):
    __slots__ = ()
    _ComponentLabel__ = "smf"
    _apienum__ = _api.MFn.kSubdivFaceComponent


class SubdUV(Component1D):
    __slots__ = ()
    # ...because you can't select subduv comps with '*' - ie, this doesn't work:
    #    cmds.select('subdivCube1Shape.smm[*]')
    _ALLOW_COMPLETE_SHORTCUT = False

    _ComponentLabel__ = "smm"
    _apienum__ = _api.MFn.kSubdivMapComponent

    # This implementation failed because
    # it appears that you can have a subd shape
    # with no uvSet elements
    # (shape.uvSet.evaluateNumElements() == 0)
    # but with valid .smm's
#    def _dimLength(self, partialIndex):
#        # My limited tests reveal that
#        # subds with multiple uv sets
#        # mostly just crash a lot
#        # However, when not crashing, it
#        # SEEMS that you can select
#        # a .smm[x] up to the size
#        # of the largest possible uv
#        # set, regardless of which uv
#        # set is current...
#        max = 0
#        for elemPlug in self._node.attr('uvSet'):
#            numElements = elemPlug.evaluateNumElements()
#            if numElements > max:
#                max = numElements
#        # For some reason, if there are 206 elements
#        # in the uvSet, the max indexable smm's go from
#        # .smm[0] to .smm[206] - ie, num elements + 1...?
#        return max + 1

    # ok - some weirdness in trying to find what the maximum
    # allowable smm index is...
    # To see what I mean, uncomment this and try it in maya:
#from pymel.core import *
#import sys
#import platform
#
# def testMaxIndex():
#
#
#    def interpreterBits():
#        """
#        Returns the number of bits of the architecture the interpreter was compiled on
#        (ie, 32 or 64).
#
#        :rtype: `int`
#        """
#        return int(re.match(r"([0-9]+)(bit)?", platform.architecture()[0]).group(1))
#
#    subdBase = polyCube()[0]
#    subdTrans = polyToSubdiv(subdBase)[0]
#    subd = subdTrans.getShape()
#    selList = _api.MSelectionList()
#    try:
#        selList.add("%s.smm[0:%d]" % (subd.name(), sys.maxint))
#    except:
#        print "sys.maxint (%d) failed..." % sys.maxint
#    else:
#        print "sys.maxint (%d) SUCCESS" % sys.maxint
#    try:
#        selList.add("%s.smm[0:%d]" % (subd.name(), 2 ** interpreterBits() - 1))
#    except:
#        print "2 ** %d - 1 (%d) failed..." % (interpreterBits(), 2 ** interpreterBits() - 1)
#    else:
#        print "2 ** %d - 1 (%d) SUCCESS" % (interpreterBits(), 2 ** interpreterBits() - 1)
#    try:
#        selList.add("%s.smm[0:%d]" % (subd.name(), 2 ** interpreterBits()))
#    except:
#        print "2 ** %d (%d) failed..." % (interpreterBits(), 2 ** interpreterBits())
#    else:
#        print "2 ** %d (%d) SUCCESS" % (interpreterBits(), 2 ** interpreterBits())
#    try:
#        selList.add("%s.smm[0:%d]" % (subd.name(), 2 ** 31 - 1))
#    except:
#        print "2 ** 31 - 1 (%d) failed..." % (2 ** 31 - 1)
#    else:
#        print "2 ** 31 - 1 (%d) SUCCESS" % (2 ** 31 - 1)
#    try:
#        selList.add("%s.smm[0:%d]" % (subd.name(), 2 ** 31))
#    except:
#        print "2 ** 31 (%d) failed..." % (2 ** 31)
#    else:
#        print "2 ** 31 (%d) SUCCESS" % (2 ** 31)
#    try:
#        selList.add("%s.smm[0:%d]" % (subd.name(), 2 ** 32 - 1))
#    except:
#        print "2 ** 32 - 1 (%d) failed..." % (2 ** 32 - 1)
#    else:
#        print "2 ** 32 - 1 (%d) SUCCESS" % (2 ** 32 - 1)
#    try:
#        selList.add("%s.smm[0:%d]" % (subd.name(), 2 ** 32))
#    except:
#        print "2 ** 32 (%d) failed..." % (2 ** 32)
#    else:
#        print "2 ** 32 (%d) SUCCESS" % (2 ** 32)
#

    # On Windows XP x64, Maya2009x64, 2**64 -1 works (didn't try others at the time)
    # ...but on Linux Maya2009x64, and OSX Maya2011x64, I get this weirdness:
# sys.maxint (9223372036854775807) failed...
# 2 ** 64 - 1 (18446744073709551615) failed...
# 2 ** 64 (18446744073709551616) failed...
# 2 ** 31 - 1 (2147483647) SUCCESS
# 2 ** 31 (2147483648) failed...
# 2 ** 32 - 1 (4294967295) failed...
# 2 ** 32 (4294967296) SUCCESS

    # So, given the inconsistencies here, just going to use
    # 2**31 -1... hopefully nobody needs more uv's than that
    _MAX_INDEX = 2 ** 31 - 1
    _tempSel = _api.MSelectionList()
    _maxIndexRe = re.compile(r'\[0:([0-9]+)\]$')

    def _dimLength(self, partialIndex):
        # Fall back on good ol' string processing...
        # unfortunately, .smm[*] is not allowed -
        # so we have to provide a 'maximum' value...
        self._tempSel.clear()
        self._tempSel.add(Component._completeNameString(self) +
                          '[0:%d]' % self._MAX_INDEX)
        selStrings = []
        self._tempSel.getSelectionStrings(0, selStrings)
        try:
            # remember the + 1 for the 0'th index
            return int(self._maxIndexRe.search(selStrings[0]).group(1)) + 1
        except AttributeError:
            raise RuntimeError("Couldn't determine max index for %s" %
                               Component._completeNameString(self))

    def totalSize(self):
        raise NotImplementedError

    # SubdUV's don't work with .smm[*] - so need to use
    # explicit range instead - ie, .smm[0:206]
    def _completeNameString(self):
        # Note - most multi-dimensional components allow selection of all
        # components with only a single index - ie,
        #    myNurbsSurface.cv[*]
        # will work, even though nurbs cvs are double-indexed
        # However, some multi-indexed components WON'T work like this, ie
        #    myNurbsSurface.sf[*]
        # FAILS, and you MUST do:
        #    myNurbsSurface.sf[*][*]
        return (super(DimensionedComponent, self)._completeNameString() +
                ('[:%d]' % self._dimLength(None)))


# Nurbs Curve Components

class NurbsCurveParameter(Component1DFloat):
    __slots__ = ()
    _ComponentLabel__ = "u"
    _apienum__ = _api.MFn.kCurveParamComponent

    def _dimRange(self, partialIndex):
        return self._node.getKnotDomain()


class NurbsCurveCV(MItComponent1D):
    __slots__ = ()
    __apicls__ = _api.MItCurveCV
    _ComponentLabel__ = "cv"
    _apienum__ = _api.MFn.kCurveCVComponent

    def _dimLength(self, partialIndex):
        return self.node().numCVs()
# ------ Do not edit below this line --------

    @_f.addApiDocs(_api.MItCurveCV, 'position')
    def getPosition(self, space='preTransform'):
        # type: (datatypes.Space.Space) -> datatypes.Point
        do, final_do, outTypes = _f.getDoArgs([space], [('space', ('MSpace', 'Space'), 'in', None)])
        res = _f.getProxyResult(self, _api.MItCurveCV, 'position', final_do)
        res = _f.ApiArgUtil._castResult(self, res, 'MPoint', None)
        return res

    @_f.addApiDocs(_api.MItCurveCV, 'hasHistoryOnCreate')
    def hasHistoryOnCreate(self):
        # type: () -> bool
        res = _f.getProxyResult(self, _api.MItCurveCV, 'hasHistoryOnCreate')
        return _f.ApiArgUtil._castResult(self, res, 'bool', None)

    @_f.addApiDocs(_api.MItCurveCV, 'isDone')
    def isDone(self):
        # type: () -> bool
        res = _f.getProxyResult(self, _api.MItCurveCV, 'isDone')
        return _f.ApiArgUtil._castResult(self, res, 'bool', None)

    @_f.addApiDocs(_api.MItCurveCV, 'setPosition')
    def setPosition(self, pt, space='preTransform'):
        # type: (datatypes.Point, datatypes.Space.Space) -> None
        do, final_do, outTypes = _f.processApiArgs([pt, space], [('pt', 'MPoint', 'in', None), ('space', ('MSpace', 'Space'), 'in', None)], self.getPosition, self.setPosition, ['space'])
        res = _f.getProxyResult(self, _api.MItCurveCV, 'setPosition', final_do)
        return res

    @_f.addApiDocs(_api.MItCurveCV, 'translateBy')
    def translateBy(self, vec, space='preTransform'):
        # type: (datatypes.Vector, datatypes.Space.Space) -> None
        do, final_do, outTypes = _f.getDoArgs([vec, space], [('vec', 'MVector', 'in', None), ('space', ('MSpace', 'Space'), 'in', None)])
        res = _f.getProxyResult(self, _api.MItCurveCV, 'translateBy', final_do)
        return res

    @_f.addApiDocs(_api.MItCurveCV, 'updateCurve')
    def updateCurve(self):
        # type: () -> None
        res = _f.getProxyResult(self, _api.MItCurveCV, 'updateCurve')
        return res
# ------ Do not edit above this line --------


class NurbsCurveEP(Component1D):
    __slots__ = ()
    _ComponentLabel__ = "ep"
    _apienum__ = _api.MFn.kCurveEPComponent

    def _dimLength(self, partialIndex):
        return self.node().numEPs()


class NurbsCurveKnot(Component1D):
    __slots__ = ()
    _ComponentLabel__ = "knot"
    _apienum__ = _api.MFn.kCurveKnotComponent

    def _dimLength(self, partialIndex):
        return self.node().numKnots()


# NurbsSurface Components

class NurbsSurfaceIsoparm(Component2DFloat):
    __slots__ = ()
    _ComponentLabel__ = ("u", "v", "uv")
    _apienum__ = _api.MFn.kIsoparmComponent

    def __init__(self, *args, **kwargs):
        super(NurbsSurfaceIsoparm, self).__init__(*args, **kwargs)
        # Fix the bug where running:
        #
        # import maya.cmds as cmds
        # cmds.sphere()
        # cmds.select('nurbsSphere1.uv[*][*]')
        # print cmds.ls(sl=1)
        # cmds.select('nurbsSphere1.u[*][*]')
        # print cmds.ls(sl=1)
        #
        # Gives two different results:
        # [u'nurbsSphere1.u[0:4][0:1]']
        # [u'nurbsSphere1.u[0:4][0:8]']

        # to fix this, change 'uv' comps to 'u' comps
        if hasattr(self, '_partialIndex'):
            self._partialIndex = self._convertUVtoU(self._partialIndex)
        if 'ComponentIndex' in self.__apiobjects__:
            self.__apiobjects__['ComponentIndex'] = \
                self._convertUVtoU(self.__apiobjects__['ComponentIndex'])
        if hasattr(self, '_indices'):
            self._indices = self._convertUVtoU(self._indices)
        self._ComponentLabel__ = self._convertUVtoU(self._ComponentLabel__)

    @classmethod
    def _convertUVtoU(cls, index):
        if isinstance(index, dict):
            if 'uv' in index:
                # convert over index['uv']
                oldUvIndex = cls._convertUVtoU(index['uv'])
                if 'u' in index:
                    # First, make sure index['u'] is a list
                    if (isinstance(index['u'], ComponentIndex) or
                            not isinstance(index['u'], (list, tuple))):
                        index['u'] = [index['u']]
                    elif isinstance(index['u'], tuple):
                        index['u'] = list(index['u'])

                    # then add on 'uv' contents
                    if (isinstance(oldUvIndex, ComponentIndex) or
                            not isinstance(oldUvIndex, (list, tuple))):
                        index['u'].append(oldUvIndex)
                    else:
                        index['u'].extend(oldUvIndex)
                else:
                    index['u'] = oldUvIndex
                del index['uv']
        elif isinstance(index, ComponentIndex):
            # do this check INSIDE here, because, since a ComponentIndex is a
            # tuple, we don't want to change a ComponentIndex object with a
            # 'v' index into a list in the next elif clause!
            if index.label == 'uv':
                index.label = 'u'
        elif isinstance(index, (list, tuple)) \
                and not isinstance(index, ComponentIndex):
            index = [cls._convertUVtoU(x) for x in index]
        elif isinstance(index, basestring):
            if index == 'uv':
                index = 'u'
        return index

    def _defaultLabel(self):
        return 'u'

    def _dimRange(self, partialIndex):
        minU, maxU, minV, maxV = self._node.getKnotDomain()
        if len(partialIndex) == 0:
            if partialIndex.label == 'v':
                param = 'v'
            else:
                param = 'u'
        else:
            if partialIndex.label == 'v':
                param = 'u'
            else:
                param = 'v'
        if param == 'u':
            return minU, maxU
        else:
            return minV, maxV


class NurbsSurfaceRange(NurbsSurfaceIsoparm):
    __slots__ = ()
    _ComponentLabel__ = ("u", "v", "uv")
    _apienum__ = _api.MFn.kSurfaceRangeComponent

    def _getitem_overrideable(self, item):
        # You only get a NurbsSurfaceRange if BOTH indices are slices - if
        # either is a single value, you get an isoparm
        if (not isinstance(item, (slice, HashableSlice)) or
            (self.currentDimension() == 1 and
             not isinstance(self._partialIndex[0], (slice, HashableSlice)))):
            return NurbsSurfaceIsoparm(self._node, self._partialIndex + (item,))
        else:
            return super(NurbsSurfaceRange, self)._getitem_overrideable(item)


class NurbsSurfaceCV(Component2D):
    __slots__ = ()
    _ComponentLabel__ = "cv"
    _apienum__ = _api.MFn.kSurfaceCVComponent

    def _dimLength(self, partialIndex):
        if len(partialIndex) == 0:
            return self.node().numCVsInU()
        elif len(partialIndex) == 1:
            return self.node().numCVsInV()
        else:
            raise ValueError('partialIndex %r too long for %s._dimLength' %
                             (partialIndex, self.__class__.__name__))


class NurbsSurfaceEP(Component2D):
    __slots__ = ()
    _ComponentLabel__ = "ep"
    _apienum__ = _api.MFn.kSurfaceEPComponent

    def _dimLength(self, partialIndex):
        if len(partialIndex) == 0:
            return self.node().numEPsInU()
        elif len(partialIndex) == 1:
            return self.node().numEPsInV()
        else:
            raise ValueError('partialIndex %r too long for %s._dimLength' %
                             (partialIndex, self.__class__.__name__))


class NurbsSurfaceKnot(Component2D):
    __slots__ = ()
    _ComponentLabel__ = "knot"
    _apienum__ = _api.MFn.kSurfaceKnotComponent

    def _dimLength(self, partialIndex):
        if len(partialIndex) == 0:
            return self.node().numKnotsInU()
        elif len(partialIndex) == 1:
            return self.node().numKnotsInV()
        else:
            raise ValueError('partialIndex %r too long for %s._dimLength' %
                             (partialIndex, self.__class__.__name__))


class NurbsSurfaceFace(Component2D):
    __slots__ = ()
    _ComponentLabel__ = "sf"
    _apienum__ = _api.MFn.kSurfaceFaceComponent

    def _dimLength(self, partialIndex):
        if len(partialIndex) == 0:
            return self.node().numSpansInU()
        elif len(partialIndex) == 1:
            return self.node().numSpansInV()
        else:
            raise IndexError("partialIndex %r for %s must have length <= 1" %
                             (partialIndex, self.__class__.__name__))


# Lattice Components

class LatticePoint(Component3D):
    __slots__ = ()
    _ComponentLabel__ = "pt"
    _apienum__ = _api.MFn.kLatticeComponent

    def _dimLength(self, partialIndex):
        if len(partialIndex) > 2:
            raise ValueError('partialIndex %r too long for %s._dimLength' %
                             (partialIndex, self.__class__.__name__))
        return self.node().getDivisions()[len(partialIndex)]

    def _completeNameString(self):
        # ...However, some multi-indexed components (well, only LatticePoint
        # that I know of) will give incorrect results with
        #    ffd1LatticeShape.pt[*][*][*]
        # ...and so you must do
        #    ffd1LatticeShape.pt[*]
        return Component._completeNameString(self) + '[*]'


# Pivot Components

class Pivot(Component):
    __slots__ = ()
    _ComponentLabel__ = ("rotatePivot", "scalePivot")
    _apienum__ = _api.MFn.kPivotComponent


# Particle Components

class ParticleComponent(Component1D):
    __slots__ = ()
    _ComponentLabel__ = "pt"
    _apienum__ = _api.MFn.kDynParticleSetComponent

    def attr(self, attr):
        try:
            currIndex = super(ParticleComponent, self).currentItemIndex()
            return cmds.particle(self._node, q=1, attribute=attr,
                                 order=currIndex)
        except RuntimeError:
            raise MayaParticleAttributeError('%s.%s' % (self, attr))

    def __getattr__(self, attr):
        # MayaParticleAttributeError is a subclass of AttributeError, so if
        # it is raised, that should signal it was not found
        return self.attr(attr)

    def _dimLength(self, partialIndex):
        return self.node().pointCount()

# class ComponentArray(object):
#    def __init__(self, name):
#        self._name = name
#        self._iterIndex = 0
#        self._node = self.node()
#
#    def __str__(self):
#        return self._name
#
#    def __repr__(self):
#        return "ComponentArray(u'%s')" % self
#
#    #def __len__(self):
#    #    return 0
#
#    def __iter__(self):
# """iterator for multi-attributes
##
# >>> for attr in SCENE.persp.attrInfo(multi=1)[0]:
# ...     print attr
##
# """
#        return self
#
#    def next(self):
# """iterator for multi-attributes
##
# >>> for attr in SCENE.persp.attrInfo(multi=1)[0]:
# ...    print attr
##
# """
#        if self._iterIndex >= len(self):
#            raise StopIteration
#        else:
#            new = self[ self._iterIndex ]
#            self._iterIndex += 1
#            return new
#
#    def __getitem__(self, item):
#
#        def formatSlice(item):
#            step = item.step
#            if step is not None:
#                return '%s:%s:%s' % ( item.start, item.stop, step)
#            else:
#                return '%s:%s' % ( item.start, item.stop )
#
#
# if isinstance( item, tuple ):
# return [ Component(u'%s[%s]' % (self, formatSlice(x)) ) for x in  item ]
##
# elif isinstance( item, slice ):
# return Component(u'%s[%s]' % (self, formatSlice(item) ) )
##
# else:
# return Component(u'%s[%s]' % (self, item) )
#
#        if isinstance( item, tuple ):
#            return [ self.returnClass( self._node, formatSlice(x) ) for x in  item ]
#
#        elif isinstance( item, (slice, HashableSlice) ):
#            return self.returnClass( self._node, formatSlice(item) )
#
#        else:
#            return self.returnClass( self._node, item )
#
#
#    def plugNode(self):
#        'plugNode'
#        return PyNode( str(self).split('.')[0])
#
#    def plugAttr(self):
#        """plugAttr"""
#        return '.'.join(str(self).split('.')[1:])
#
#    node = plugNode
#
# class _Component(object):
#    """
#    Abstract base class for component types like vertices, edges, and faces.
#
#    This class is deprecated.
#    """
#    def __init__(self, node, item):
#        self._item = item
#        self._node = node
#
#    def __repr__(self):
#        return "%s('%s')" % (self.__class__.__name__, self)
#
#    def node(self):
#        'plugNode'
#        return self._node
#
#    def item(self):
#        return self._item
#
#    def move( self, *args, **kwargs ):
#        return move( self, *args, **kwargs )
#    def scale( self, *args, **kwargs ):
#        return scale( self, *args, **kwargs )
#    def rotate( self, *args, **kwargs ):
#        return rotate( self, *args, **kwargs )


class AttributeDefaults(PyNode):
    __slots__ = ()
    __apicls__ = _api.MFnAttribute
    __metaclass__ = _factories.MetaMayaTypeRegistry

    def __new__(cls, *args, **kwargs):
        if len(args) == 1:
            argObj = args[0]
            if isinstance(argObj, basestring):
                # PyNode's __new__ will translate a string to an Attribute, and
                # then complain that's not a subclass of AttributeDefaults...
                argObj = Attribute(argObj)
            if isinstance(argObj, Attribute):
                argObj = argObj.__apimplug__()
            if isinstance(argObj, _api.MPlug):
                argObj = argObj.attribute()
            args = (argObj,)
        return super(AttributeDefaults, cls).__new__(cls, *args, **kwargs)

    def __apiobject__(self):
        """
        Return the default API object for this attribute, if it is valid
        """
        return self.__apimobject__()

    def __apimobject__(self):
        """
        Return the MObject for this attribute, if it is valid
        """
        try:
            handle = self.__apiobjects__['MObjectHandle']
        except:
            handle = self.__apimplug__().attribute()
            self.__apiobjects__['MObjectHandle'] = handle
        if _api.isValidMObjectHandle(handle):
            return handle.object()

        raise MayaAttributeError

    def __apimplug__(self):
        """
        Return the MPlug for this attribute, if it is valid
        """
        # check validity
        # self.__apimobject__()
        return self.__apiobjects__['MPlug']

    def __apimdagpath__(self):
        """
        Return the MDagPath for the node of this attribute, if it is valid
        """
        try:
            return self.node().__apimdagpath__()
        except AttributeError:
            pass

    def name(self):
        # type: () -> unicode
        return self.__apimfn__().name()
# ------ Do not edit below this line --------
    DisconnectBehavior = Enum('DisconnectBehavior', [('delete', 0), ('kDelete', 0), ('reset', 1), ('kReset', 1), ('nothing', 2), ('kNothing', 2)], multiKeys=True)

    @_f.addApiDocs(_api.MFnAttribute, 'accepts')
    def accepts(self, type):
        # type: (nt.Data.Type) -> bool
        do, final_do, outTypes = _f.getDoArgs([type], [('type', ('MFnData', 'Type'), 'in', None)])
        res = _f.getProxyResult(self, _api.MFnAttribute, 'accepts', final_do)
        res = _f.ApiArgUtil._castResult(self, res, 'bool', None)
        return res

<<<<<<< HEAD
    @_f.addApiDocs(_api.MFnAttribute, 'addToCategory')
    def addToCategory(self, category):
        # type: (unicode) -> None
        do, final_do, outTypes = _f.getDoArgs([category], [('category', 'MString', 'in', None)])
        res = _f.getProxyResult(self, _api.MFnAttribute, 'addToCategory', final_do)
        return res

    @_f.addApiDocs(_api.MFnAttribute, 'getAddAttrCmd')
    def getAddAttrCmd(self, useLongName=False):
        # type: (bool) -> unicode
        do, final_do, outTypes = _f.getDoArgs([useLongName], [('useLongName', 'bool', 'in', None)])
        res = _f.getProxyResult(self, _api.MFnAttribute, 'getAddAttrCmd', final_do)
        res = _f.ApiArgUtil._castResult(self, res, 'MString', None)
        return res

    @_f.addApiDocs(_api.MFnAttribute, 'affectsAppearance')
    def getAffectsAppearance(self):
        # type: () -> bool
        res = _f.getProxyResult(self, _api.MFnAttribute, 'affectsAppearance')
        return _f.ApiArgUtil._castResult(self, res, 'bool', None)

    @_f.addApiDocs(_api.MFnAttribute, 'getCategories')
    def getCategories(self):
        # type: () -> List[unicode]
        do, final_do, outTypes = _f.getDoArgs([], [('categories', 'MStringArray', 'out', None)])
        res = _f.getProxyResult(self, _api.MFnAttribute, 'getCategories', final_do)
        return _f.processApiResult(res, outTypes, do)

    @_f.addApiDocs(_api.MFnAttribute, 'disconnectBehavior')
    def getDisconnectBehavior(self):
        # type: () -> nt.Attribute.DisconnectBehavior
        res = _f.getProxyResult(self, _api.MFnAttribute, 'disconnectBehavior')
        return _f.ApiArgUtil._castResult(self, res, ('MFnAttribute', 'DisconnectBehavior'), None)

    @_f.addApiDocs(_api.MFnAttribute, 'indexMatters')
    def getIndexMatters(self):
        # type: () -> bool
        res = _f.getProxyResult(self, _api.MFnAttribute, 'indexMatters')
        return _f.ApiArgUtil._castResult(self, res, 'bool', None)

    @_f.addApiDocs(_api.MFnAttribute, 'internal')
    def getInternal(self):
        # type: () -> bool
        res = _f.getProxyResult(self, _api.MFnAttribute, 'internal')
        return _f.ApiArgUtil._castResult(self, res, 'bool', None)

    @_f.addApiDocs(_api.MFnAttribute, 'usesArrayDataBuilder')
    def getUsesArrayDataBuilder(self):
        # type: () -> bool
        res = _f.getProxyResult(self, _api.MFnAttribute, 'usesArrayDataBuilder')
        return _f.ApiArgUtil._castResult(self, res, 'bool', None)

    @_f.addApiDocs(_api.MFnAttribute, 'hasCategory')
    def hasCategory(self, category):
        # type: (unicode) -> bool
        do, final_do, outTypes = _f.getDoArgs([category], [('category', 'MString', 'in', None)])
        res = _f.getProxyResult(self, _api.MFnAttribute, 'hasCategory', final_do)
        res = _f.ApiArgUtil._castResult(self, res, 'bool', None)
        return res

    @_f.addApiDocs(_api.MFnAttribute, 'isAffectsWorldSpace')
    def isAffectsWorldSpace(self):
        # type: () -> bool
        res = _f.getProxyResult(self, _api.MFnAttribute, 'isAffectsWorldSpace')
        return _f.ApiArgUtil._castResult(self, res, 'bool', None)

    @_f.addApiDocs(_api.MFnAttribute, 'isArray')
    def isArray(self):
        # type: () -> bool
        res = _f.getProxyResult(self, _api.MFnAttribute, 'isArray')
        return _f.ApiArgUtil._castResult(self, res, 'bool', None)

    @_f.addApiDocs(_api.MFnAttribute, 'isCached')
    def isCached(self):
        # type: () -> bool
        res = _f.getProxyResult(self, _api.MFnAttribute, 'isCached')
        return _f.ApiArgUtil._castResult(self, res, 'bool', None)

    @_f.addApiDocs(_api.MFnAttribute, 'isChannelBoxFlagSet')
    def isChannelBoxFlagSet(self):
        # type: () -> bool
        res = _f.getProxyResult(self, _api.MFnAttribute, 'isChannelBoxFlagSet')
        return _f.ApiArgUtil._castResult(self, res, 'bool', None)

    @_f.addApiDocs(_api.MFnAttribute, 'isConnectable')
    def isConnectable(self):
        # type: () -> bool
        res = _f.getProxyResult(self, _api.MFnAttribute, 'isConnectable')
        return _f.ApiArgUtil._castResult(self, res, 'bool', None)

    @_f.addApiDocs(_api.MFnAttribute, 'isDynamic')
    def isDynamic(self):
        # type: () -> bool
        res = _f.getProxyResult(self, _api.MFnAttribute, 'isDynamic')
        return _f.ApiArgUtil._castResult(self, res, 'bool', None)

    @_f.addApiDocs(_api.MFnAttribute, 'isExtension')
    def isExtension(self):
        # type: () -> bool
        res = _f.getProxyResult(self, _api.MFnAttribute, 'isExtension')
        return _f.ApiArgUtil._castResult(self, res, 'bool', None)

    @_f.addApiDocs(_api.MFnAttribute, 'isHidden')
    def isHidden(self):
        # type: () -> bool
        res = _f.getProxyResult(self, _api.MFnAttribute, 'isHidden')
        return _f.ApiArgUtil._castResult(self, res, 'bool', None)

    @_f.addApiDocs(_api.MFnAttribute, 'isIndeterminant')
    def isIndeterminant(self):
        # type: () -> bool
        res = _f.getProxyResult(self, _api.MFnAttribute, 'isIndeterminant')
        return _f.ApiArgUtil._castResult(self, res, 'bool', None)

    @_f.addApiDocs(_api.MFnAttribute, 'isKeyable')
    def isKeyable(self):
        # type: () -> bool
        res = _f.getProxyResult(self, _api.MFnAttribute, 'isKeyable')
        return _f.ApiArgUtil._castResult(self, res, 'bool', None)

    @_f.addApiDocs(_api.MFnAttribute, 'isProxyAttribute')
    def isProxyAttribute(self):
        # type: () -> bool
        res = _f.getProxyResult(self, _api.MFnAttribute, 'isProxyAttribute')
        return _f.ApiArgUtil._castResult(self, res, 'bool', None)

    @_f.addApiDocs(_api.MFnAttribute, 'isReadable')
    def isReadable(self):
        # type: () -> bool
        res = _f.getProxyResult(self, _api.MFnAttribute, 'isReadable')
        return _f.ApiArgUtil._castResult(self, res, 'bool', None)

    @_f.addApiDocs(_api.MFnAttribute, 'isRenderSource')
    def isRenderSource(self):
        # type: () -> bool
        res = _f.getProxyResult(self, _api.MFnAttribute, 'isRenderSource')
        return _f.ApiArgUtil._castResult(self, res, 'bool', None)

    @_f.addApiDocs(_api.MFnAttribute, 'isStorable')
    def isStorable(self):
        # type: () -> bool
        res = _f.getProxyResult(self, _api.MFnAttribute, 'isStorable')
        return _f.ApiArgUtil._castResult(self, res, 'bool', None)

    @_f.addApiDocs(_api.MFnAttribute, 'isUsedAsColor')
    def isUsedAsColor(self):
        # type: () -> bool
        res = _f.getProxyResult(self, _api.MFnAttribute, 'isUsedAsColor')
        return _f.ApiArgUtil._castResult(self, res, 'bool', None)

    @_f.addApiDocs(_api.MFnAttribute, 'isUsedAsFilename')
    def isUsedAsFilename(self):
        # type: () -> bool
        res = _f.getProxyResult(self, _api.MFnAttribute, 'isUsedAsFilename')
        return _f.ApiArgUtil._castResult(self, res, 'bool', None)

    @_f.addApiDocs(_api.MFnAttribute, 'isWorldSpace')
    def isWorldSpace(self):
        # type: () -> bool
        res = _f.getProxyResult(self, _api.MFnAttribute, 'isWorldSpace')
        return _f.ApiArgUtil._castResult(self, res, 'bool', None)

    @_f.addApiDocs(_api.MFnAttribute, 'isWritable')
    def isWritable(self):
        # type: () -> bool
        res = _f.getProxyResult(self, _api.MFnAttribute, 'isWritable')
        return _f.ApiArgUtil._castResult(self, res, 'bool', None)

    @_f.addApiDocs(_api.MFnAttribute, 'parent')
    def parent(self):
        # type: () -> PyNode
        res = _f.getProxyResult(self, _api.MFnAttribute, 'parent')
        return _f.ApiArgUtil._castResult(self, res, 'MObject', None)

    @_f.addApiDocs(_api.MFnAttribute, 'removeFromCategory')
    def removeFromCategory(self, category):
        # type: (unicode) -> None
        do, final_do, outTypes = _f.getDoArgs([category], [('category', 'MString', 'in', None)])
        res = _f.getProxyResult(self, _api.MFnAttribute, 'removeFromCategory', final_do)
        return res

    @_f.addApiDocs(_api.MFnAttribute, 'setAffectsAppearance')
    def setAffectsAppearance(self, state):
        # type: (bool) -> None
        do, final_do, outTypes = _f.processApiArgs([state], [('state', 'bool', 'in', None)], self.getAffectsAppearance, self.setAffectsAppearance, [])
        res = _f.getProxyResult(self, _api.MFnAttribute, 'setAffectsAppearance', final_do)
        return res

    @_f.addApiDocs(_api.MFnAttribute, 'setAffectsWorldSpace')
    def setAffectsWorldSpace(self, state):
        # type: (bool) -> None
        do, final_do, outTypes = _f.processApiArgs([state], [('state', 'bool', 'in', None)], self.isAffectsWorldSpace, self.setAffectsWorldSpace, [])
        res = _f.getProxyResult(self, _api.MFnAttribute, 'setAffectsWorldSpace', final_do)
        return res

    @_f.addApiDocs(_api.MFnAttribute, 'setArray')
    def setArray(self, state):
        # type: (bool) -> None
        do, final_do, outTypes = _f.processApiArgs([state], [('state', 'bool', 'in', None)], self.isArray, self.setArray, [])
        res = _f.getProxyResult(self, _api.MFnAttribute, 'setArray', final_do)
        return res

    @_f.addApiDocs(_api.MFnAttribute, 'setCached')
    def setCached(self, state):
        # type: (bool) -> None
        do, final_do, outTypes = _f.processApiArgs([state], [('state', 'bool', 'in', None)], self.isCached, self.setCached, [])
        res = _f.getProxyResult(self, _api.MFnAttribute, 'setCached', final_do)
        return res

    @_f.addApiDocs(_api.MFnAttribute, 'setChannelBox')
    def setChannelBox(self, state):
        # type: (bool) -> None
        do, final_do, outTypes = _f.getDoArgs([state], [('state', 'bool', 'in', None)])
        res = _f.getProxyResult(self, _api.MFnAttribute, 'setChannelBox', final_do)
        return res
=======
    @_factories.addApiDocs(_api.MFnAttribute, 'parent')
    def parent(self):
        """
Modifications:
  - returns None instead of erroring if no parent
        """
        mfn = self.__apimfn__()
        try:
            parentMObj = mfn.parent()
        except RuntimeError:
            return None
        return AttributeDefaults(parentMObj)

>>>>>>> 811b25f6

    @_f.addApiDocs(_api.MFnAttribute, 'setConnectable')
    def setConnectable(self, state):
        # type: (bool) -> None
        do, final_do, outTypes = _f.processApiArgs([state], [('state', 'bool', 'in', None)], self.isConnectable, self.setConnectable, [])
        res = _f.getProxyResult(self, _api.MFnAttribute, 'setConnectable', final_do)
        return res

    @_f.addApiDocs(_api.MFnAttribute, 'setDisconnectBehavior')
    def setDisconnectBehavior(self, behavior):
        # type: (nt.Attribute.DisconnectBehavior) -> None
        do, final_do, outTypes = _f.processApiArgs([behavior], [('behavior', ('MFnAttribute', 'DisconnectBehavior'), 'in', None)], self.getDisconnectBehavior, self.setDisconnectBehavior, [])
        res = _f.getProxyResult(self, _api.MFnAttribute, 'setDisconnectBehavior', final_do)
        return res

    @_f.addApiDocs(_api.MFnAttribute, 'setHidden')
    def setHidden(self, state):
        # type: (bool) -> None
        do, final_do, outTypes = _f.processApiArgs([state], [('state', 'bool', 'in', None)], self.isHidden, self.setHidden, [])
        res = _f.getProxyResult(self, _api.MFnAttribute, 'setHidden', final_do)
        return res

    @_f.addApiDocs(_api.MFnAttribute, 'setIndeterminant')
    def setIndeterminant(self, state):
        # type: (bool) -> None
        do, final_do, outTypes = _f.processApiArgs([state], [('state', 'bool', 'in', None)], self.isIndeterminant, self.setIndeterminant, [])
        res = _f.getProxyResult(self, _api.MFnAttribute, 'setIndeterminant', final_do)
        return res

    @_f.addApiDocs(_api.MFnAttribute, 'setIndexMatters')
    def setIndexMatters(self, state):
        # type: (bool) -> None
        do, final_do, outTypes = _f.processApiArgs([state], [('state', 'bool', 'in', None)], self.getIndexMatters, self.setIndexMatters, [])
        res = _f.getProxyResult(self, _api.MFnAttribute, 'setIndexMatters', final_do)
        return res

    @_f.addApiDocs(_api.MFnAttribute, 'setInternal')
    def setInternal(self, state):
        # type: (bool) -> None
        do, final_do, outTypes = _f.processApiArgs([state], [('state', 'bool', 'in', None)], self.getInternal, self.setInternal, [])
        res = _f.getProxyResult(self, _api.MFnAttribute, 'setInternal', final_do)
        return res

    @_f.addApiDocs(_api.MFnAttribute, 'setKeyable')
    def setKeyable(self, state):
        # type: (bool) -> None
        do, final_do, outTypes = _f.processApiArgs([state], [('state', 'bool', 'in', None)], self.isKeyable, self.setKeyable, [])
        res = _f.getProxyResult(self, _api.MFnAttribute, 'setKeyable', final_do)
        return res

    @_f.addApiDocs(_api.MFnAttribute, 'setNiceNameOverride')
    def setNiceNameOverride(self, localizedName):
        # type: (unicode) -> None
        do, final_do, outTypes = _f.getDoArgs([localizedName], [('localizedName', 'MString', 'in', None)])
        res = _f.getProxyResult(self, _api.MFnAttribute, 'setNiceNameOverride', final_do)
        return res

    @_f.addApiDocs(_api.MFnAttribute, 'setProxyAttribute')
    def setProxyAttribute(self, state):
        # type: (bool) -> None
        do, final_do, outTypes = _f.processApiArgs([state], [('state', 'bool', 'in', None)], self.isProxyAttribute, self.setProxyAttribute, [])
        res = _f.getProxyResult(self, _api.MFnAttribute, 'setProxyAttribute', final_do)
        return res

    @_f.addApiDocs(_api.MFnAttribute, 'setReadable')
    def setReadable(self, state):
        # type: (bool) -> None
        do, final_do, outTypes = _f.processApiArgs([state], [('state', 'bool', 'in', None)], self.isReadable, self.setReadable, [])
        res = _f.getProxyResult(self, _api.MFnAttribute, 'setReadable', final_do)
        return res

    @_f.addApiDocs(_api.MFnAttribute, 'setRenderSource')
    def setRenderSource(self, state):
        # type: (bool) -> None
        do, final_do, outTypes = _f.processApiArgs([state], [('state', 'bool', 'in', None)], self.isRenderSource, self.setRenderSource, [])
        res = _f.getProxyResult(self, _api.MFnAttribute, 'setRenderSource', final_do)
        return res

    @_f.addApiDocs(_api.MFnAttribute, 'setStorable')
    def setStorable(self, state):
        # type: (bool) -> None
        do, final_do, outTypes = _f.processApiArgs([state], [('state', 'bool', 'in', None)], self.isStorable, self.setStorable, [])
        res = _f.getProxyResult(self, _api.MFnAttribute, 'setStorable', final_do)
        return res

    @_f.addApiDocs(_api.MFnAttribute, 'setUsedAsColor')
    def setUsedAsColor(self, state):
        # type: (bool) -> None
        do, final_do, outTypes = _f.processApiArgs([state], [('state', 'bool', 'in', None)], self.isUsedAsColor, self.setUsedAsColor, [])
        res = _f.getProxyResult(self, _api.MFnAttribute, 'setUsedAsColor', final_do)
        return res

    @_f.addApiDocs(_api.MFnAttribute, 'setUsedAsFilename')
    def setUsedAsFilename(self, state):
        # type: (bool) -> None
        do, final_do, outTypes = _f.processApiArgs([state], [('state', 'bool', 'in', None)], self.isUsedAsFilename, self.setUsedAsFilename, [])
        res = _f.getProxyResult(self, _api.MFnAttribute, 'setUsedAsFilename', final_do)
        return res

    @_f.addApiDocs(_api.MFnAttribute, 'setUsesArrayDataBuilder')
    def setUsesArrayDataBuilder(self, state):
        # type: (bool) -> None
        do, final_do, outTypes = _f.processApiArgs([state], [('state', 'bool', 'in', None)], self.getUsesArrayDataBuilder, self.setUsesArrayDataBuilder, [])
        res = _f.getProxyResult(self, _api.MFnAttribute, 'setUsesArrayDataBuilder', final_do)
        return res

    @_f.addApiDocs(_api.MFnAttribute, 'setWorldSpace')
    def setWorldSpace(self, state):
        # type: (bool) -> None
        do, final_do, outTypes = _f.processApiArgs([state], [('state', 'bool', 'in', None)], self.isWorldSpace, self.setWorldSpace, [])
        res = _f.getProxyResult(self, _api.MFnAttribute, 'setWorldSpace', final_do)
        return res

    @_f.addApiDocs(_api.MFnAttribute, 'setWritable')
    def setWritable(self, state):
        # type: (bool) -> None
        do, final_do, outTypes = _f.processApiArgs([state], [('state', 'bool', 'in', None)], self.isWritable, self.setWritable, [])
        res = _f.getProxyResult(self, _api.MFnAttribute, 'setWritable', final_do)
        return res

    @_f.addApiDocs(_api.MFnAttribute, 'shortName')
    def shortName(self):
        # type: () -> unicode
        res = _f.getProxyResult(self, _api.MFnAttribute, 'shortName')
        return _f.ApiArgUtil._castResult(self, res, 'MString', None)
# ------ Do not edit above this line --------


# ----------------------------------------------
#  Global Settings
# ----------------------------------------------


# ----------------------------------------------
#  Scene Class
# ----------------------------------------------

class Scene(object):

    """
    The Scene class provides an attribute-based method for retrieving `PyNode` instances of
    nodes in the current scene.

        >>> SCENE = Scene()
        >>> SCENE.persp
        nt.Transform(u'persp')
        >>> SCENE.persp.t
        Attribute(u'persp.translate')

    An instance of this class is provided for you with the name `SCENE`.
    """
    __metaclass__ = _util.Singleton

    def __getattr__(self, obj):
        if obj.startswith('__') and obj.endswith('__'):
            try:
                return self.__dict__[obj]
            except KeyError:
                raise AttributeError(
                    "type object %r has no attribute %r" %
                    (self.__class__.__name__, obj))

        return PyNode(obj)

SCENE = Scene()

# ------ Do not edit below this line --------

about = _factories.getCmdFunc('about')

addAttr = _factories.addCmdDocs(addAttr)

addExtension = _factories.getCmdFunc('addExtension')

affectedNet = _factories.getCmdFunc('affectedNet')

affects = _factories.getCmdFunc('affects')

aliasAttr = _factories.getCmdFunc('aliasAttr')

align = _factories.getCmdFunc('align')

applyAttrPattern = _factories.getCmdFunc('applyAttrPattern')

artAttrTool = _factories.getCmdFunc('artAttrTool')

@_factories.addCmdDocs
def assembly(*args, **kwargs):
    if len(args):
        doPassSelf = kwargs.pop('passSelf', False)
    else:
        doPassSelf = False
    for key in ['aoc', 'cob', 'createOptionBoxProc', 'listRepTypesProc', 'lrp', 'postCreateUIProc', 'prc', 'proc', 'repTypeLabelProc', 'rtp']:
        try:
            cb = kwargs[key]
            if callable(cb):
                kwargs[key] = _factories.makeUICallback(cb, args, doPassSelf)
        except KeyError:
            pass
    res = cmds.assembly(*args, **kwargs)
    if not kwargs.get('query', kwargs.get('q', False)):
        res = _factories.maybeConvert(res, PyNode)
    return res

attributeInfo = _factories.getCmdFunc('attributeInfo')

attributeName = _factories.getCmdFunc('attributeName')

attributeQuery = _factories.getCmdFunc('attributeQuery')

bakePartialHistory = _factories.getCmdFunc('bakePartialHistory')

baseTemplate = _factories.getCmdFunc('baseTemplate')

baseView = _factories.getCmdFunc('baseView')

color = _factories.getCmdFunc('color')

colorIndex = _factories.getCmdFunc('colorIndex')

colorManagementCatalog = _factories.getCmdFunc('colorManagementCatalog')

colorManagementConvert = _factories.getCmdFunc('colorManagementConvert')

colorManagementFileRules = _factories.getCmdFunc('colorManagementFileRules')

colorManagementPrefs = _factories.getCmdFunc('colorManagementPrefs')

@_factories.addCmdDocs
def commandLogging(*args, **kwargs):
    if len(args):
        doPassSelf = kwargs.pop('passSelf', False)
    else:
        doPassSelf = False
    for key in ['lc', 'logCommands', 'rc', 'recordCommands']:
        try:
            cb = kwargs[key]
            if callable(cb):
                kwargs[key] = _factories.makeUICallback(cb, args, doPassSelf)
        except KeyError:
            pass
    res = cmds.commandLogging(*args, **kwargs)
    return res

@_factories.addCmdDocs
def commandPort(*args, **kwargs):
    if len(args):
        doPassSelf = kwargs.pop('passSelf', False)
    else:
        doPassSelf = False
    for key in ['returnNumCommands', 'rnc']:
        try:
            cb = kwargs[key]
            if callable(cb):
                kwargs[key] = _factories.makeUICallback(cb, args, doPassSelf)
        except KeyError:
            pass
    res = cmds.commandPort(*args, **kwargs)
    return res

connectAttr = _factories.addCmdDocs(connectAttr)

connectionInfo = _factories.getCmdFunc('connectionInfo')

@_factories.addCmdDocs
def container(*args, **kwargs):
    res = cmds.container(*args, **kwargs)
    if not kwargs.get('query', kwargs.get('q', False)):
        res = _factories.maybeConvert(res, PyNode)
    wraps = _factories.simpleCommandWraps['container']
    for func, wrapCondition in wraps:
        if wrapCondition.eval(kwargs):
            res = func(res)
            break
    return res

containerBind = _factories.getCmdFunc('containerBind')

containerProxy = _factories.getCmdFunc('containerProxy')

containerPublish = _factories.getCmdFunc('containerPublish')

containerTemplate = _factories.getCmdFunc('containerTemplate')

containerView = _factories.getCmdFunc('containerView')

contextInfo = _factories.getCmdFunc('contextInfo')

copyAttr = _factories.getCmdFunc('copyAttr')

createAttrPatterns = _factories.getCmdFunc('createAttrPatterns')

@_factories.addCmdDocs
def createDisplayLayer(*args, **kwargs):
    res = cmds.createDisplayLayer(*args, **kwargs)
    wraps = _factories.simpleCommandWraps['createDisplayLayer']
    for func, wrapCondition in wraps:
        if wrapCondition.eval(kwargs):
            res = func(res)
            break
    return res

createNode = _factories.addCmdDocs(createNode)

currentUnit = _factories.getCmdFunc('currentUnit')

curveRGBColor = _factories.getCmdFunc('curveRGBColor')

cycleCheck = _factories.getCmdFunc('cycleCheck')

delete = _factories.addCmdDocs(delete)

deleteAttr = _factories.getCmdFunc('deleteAttr')

deleteAttrPattern = _factories.getCmdFunc('deleteAttrPattern')

deleteExtension = _factories.getCmdFunc('deleteExtension')

disconnectAttr = _factories.addCmdDocs(disconnectAttr)

displayAffected = _factories.getCmdFunc('displayAffected')

displayColor = _factories.getCmdFunc('displayColor')

displayCull = _factories.getCmdFunc('displayCull')

displayLevelOfDetail = _factories.getCmdFunc('displayLevelOfDetail')

displayPref = _factories.getCmdFunc('displayPref')

displayRGBColor = _factories.getCmdFunc('displayRGBColor')

displaySmoothness = _factories.getCmdFunc('displaySmoothness')

displayStats = _factories.getCmdFunc('displayStats')

displaySurface = _factories.getCmdFunc('displaySurface')

@_factories.addCmdDocs
def distanceDimension(*args, **kwargs):
    res = cmds.distanceDimension(*args, **kwargs)
    wraps = _factories.simpleCommandWraps['distanceDimension']
    for func, wrapCondition in wraps:
        if wrapCondition.eval(kwargs):
            res = func(res)
            break
    return res

duplicate = _factories.addCmdDocs(duplicate)

editDisplayLayerGlobals = _factories.getCmdFunc('editDisplayLayerGlobals')

editDisplayLayerMembers = _factories.getCmdFunc('editDisplayLayerMembers')

exactWorldBoundingBox = _factories.getCmdFunc('exactWorldBoundingBox')

getAttr = _factories.addCmdDocs(getAttr)

getClassification = _factories.addCmdDocs(getClassification)

group = _factories.addCmdDocs(group)

hide = _factories.getCmdFunc('hide')

hilite = _factories.getCmdFunc('hilite')

inheritTransform = _factories.getCmdFunc('inheritTransform')

@_factories.addCmdDocs
def instance(*args, **kwargs):
    res = cmds.instance(*args, **kwargs)
    wraps = _factories.simpleCommandWraps['instance']
    for func, wrapCondition in wraps:
        if wrapCondition.eval(kwargs):
            res = func(res)
            break
    return res

instanceable = _factories.getCmdFunc('instanceable')

_instancer = instancer

@_factories.addCmdDocs
def instancer(*args, **kwargs):
    res = _instancer(*args, **kwargs)
    if not kwargs.get('query', kwargs.get('q', False)):
        res = _factories.maybeConvert(res, PyNode)
    return res

isConnected = _factories.getCmdFunc('isConnected')

isDirty = _factories.getCmdFunc('isDirty')

isolateSelect = _factories.getCmdFunc('isolateSelect')

license = _factories.getCmdFunc('license')

@_factories.addCmdDocs
def listAttr(*args, **kwargs):
    res = cmds.listAttr(*args, **kwargs)
    wraps = _factories.simpleCommandWraps['listAttr']
    for func, wrapCondition in wraps:
        if wrapCondition.eval(kwargs):
            res = func(res)
            break
    return res

listAttrPatterns = _factories.getCmdFunc('listAttrPatterns')

listConnections = _factories.addCmdDocs(listConnections)

listHistory = _factories.addCmdDocs(listHistory)

listNodeTypes = _factories.getCmdFunc('listNodeTypes')

listNodesWithIncorrectNames = _factories.getCmdFunc('listNodesWithIncorrectNames')

listRelatives = _factories.addCmdDocs(listRelatives)

listSets = _factories.addCmdDocs(listSets)

lockNode = _factories.getCmdFunc('lockNode')

ls = _factories.addCmdDocs(ls)

makeIdentity = _factories.getCmdFunc('makeIdentity')

makeLive = _factories.getCmdFunc('makeLive')

makePaintable = _factories.getCmdFunc('makePaintable')

matchTransform = _factories.getCmdFunc('matchTransform')

move = _factories.addCmdDocs(move)

nodeCast = _factories.getCmdFunc('nodeCast')

nodeType = _factories.addCmdDocs(nodeType)

objExists = _factories.getCmdFunc('objExists')

objectCenter = _factories.getCmdFunc('objectCenter')

objectType = _factories.getCmdFunc('objectType')

@_factories.addCmdDocs
def paramDimension(*args, **kwargs):
    res = cmds.paramDimension(*args, **kwargs)
    if not kwargs.get('query', kwargs.get('q', False)):
        res = _factories.maybeConvert(res, PyNode)
    return res

paramLocator = _factories.getCmdFunc('paramLocator')

parent = _factories.addCmdDocs(parent)

@_factories.addCmdDocs
def partition(*args, **kwargs):
    res = cmds.partition(*args, **kwargs)
    if not kwargs.get('query', kwargs.get('q', False)):
        res = _factories.maybeConvert(res, PyNode)
    return res

performanceOptions = _factories.getCmdFunc('performanceOptions')

pickWalk = _factories.getCmdFunc('pickWalk')

pixelMove = _factories.getCmdFunc('pixelMove')

polySplitCtx2 = _factories.getCmdFunc('polySplitCtx2')

relationship = _factories.getCmdFunc('relationship')

removeMultiInstance = _factories.getCmdFunc('removeMultiInstance')

rename = _factories.addCmdDocs(rename)

renameAttr = _factories.getCmdFunc('renameAttr')

reorder = _factories.getCmdFunc('reorder')

reorderContainer = _factories.getCmdFunc('reorderContainer')

resetTool = _factories.getCmdFunc('resetTool')

rotate = _factories.addCmdDocs(rotate)

saveToolSettings = _factories.getCmdFunc('saveToolSettings')

scale = _factories.addCmdDocs(scale)

scaleComponents = _factories.getCmdFunc('scaleComponents')

sculptMeshCacheChangeCloneSource = _factories.getCmdFunc('sculptMeshCacheChangeCloneSource')

select = _factories.addCmdDocs(select)

@_factories.addCmdDocs
def selectKey(*args, **kwargs):
    for flag in ['t', 'time']:
        try:
            rawVal = kwargs[flag]
        except KeyError:
            continue
        else:
            kwargs[flag] = _factories.convertTimeValues(rawVal)
    res = cmds.selectKey(*args, **kwargs)
    return res

selectMode = _factories.getCmdFunc('selectMode')

selectPref = _factories.getCmdFunc('selectPref')

selectPriority = _factories.getCmdFunc('selectPriority')

selectType = _factories.getCmdFunc('selectType')

selectedNodes = _factories.getCmdFunc('selectedNodes')

setAttr = _factories.addCmdDocs(setAttr)

setToolTo = _factories.getCmdFunc('setToolTo')

sets = _factories.addCmdDocs(sets)

shapeCompare = _factories.getCmdFunc('shapeCompare')

showHidden = _factories.getCmdFunc('showHidden')

snapMode = _factories.getCmdFunc('snapMode')

softSelect = _factories.getCmdFunc('softSelect')

_spaceLocator = spaceLocator

@_factories.addCmdDocs
def spaceLocator(*args, **kwargs):
    res = _spaceLocator(*args, **kwargs)
    if not kwargs.get('query', kwargs.get('q', False)):
        res = _factories.maybeConvert(res, PyNode)
    # unpack create/edit list result
    if isinstance(res, list) and len(res) == 1 and not kwargs.get('query', kwargs.get('q', False)):
        res = res[0]
    return res

suitePrefs = _factories.getCmdFunc('suitePrefs')

symmetricModelling = _factories.getCmdFunc('symmetricModelling')

threadCount = _factories.getCmdFunc('threadCount')

timeCode = _factories.getCmdFunc('timeCode')

toggle = _factories.getCmdFunc('toggle')

toggleAxis = _factories.getCmdFunc('toggleAxis')

toggleDisplacement = _factories.getCmdFunc('toggleDisplacement')

toolDropped = _factories.getCmdFunc('toolDropped')

toolHasOptions = _factories.getCmdFunc('toolHasOptions')

@_factories.addCmdDocs
def toolPropertyWindow(*args, **kwargs):
    if len(args):
        doPassSelf = kwargs.pop('passSelf', False)
    else:
        doPassSelf = False
    for key in ['sel', 'selectCommand', 'showCommand', 'shw']:
        try:
            cb = kwargs[key]
            if callable(cb):
                kwargs[key] = _factories.makeUICallback(cb, args, doPassSelf)
        except KeyError:
            pass
    res = cmds.toolPropertyWindow(*args, **kwargs)
    return res

transformCompare = _factories.getCmdFunc('transformCompare')

transformLimits = _factories.getCmdFunc('transformLimits')

ungroup = _factories.getCmdFunc('ungroup')

upAxis = _factories.getCmdFunc('upAxis')

webView = _factories.getCmdFunc('webView')

xform = _factories.getCmdFunc('xform')

xformConstraint = _factories.getCmdFunc('xformConstraint')

encodeString = _factories.getCmdFunc('encodeString')

format = _factories.getCmdFunc('format')

@_factories.addCmdDocs
def assignCommand(*args, **kwargs):
    if len(args):
        doPassSelf = kwargs.pop('passSelf', False)
    else:
        doPassSelf = False
    for key in ['c', 'cmd', 'command', 'commandModifier', 'ecr', 'enableCommandRepeat', 'sourceUserCommands', 'suc']:
        try:
            cb = kwargs[key]
            if callable(cb):
                kwargs[key] = _factories.makeUICallback(cb, args, doPassSelf)
        except KeyError:
            pass
    res = cmds.assignCommand(*args, **kwargs)
    return res

commandEcho = _factories.getCmdFunc('commandEcho')

@_factories.addCmdDocs
def condition(*args, **kwargs):
    res = cmds.condition(*args, **kwargs)
    if not kwargs.get('query', kwargs.get('q', False)):
        res = _factories.maybeConvert(res, PyNode)
    return res

evalDeferred = _factories.getCmdFunc('evalDeferred')

isTrue = _factories.getCmdFunc('isTrue')

itemFilter = _factories.getCmdFunc('itemFilter')

itemFilterAttr = _factories.getCmdFunc('itemFilterAttr')

itemFilterRender = _factories.getCmdFunc('itemFilterRender')

itemFilterType = _factories.getCmdFunc('itemFilterType')

pause = _factories.getCmdFunc('pause')

refresh = _factories.getCmdFunc('refresh')

stringArrayIntersector = _factories.getCmdFunc('stringArrayIntersector')

@_factories.addCmdDocs
def selectionConnection(*args, **kwargs):
    if len(args):
        doPassSelf = kwargs.pop('passSelf', False)
    else:
        doPassSelf = False
    for key in ['addScript', 'addScript', 'removeScript', 'rs']:
        try:
            cb = kwargs[key]
            if callable(cb):
                kwargs[key] = _factories.makeUICallback(cb, args, doPassSelf)
        except KeyError:
            pass
    res = cmds.selectionConnection(*args, **kwargs)
    return res<|MERGE_RESOLUTION|>--- conflicted
+++ resolved
@@ -7670,6 +7670,19 @@
     def name(self):
         # type: () -> unicode
         return self.__apimfn__().name()
+
+    @_factories.addApiDocs(_api.MFnAttribute, 'parent')
+    def parent(self):
+        """
+Modifications:
+  - returns None instead of erroring if no parent
+        """
+        mfn = self.__apimfn__()
+        try:
+            parentMObj = mfn.parent()
+        except RuntimeError:
+            return None
+        return AttributeDefaults(parentMObj)
 # ------ Do not edit below this line --------
     DisconnectBehavior = Enum('DisconnectBehavior', [('delete', 0), ('kDelete', 0), ('reset', 1), ('kReset', 1), ('nothing', 2), ('kNothing', 2)], multiKeys=True)
 
@@ -7681,7 +7694,6 @@
         res = _f.ApiArgUtil._castResult(self, res, 'bool', None)
         return res
 
-<<<<<<< HEAD
     @_f.addApiDocs(_api.MFnAttribute, 'addToCategory')
     def addToCategory(self, category):
         # type: (unicode) -> None
@@ -7897,21 +7909,6 @@
         do, final_do, outTypes = _f.getDoArgs([state], [('state', 'bool', 'in', None)])
         res = _f.getProxyResult(self, _api.MFnAttribute, 'setChannelBox', final_do)
         return res
-=======
-    @_factories.addApiDocs(_api.MFnAttribute, 'parent')
-    def parent(self):
-        """
-Modifications:
-  - returns None instead of erroring if no parent
-        """
-        mfn = self.__apimfn__()
-        try:
-            parentMObj = mfn.parent()
-        except RuntimeError:
-            return None
-        return AttributeDefaults(parentMObj)
-
->>>>>>> 811b25f6
 
     @_f.addApiDocs(_api.MFnAttribute, 'setConnectable')
     def setConnectable(self, state):
