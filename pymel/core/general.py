--- conflicted
+++ resolved
@@ -614,12 +614,7 @@
         True
 
   - allow passing a list or dict instead of a string for enumName
-<<<<<<< HEAD
-  - allow user to pass in type and determine whether it is a dataType or attributeType.
-    Right now float2, float3, double2, double3, long2, long3, short2, and short3 are all treated
-    as attributeTypes.
-=======
-  - Allow user to pass in type and determine whether it is a dataType or
+  - allow user to pass in type and determine whether it is a dataType or
     attributeType. Types that may be both, such as float2, float3, double2,
     double3, long2, long3, short2, and short3 are all treated as
     attributeTypes. In addition, as a convenience, since these attributeTypes
@@ -647,8 +642,6 @@
         >>> addAttr('persp', ln='autoLong2', type='long2', childSuffixes=['_first', '_second'])
         >>> [x.attrName() for x in PyNode('persp').listAttr() if 'autoLong2' in x.name()]
         [u'autoLong2', u'autoLong2_first', u'autoLong2_second']
-
->>>>>>> f87c635a
     """
     attributeTypes = [ 'bool', 'long', 'short', 'byte', 'char', 'enum',
                        'float', 'double', 'doubleAngle', 'doubleLinear',
