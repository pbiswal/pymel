--- conflicted
+++ resolved
@@ -13,12 +13,7 @@
 import pymel.internal.pmcmds as _pmcmds
 _pmcmds.addAllWrappedCmds()
 
-<<<<<<< HEAD
-import pymel.internal.factories as _factories
-
-=======
 import pymel.api as _api
->>>>>>> 3b2c63ca
 from general import *
 from context import *
 from system import *
@@ -64,12 +59,6 @@
     if not pluginName:
         return
     
-<<<<<<< HEAD
-    #print type(array)
-    #pluginPath, pluginName = array
-    import pymel.internal.pmcmds as pmcmds
-=======
->>>>>>> 3b2c63ca
     _logger.info("Plugin loaded: %s", pluginName)
     
     _pluginData[pluginName] = {}
@@ -88,11 +77,7 @@
         for funcName in commands:
             #__logger.debug("adding new command:", funcName)
             _factories.cmdlist[funcName] = _factories.cmdcache.getCmdInfoBasic( funcName )
-<<<<<<< HEAD
-            pmcmds.addWrappedCmd(funcName)
-=======
             _pmcmds.addWrappedCmd(funcName)
->>>>>>> 3b2c63ca
             func = _factories.functionFactory( funcName )
             try:
                 if func:
