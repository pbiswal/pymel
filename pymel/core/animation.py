--- conflicted
+++ resolved
@@ -100,14 +100,8 @@
                 res = _factories.toPyNodeList(res)
         return res
 
-<<<<<<< HEAD
-    constraint = constraintWithWeightSyntax
-    constraint.__name__ = func.__name__
-    return constraint
-=======
     constraintWithWeightSyntax.__name__ = func.__name__
     return constraintWithWeightSyntax
->>>>>>> c577fdfa
 
 
 for contstraintCmdName in ('''aimConstraint geometryConstraint normalConstraint
