import sys, re
import pymel.util as _util
import pymel.internal.pmcmds as cmds
import pymel.internal.factories as _factories
import pymel.internal as _internal
import pymel.versions as _versions
import maya.mel as _mm
_logger = _internal.getLogger(__name__)

def _resolveUIFunc(name):
    if isinstance(name, basestring):
        import windows
        try:
            return getattr(windows,name)
        except AttributeError:
            try:
                cls = getattr(dynModule,name)
                return cls.__melcmd__()
            except (KeyError, AttributeError):
                pass
    else:
        import inspect
        if inspect.isfunction(name):
            return name
        elif inspect.isclass(name) and issubclass(name, PyUI):
            name.__melcmd__()

    raise ValueError, "%r is not a known ui type" % name

if _versions.current() >= _versions.v2011:

    def toQtObject(mayaName):
        """
        Given the name of a Maya UI element of any type, return the corresponding QWidget or QAction. 
        If the object does not exist, returns None
        
        When using this function you don't need to specify whether UI type is a control, layout, 
        window, or menuItem, the first match -- in that order -- will be returned. If you have the full path to a UI object
        this should always be correct, however, if you only have the short name of the UI object,
        consider using one of the more specific variants: `toQtControl`, `toQtLayout`, `toQtWindow`, or `toQtMenuItem`.
        
        .. note:: Requires PyQt
        """
        import maya.OpenMayaUI as mui
        import sip
        import PyQt4.QtCore as qtcore
        import PyQt4.QtGui as qtgui
        ptr = mui.MQtUtil.findControl(mayaName)
        if ptr is None:
            ptr = mui.MQtUtil.findLayout(mayaName)
            if ptr is None:
                ptr = mui.MQtUtil.findMenuItem(mayaName)
        if ptr is not None:
            return sip.wrapinstance(long(ptr), qtcore.QObject)
        
    def toQtControl(mayaName):
        """
        Given the name of a May UI control, return the corresponding QWidget. 
        If the object does not exist, returns None
        
        .. note:: Requires PyQt
        """
        import maya.OpenMayaUI as mui
        import sip
        import PyQt4.QtCore as qtcore
        import PyQt4.QtGui as qtgui
        ptr = mui.MQtUtil.findControl(mayaName)
        if ptr is not None:
            return sip.wrapinstance(long(ptr), qtgui.QWidget)
        
    def toQtLayout(mayaName):
        """
        Given the name of a May UI control, return the corresponding QWidget. 
        If the object does not exist, returns None
        
        .. note:: Requires PyQt
        """
        import maya.OpenMayaUI as mui
        import sip
        import PyQt4.QtCore as qtcore
        import PyQt4.QtGui as qtgui
        ptr = mui.MQtUtil.findLayout(mayaName)
        if ptr is not None:
            return sip.wrapinstance(long(ptr), qtgui.QWidget)
    
    def toQtWindow(mayaName):
        """
        Given the name of a May UI control, return the corresponding QWidget. 
        If the object does not exist, returns None
        
        .. note:: Requires PyQt
        """
        import maya.OpenMayaUI as mui
        import sip
        import PyQt4.QtCore as qtcore
        import PyQt4.QtGui as qtgui
        ptr = mui.MQtUtil.findWindow(mayaName)
        if ptr is not None:
            return sip.wrapinstance(long(ptr), qtgui.QWidget)
        
    def toQtMenuItem(mayaName):
        """
        Given the name of a May UI menuItem, return the corresponding QAction. 
        If the object does not exist, returns None
        
        This only works for menu items. for Menus, use toQtControl or toQtObject
        
        .. note:: Requires PyQt
        """
        import maya.OpenMayaUI as mui
        import sip
        import PyQt4.QtCore as qtcore
        import PyQt4.QtGui as qtgui
        ptr = mui.MQtUtil.findMenuItem(mayaName)
        if ptr is not None:
            return sip.wrapinstance(long(ptr), qtgui.QAction)
        
class PyUI(unicode):
    def __new__(cls, name=None, create=False, **kwargs):
        """
        Provides the ability to create the PyUI Element when creating a class::

            import pymel.core as pm
            n = pm.Window("myWindow",create=True)
            n.__repr__()
            # Result: Window('myWindow')
        """

        if cls is PyUI:
            try:
                uiType = cmds.objectTypeUI(name)
                uiType = _uiTypesToCommands.get(uiType, uiType)
            except RuntimeError:
                try:
                    # some ui types (radioCollections) can only be identified with their shortname
                    uiType = cmds.objectTypeUI(name.split('|')[-1])
                    uiType = _uiTypesToCommands.get(uiType, uiType)
                except RuntimeError:
                    # we cannot query the type of rowGroupLayout children: check common types for these
                    uiType = None
                    for control in 'checkBox floatField button floatSlider intSlider ' \
                            'floatField textField intField optionMenu radioButton'.split():
                        if getattr(cmds, control)( name, ex=1, q=1):
                            uiType = control
                            break
                    if not uiType:
                        uiType = 'PyUI'
            try:
                newcls = getattr(dynModule, _util.capitalize(uiType) )
            except AttributeError:
                newcls = PyUI
                # objectTypeUI for panels seems to return weird results -
                # ie, TmodelPane ... check for them this way.
                # Other types should be detected correctly by objectTypeUI,
                # but this just provides a failsafe...
                for testType in 'panel scriptedPanel window control layout menu'.split():
                    if getattr(cmds, testType)( name, ex=1, q=1):
                        newcls = getattr(dynModule, _util.capitalize(testType),
                                         PyUI )
                        if newcls != PyUI:
                            break
        else:
            newcls = cls

        if not newcls is PyUI:
            if cls._isBeingCreated(name, create, kwargs):
                name = newcls.__melcmd__(name, **kwargs)
                _logger.debug("PyUI: created... %s" % name)
            else:
                # find the long name
                if '|' not in name and not issubclass(newcls,
                                                (Window,
                                                 Panel,
                                                 dynModule.ScriptedPanel,
                                                 dynModule.RadioCollection,
                                                 dynModule.ToolCollection)):
                    import windows
                    try:
                        if issubclass(newcls,Layout):
                            parent = windows.layout(name, q=1, p=1)
                        elif issubclass(newcls,OptionMenu):
                            parent = windows.optionMenu(name, q=1, p=1)
                        elif issubclass(newcls,Menu):
                            parent = windows.menu(name, q=1, p=1)
                        else:
                            parent = windows.control(name, q=1, p=1)
                        if parent:
                            name = parent + '|' + name

                    except RuntimeError:
                        # editors don't have a long name, so we keep the short name
                        if name not in cmds.lsUI( long=True,editors=True):
                            raise


        # correct for optionMenu
        if newcls == PopupMenu and cmds.optionMenu( name, ex=1 ):
            newcls = OptionMenu
        return unicode.__new__(newcls,name)

    @staticmethod
    def _isBeingCreated( name, create, kwargs):
        """
        create a new node when any of these conditions occur:
           name is None
           create is True
           parent flag is set
        """
        return not name or create or ( 'q' not in kwargs and kwargs.get('parent', kwargs.get('p', None)) )

    def __repr__(self):
        return u"ui.%s('%s')" % (self.__class__.__name__, self)
    def parent(self):
        buf = unicode(self).split('|')[:-1]
        if len(buf)==2 and buf[0] == buf[1] and _versions.current() < _versions.v2011:
            # pre-2011, windows with menus can have a strange name:
            # ex.  window1|window1|menu1
            buf = buf[:1]
        return PyUI( '|'.join(buf) )
    getParent = parent

    def type(self):
        try:
            return cmds.objectTypeUI(self)
        except:
            return None

    def shortName(self):
        return unicode(self).split('|')[-1]
    def name(self):
        return unicode(self)
    def window(self):
        return Window( self.name().split('|')[0] )

    delete = _factories.functionFactory( 'deleteUI', rename='delete' )
    rename = _factories.functionFactory( 'renameUI', rename='rename' )
    type = _factories.functionFactory( 'objectTypeUI', rename='type' )

    @classmethod
    def exists(cls, name):
        return cls.__melcmd__( name, exists=True )

    if _versions.current() >= _versions.v2011:
        asQtObject = toQtControl
        
class Panel(PyUI):
    """pymel panel class"""
    __metaclass__ = _factories.MetaMayaUIWrapper
    # note that we're not actually customizing anything, but
    # we're declaring it here because other classes will have this
    # as their base class, so we need to make sure it exists first

_withParentStack = []
_withParentMenuStack = []

class Layout(PyUI):
    def __enter__(self):
        global _withParentStack
        _withParentStack.append(self)
        self.makeDefault()
        return self

    def __exit__(self, type, value, traceback):
        global _withParentStack
        _withParentStack.pop()
        if _withParentStack:
            parent = _withParentStack[-1]
        else:
            parent = self.pop()
            while parent and cmds.objectTypeUI(parent) == u'rowGroupLayout':
                parent = parent.pop()
        cmds.setParent(parent)

    def children(self):
        #return [ PyUI( self.name() + '|' + x) for x in self.__melcmd__(self, q=1, childArray=1) ]
        kids = cmds.layout(self, q=1, childArray=1)
        if kids:
            return [ PyUI( self.name() + '|' + x) for x in kids ]
        return []

    getChildren = children

    # TODO: add depth firt and breadth first options
    def walkChildren(self):
        """
        recursively yield all children of this layout
        """
        for child in self.children():
            yield child
            if hasattr(child, 'walkChildren'):
                for subChild in child.walkChildren():
                    yield subChild

    def findChild(self, shortName, recurse=False):
        if recurse:
            for child in self.walkChildren():
                if child.shortName() == shortName:
                    return child
        else:
            for child in self.children():
                if child.shortName() == shortName:
                    return child
        
    def addChild(self, uiType, name=None, **kwargs):
        if isinstance(uiType, basestring):
            uiType = getattr(dynModule, uiType)
        assert hasattr(uiType, '__call__'), 'argument uiType must be the name of a known ui type, a UI subclass, or a callable object'
        args = []
        if name:
            args.append(name)
        if kwargs:
            if 'parent' in kwargs or 'p' in kwargs:
                _logger.warn('parent flag is set by addChild automatically. passed value will be ignored' )
                kwargs.pop('parent', None)
                kwargs.pop('p', None)
        kwargs['parent'] = self
        res = uiType(*args, **kwargs)
        if not isinstance(res, PyUI):
            res = PyUI(res)
        return res

    def makeDefault(self):
        """
        set this layout as the default parent
        """
        cmds.setParent(self)

    def pop(self):
        """
        set the default parent to the parent of this layout
        """
        p = self.parent()
        cmds.setParent(p)
        return p

    def clear(self):
        children = self.getChildArray()
        if children:
            for child in self.getChildArray():
                cmds.deleteUI(child)
    
    if _versions.current() >= _versions.v2011:
        asQtObject = toQtLayout
        
# customized ui classes
class Window(Layout):
    """pymel window class"""
    __metaclass__ = _factories.MetaMayaUIWrapper

#    if _versions.current() < _versions.v2011:
#        # don't set
#        def __enter__(self):
#            return self

    def __exit__(self, type, value, traceback):
        super(Window, self).__exit__(type, value, traceback)
        self.show()

    def show(self):
        cmds.showWindow(self)

    def delete(self):
        cmds.deleteUI(self, window=True)

    def layout(self):
        name = self.name()
        for layout in sorted(cmds.lsUI(long=True, controlLayouts=True)):
            # since we are sorted, shorter will be first, and the first layout we come across will be the base layout
            if layout.startswith(name):
                return PyUI(layout)

#            # create a child and then delete it to get the layout
#            res = self.addChild(cmds.columnLayout)
#            layout = res.parent()
#            res.delete()
#            return layout

    def children(self):
        res = self.layout()
        return [res] if res else []

    getChildren = children

    def window(self):
        return self

    def parent(self):
        return None
    getParent = parent

    if _versions.current() >= _versions.v2011:
        asQtObject = toQtWindow
    
class FormLayout(Layout):
    __metaclass__ = _factories.MetaMayaUIWrapper

    def __new__(cls, name=None, **kwargs):
        if kwargs:
            [kwargs.pop(k, None) for k in ['orientation', 'ratios', 'reversed', 'spacing']]

        self = Layout.__new__(cls, name, **kwargs)
        return self


    def __init__(self, name=None, orientation='vertical', spacing=2, reversed=False, ratios=None, **kwargs):
        """
        spacing - absolute space between controls
        orientation - the orientation of the layout [ AutoLayout.HORIZONTAL | AutoLayout.VERTICAL ]
        """
        Layout.__init__(self, **kwargs)
        self._spacing = spacing
        self._orientation = self.Orientation.getIndex(orientation)
        self._reversed = reversed
        self._ratios = ratios and list(ratios) or []

    def attachForm(self, *args):
        kwargs = {'edit':True}
        kwargs['attachForm'] = [args]
        cmds.formLayout(self,**kwargs)

    def attachControl(self, *args):
        kwargs = {'edit':True}
        kwargs['attachControl'] = [args]
        cmds.formLayout(self,**kwargs)

    def attachNone(self, *args):
        kwargs = {'edit':True}
        kwargs['attachNone'] = [args]
        cmds.formLayout(self,**kwargs)

    def attachPosition(self, *args):
        kwargs = {'edit':True}
        kwargs['attachPosition'] = [args]
        cmds.formLayout(self,**kwargs)

    HORIZONTAL = 0
    VERTICAL = 1
    Orientation = _util.enum.Enum( 'Orientation', ['horizontal', 'vertical'] )

    def flip(self):
        """Flip the orientation of the layout """
        self._orientation = 1-self._orientation
        self.redistribute(*self._ratios)

    def reverse(self):
        """Reverse the children order """
        self._reversed = not self._reversed
        self._ratios.reverse()
        self.redistribute(*self._ratios)

    def reset(self):
        self._ratios = []
        self._reversed = False
        self.redistribute()


    def redistribute(self,*ratios):
        """
        Redistribute the child controls based on the ratios.
        If not ratios are given (or not enough), 1 will be used
        """

        sides = [["top","bottom"],["left","right"]]

        children = self.getChildArray()
        if not children:
            return
        if self._reversed:
            children.reverse()

        ratios = list(ratios) or self._ratios or []
        ratios += [1]*(len(children)-len(ratios))
        self._ratios = ratios
        total = sum(ratios)

        for i, child in enumerate(children):
            for side in sides[self._orientation]:
                self.attachForm(child,side,self._spacing)

            if i==0:
                self.attachForm(child,
                    sides[1-self._orientation][0],
                    self._spacing)
            else:
                self.attachControl(child,
                    sides[1-self._orientation][0],
                    self._spacing,
                    children[i-1])

            if ratios[i]:
                self.attachPosition(children[i],
                    sides[1-self._orientation][1],
                    self._spacing,
                    float(sum(ratios[:i+1]))/float(total)*100)
            else:
                self.attachNone(children[i],
                    sides[1-self._orientation][1])

    def vDistribute(self,*ratios):
        self._orientation = int(self.Orientation.vertical)
        self.redistribute(*ratios)

    def hDistribute(self,*ratios):
        self._orientation = int(self.Orientation.horizontal)
        self.redistribute(*ratios)

class AutoLayout(FormLayout):
    """
    AutoLayout behaves exactly like `FormLayout`, but will call redistribute automatically
    at the end of a 'with' statement block
    """
    def __exit__(self, type, value, traceback):
        self.redistribute()
        super(AutoLayout, self).__exit__(type, value, traceback)

class RowLayout(Layout):
    __metaclass__ = _factories.MetaMayaUIWrapper

class TextScrollList(PyUI):
    __metaclass__ = _factories.MetaMayaUIWrapper
    def extend( self, appendList ):
        """ append a list of strings"""

        for x in appendList:
            self.append(x)

    def selectIndexedItems( self, selectList ):
        """select a list of indices"""
        for x in selectList:
            self.selectIndexedItem(x)

    def removeIndexedItems( self, removeList ):
        """remove a list of indices"""
        for x in removeList:
            self.removeIndexedItem(x)

    def selectAll(self):
        """select all items"""
        numberOfItems = self.getNumberOfItems()
        self.selectIndexedItems(range(1,numberOfItems+1))

class Menu(PyUI):
    __metaclass__ = _factories.MetaMayaUIWrapper
    
    def __enter__(self):
        global _withParentMenuStack
        _withParentMenuStack.append(self)
        self.makeDefault()
        return self

    def __exit__(self, type, value, traceback):
        global _withParentMenuStack
        _withParentMenuStack.pop()
        if _withParentMenuStack:
            cmds.setParent(_withParentMenuStack[-1], menu=True)
        else:
            parent = self
            while True:
                parent = parent.parent()
                try:
                    cmds.setParent(parent, menu=True)
                except RuntimeError:
                    continue
                break

    def getItemArray(self):
        """ Modified to return pymel instances """
        children = cmds.menu(self,query=True,itemArray=True)
        if children:
            return [MenuItem(item) for item in cmds.menu(self,query=True,itemArray=True)]
        else:
            return []
        
    def makeDefault(self):
        """
        set this layout as the default parent
        """
        cmds.setParent(self, menu=True)        

class PopupMenu(Menu):
    __metaclass__ = _factories.MetaMayaUIWrapper

class OptionMenu(PopupMenu):
    __metaclass__ = _factories.MetaMayaUIWrapper

    def addMenuItems( self, items, title=None):
        """ Add the specified item list to the OptionMenu, with an optional 'title' item """
        print 'fasjfklafja'
        if title:
            cmds.menuItem(l=title, en=0, parent=self)
        for item in items:
            cmds.menuItem(l=item, parent=self)

    def clear(self):
        """ Clear all menu items from this OptionMenu """
        for t in self.getItemListLong() or []:
            cmds.deleteUI(t)
    addItems = addMenuItems
    
class OptionMenuGrp(RowLayout):
    __metaclass__ = _factories.MetaMayaUIWrapper
    
    def menu(self):
        for child in self.children():
            if isinstance(child, OptionMenu):
                return child
    
    # Want to set both the menu to the child |OptionMenu item, and the normal
    # parent to this... 
    def __enter__(self):
        self.menu().__enter__()
        return super(OptionMenuGrp, self).__enter__()

    def __exit__(self, type, value, traceback):
        self.menu().__exit__(type, value, traceback)
        return super(OptionMenuGrp, self).__exit__(type, value, traceback)

class SubMenuItem(Menu):
    def getBoldFont(self):
        return cmds.menuItem(self,query=True,boldFont=True)

    def getItalicized(self):
        return cmds.menuItem(self,query=True,italicized=True)
    
    if _versions.current() >= _versions.v2011:
        asQtObject = toQtMenuItem
        
class CommandMenuItem(PyUI):
    __metaclass__ = _factories.MetaMayaUIWrapper
    __melui__ = 'menuItem'
    def __enter__(self):
        SubMenuItem(self).__enter__()
        return self

    def __exit__(self, type, value, traceback):
        return SubMenuItem(self).__exit__(type, value, traceback)

def MenuItem(name=None, create=False, **kwargs):
    if PyUI._isBeingCreated(name, create, kwargs):
        cls = CommandMenuItem
    else:
        try:
            uiType = cmds.objectTypeUI(name)
        except RuntimeError:
            cls = SubMenuItem
        else:
            if uiType == 'subMenuItem':
                cls = SubMenuItem
            else:
                cls = CommandMenuItem
    return cls(name, create, **kwargs)

class UITemplate(object):
    """
    from pymel.core import *

    # force deletes the template if it already exists
    template = ui.UITemplate( 'ExampleTemplate', force=True )

    template.define( button, width=100, height=40, align='left' )
    template.define( frameLayout, borderVisible=True, labelVisible=False )

    #    Create a window and apply the template.
    #
    with window():
        with template:
            with columnLayout( rowSpacing=5 ):
                with frameLayout():
                    with columnLayout():
                        button( label='One' )
                        button( label='Two' )
                        button( label='Three' )

                with frameLayout():
                    with columnLayout():
                        button( label='Red' )
                        button( label='Green' )
                        button( label='Blue' )
    """
    def __init__(self, name=None, force=False):
        if name and cmds.uiTemplate( name, exists=True ):
            if force:
                cmds.deleteUI( name, uiTemplate=True )
            else:
                self._name = name
                return
        args = [name] if name else []
        self._name = cmds.uiTemplate( *args )

    def __repr__(self):
        return '%s(%r)' % ( self.__class__.__name__, self._name)

    def __enter__(self):
        self.push()
        return self

    def __exit__(self, type, value, traceback):
        self.pop()

    def name(self):
        return self._name

    def push(self):
        cmds.setUITemplate(self._name, pushTemplate=True)

    def pop(self):
        cmds.setUITemplate( popTemplate=True)

    def define(self, uiType, **kwargs):
        """
        uiType can be:
            - a ui function or class
            - the name of a ui function or class
            - a list or tuple of the above
        """
        if isinstance(uiType, (list,tuple)):
            funcs = [ _resolveUIFunc(x) for x in uiType ]
        else:
            funcs = [_resolveUIFunc(uiType)]
        kwargs['defineTemplate'] = self._name
        for func in funcs:
            func(**kwargs)

    @staticmethod
    def exists(name):
        return cmds.uiTemplate( name, exists=True )

class AELoader(type):
    """
    Metaclass used by `AETemplate` class to create wrapping and loading mechanisms when an AETemplate instance is created
    """
    _loaded = []
    def __new__(cls, classname, bases, classdict):
        newcls = super(AELoader, cls).__new__(cls, classname, bases, classdict)
        try:
            nodeType = newcls.nodeType()
        except ValueError:
            _logger.debug("could not determine node type for " + classname)
        else:
            modname = classdict['__module__']
            if modname == '__builtin__':
                # since the module is __builtin__ our AE was probably included in the body of a scripted
                # plugin, which is called by maya in a strange way ( execfile? ).
                # give it a real home so we can load it later.
                mod = sys.modules['__builtin__']
                setattr( mod, classname, newcls )

            template = 'AE'+nodeType+'Template'
            cls.makeAEProc(modname, classname, template)
            if template not in cls._loaded:
                cls._loaded.append(template)
        return newcls
    
    @staticmethod
    def makeAEProc(modname, classname, procname):
        _logger.debug("making AE loader procedure: %s" % procname)
        contents = '''global proc %(procname)s( string $nodeName ){
        python("import %(__name__)s;%(__name__)s.AELoader.load('%(modname)s','%(classname)s','" + $nodeName + "')");}'''
        d = locals().copy()
        d['__name__'] = __name__
        import maya.mel as mm
        mm.eval( contents % d )

    @staticmethod
    def load(modname, classname, nodename):
        mod = __import__(modname, globals(), locals(), [classname], -1)
        try:
            cls = getattr(mod,classname)
            cls(nodename)
        except Exception:
            print "failed to load python attribute editor template '%s.%s'" % (modname, classname)
            import traceback
            traceback.print_exc()

    @classmethod
    def loadedTemplates(cls):
        "Return the names of the loaded templates"
        return cls._loaded
    
class AETemplate(object):
    """
    To create an Attribute Editor template using python, do the following:
     	1. create a subclass of `uitypes.AETemplate`
    	2. set its ``_nodeType`` class attribute to the name of the desired node type, or name the class using the
    convention ``AE<nodeType>Template``
    	3. import the module

    AETemplates which do not meet one of the two requirements listed in step 2 will be ignored.  To ensure that your
    Template's node type is being detected correctly, use the ``AETemplate.nodeType()`` class method::

        import AETemplates
        AETemplates.AEmib_amb_occlusionTemplate.nodeType()  

    As a convenience, when pymel is imported it will automatically import the module ``AETemplates``, if it exists,
    thereby causing any AETemplates within it or its sub-modules to be registered. Be sure to import pymel 
    or modules containing your ``AETemplate`` classes before opening the Atrribute Editor for the node types in question.

    To check which python templates are loaded::

    	from pymel.core.uitypes import AELoader
    	print AELoader.loadedTemplates()
    """

    __metaclass__ = AELoader
    
    _nodeType = None
    def __init__(self, nodeName):
        self._nodeName = nodeName

    @property
    def nodeName(self):
        return self._nodeName

    @classmethod
    def nodeType(cls):
        if cls._nodeType:
            return cls._nodeType
        else:
            m = re.match('AE(.+)Template$', cls.__name__)
            if m:
                return m.groups()[0]
            else:
                raise ValueError("You must either name your AETemplate subclass of the form 'AE<nodeType>Template' or set the '_nodeType' class attribute")
    @classmethod
    def controlValue(cls, nodeName, control):
        return cmds.editorTemplate(queryControl=(nodeName,control))
    @classmethod
    def controlLabel(cls, nodeName, control):
        return cmds.editorTemplate(queryLabel=(nodeName,control))
    @classmethod
    def reload(cls):
        "Reload the template. Beware, this reloads the module in which the template exists!"
        nodeType = cls.nodeType()
        form = "AttrEd" + nodeType + "FormLayout"
        exists = cmds.control(form, exists=1) and cmds.formLayout(form, q=1, ca=1)

        if exists:
            sel = cmds.ls(sl=1)
            cmds.select(cl=True)
            cmds.deleteUI(form)
            if sel:
                cmds.select(sel)
        reload(sys.modules[cls.__module__])

    def addControl(self, control, label=None, changeCommand=None, annotation=None, preventOverride=False, dynamic=False):
        args = [control]
        kwargs = {'preventOverride':preventOverride}
        if dynamic:
            kwargs['addDynamicControl'] = True
        else:
            kwargs['addControl'] = True
        if changeCommand:
            if hasattr(changeCommand, '__call__'):
                import pymel.tools.py2mel
                name = self.__class__.__name__ + '_callCustom_changeCommand_' + control
                changeCommand = pymel.tools.py2mel.py2melProc(changeCommand, procName=name, argTypes=['string'])
            args.append(changeCommand)
        if label:
            kwargs['label'] = label
        if annotation:
            kwargs['annotation'] = annotation
        cmds.editorTemplate(*args, **kwargs)
    def callCustom(self, newFunc, replaceFunc, *attrs):
        #cmds.editorTemplate(callCustom=( (newFunc, replaceFunc) + attrs))
        import pymel.tools.py2mel
        if hasattr(newFunc, '__call__'):
            name = self.__class__.__name__ + '_callCustom_newFunc_' + '_'.join(attrs)
            newFunc = pymel.tools.py2mel.py2melProc(newFunc, procName=name, argTypes=['string']*len(attrs))
        if hasattr(replaceFunc, '__call__'):
            name = self.__class__.__name__ + '_callCustom_replaceFunc_' + '_'.join(attrs)
            replaceFunc = pymel.tools.py2mel.py2melProc(replaceFunc, procName=name, argTypes=['string']*len(attrs))
        args = (newFunc, replaceFunc) + attrs
        cmds.editorTemplate(callCustom=1, *args)

    def suppress(self, control):
        cmds.editorTemplate(suppress=control)
    def dimControl(self, nodeName, control, state):
        #nodeName = nodeName if nodeName else self.nodeName
        #print "dim", nodeName
        cmds.editorTemplate(dimControl=(nodeName, control, state))

    def beginLayout(self, name, collapse=True):
        cmds.editorTemplate(beginLayout=name, collapse=collapse)
    def endLayout(self):
        cmds.editorTemplate(endLayout=True)

    def beginScrollLayout(self):
        cmds.editorTemplate(beginScrollLayout=True)
    def endScrollLayout(self):
        cmds.editorTemplate(endScrollLayout=True)

    def beginNoOptimize(self):
        cmds.editorTemplate(beginNoOptimize=True)
    def endNoOptimize(self):
        cmds.editorTemplate(endNoOptimize=True)

    def interruptOptimize(self):
        cmds.editorTemplate(interruptOptimize=True)
    def addSeparator(self):
        cmds.editorTemplate(addSeparator=True)
    def addComponents(self):
        cmds.editorTemplate(addComponents=True)
    def addExtraControls(self, label=None):
        kwargs = {}
        if label:
            kwargs['extraControlsLabel'] = label
        cmds.editorTemplate(addExtraControls=True, **kwargs)

    #TODO: listExtraAttributes


dynModule = _util.LazyLoadModule(__name__, globals())

def _createUIClasses():
    for funcName in _factories.uiClassList:
        # Create Class
        classname = _util.capitalize(funcName)
        try:
            cls = dynModule[classname]
        except KeyError:
<<<<<<< HEAD
            if classname.endswith('Layout') or classname.endswith('Grp'):
=======
            if classname.endswith( ('Layout', 'Grp') ):
>>>>>>> 669b0684
                bases = (Layout,)
            elif classname.endswith('Panel'):
                bases = (Panel,)                
            else:
                bases = (PyUI,)
            dynModule[classname] = (_factories.MetaMayaUIWrapper, (classname, bases, {}) )

_createUIClasses()

class MainProgressBar(dynModule.ProgressBar):
    '''Context manager for main progress bar

    If an exception occur after beginProgress() but before endProgress() maya
    gui becomes unresponsive. Use this class to escape this behavior.

     :Parameters:
        minValue : int
            Minimum or startingvalue of progress indicatior. If the progress
            value is less than the minValue, the progress value will be set 
            to the minimum.  Default value is 0

        maxValue : int
            The maximum or endingvalue of the progress indicator. If the
            progress value is greater than the maxValue, the progress value
            will be set to the maximum. Default value is 100.

        interuruptable : bool
            Set to True if the isCancelled flag should respond to attempts to
            cancel the operation. Setting this to true will put make the help
            line display message to the user indicating that they can cancel
            the operation.

    Here's an example:

    .. python::
        with MainProgressBar(0,20,True) as bar:
            bar.setStatus('Calculating...')
            for i in range(0,20):
                bar.setProgress(i)
                if bar.getIsCancelled():
                    break
    '''
    from language import melGlobals
    def __new__(cls, minValue=0, maxValue=100, interruptable=True):
        
        bar = dynModule.ProgressBar.__new__( 
            cls, melGlobals['gMainProgressBar'], create=False)
        bar.setMinValue(minValue)
        bar.setMaxValue(maxValue)
        bar.setIsInterruptable(interruptable)
        return bar

    def __enter__(self):
        self.beginProgress()
        return self

    def __exit__(self, *args):
        self.endProgress()

class VectorFieldGrp( dynModule.FloatFieldGrp ):
    def __new__(cls, name=None, create=False, *args, **kwargs):
        if create:
            kwargs.pop('nf', None)
            kwargs['numberOfFields'] = 3
            name = cmds.floatFieldGrp( name, *args, **kwargs)

        return dynModule.FloatFieldGrp.__new__( cls, name, create=False, *args, **kwargs )

    def getVector(self):
        import datatypes
        x = cmds.floatFieldGrp( self, q=1, v1=True )
        y = cmds.floatFieldGrp( self, q=1, v2=True )
        z = cmds.floatFieldGrp( self, q=1, v3=True )
        return datatypes.Vector( [x,y,z] )

    def setVector(self, vec):
        cmds.floatFieldGrp( self, e=1, v1=vec[0], v2=vec[1], v3=vec[2] )

class PathButtonGrp( dynModule.TextFieldButtonGrp ):
    def __new__(cls, name=None, create=False, *args, **kwargs):

        if create:
            kwargs.pop('bl', None)
            kwargs['buttonLabel'] = 'Browse'
            kwargs.pop('bc', None)
            kwargs.pop('buttonCommand', None)

            name = cmds.textFieldButtonGrp( name, *args, **kwargs)

            def setPathCB(name):
                import windows
                f = windows.promptForPath()
                if f:
                    cmds.textFieldButtonGrp( name, e=1, text=f, forceChangeCommand=True)

            import windows
            cb = windows.Callback( setPathCB, name )
            cmds.textFieldButtonGrp( name, e=1, buttonCommand=cb )

        return dynModule.TextFieldButtonGrp.__new__( cls, name, create=False, *args, **kwargs )

    def setPath(self, path, **kwargs):
        kwargs['forceChangeCommand'] = kwargs.pop('fcc',kwargs.pop('forceChangeCommand',True))
        self.setText( path , **kwargs )

    def getPath(self):
        import system
        return system.Path( self.getText() )

class FolderButtonGrp( PathButtonGrp ):
    def __new__(cls, name=None, create=False, *args, **kwargs):

        if create:
            kwargs.pop('bl', None)
            kwargs['buttonLabel'] = 'Browse'
            kwargs.pop('bc', None)
            kwargs.pop('buttonCommand', None)

            name = cmds.textFieldButtonGrp( name, *args, **kwargs)

            def setPathCB(name):
                import windows
                f = windows.promptForFolder()
                if f:
                    cmds.textFieldButtonGrp( name, e=1, text=f, forceChangeCommand=True)

            import windows
            cb = windows.Callback( setPathCB, name )
            cmds.textFieldButtonGrp( name, e=1, buttonCommand=cb )

        return dynModule.TextFieldButtonGrp.__new__( cls, name, create=False, *args, **kwargs )

# most of the keys here are names that are only used in certain circumstances
_uiTypesToCommands = {
    'radioCluster':'radioCollection',
    'rowGroupLayout' : 'rowLayout',
    'TcolorIndexSlider' : 'rowLayout',
    'TcolorSlider' : 'rowLayout',
    'floatingWindow' : 'window'
    }

dynModule._lazyModule_update()
<|MERGE_RESOLUTION|>--- conflicted
+++ resolved
@@ -918,11 +918,7 @@
         try:
             cls = dynModule[classname]
         except KeyError:
-<<<<<<< HEAD
-            if classname.endswith('Layout') or classname.endswith('Grp'):
-=======
             if classname.endswith( ('Layout', 'Grp') ):
->>>>>>> 669b0684
                 bases = (Layout,)
             elif classname.endswith('Panel'):
                 bases = (Panel,)                
