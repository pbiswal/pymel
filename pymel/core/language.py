--- conflicted
+++ resolved
@@ -459,7 +459,7 @@
 
     def keys(self):
         return cmds.optionVar( list=True )
-    
+
     def values(self):
         return [self[key] for key in self.keys()]
 
@@ -470,24 +470,20 @@
 
     def __delitem__(self,key):
         self.pop(key)
-<<<<<<< HEAD
-        
+
     def iterkeys(self):
         for key in self.keys():
             yield key
     __iter__ = iterkeys
-    
+
     def itervalues(self):
         for key in self.keys():
             yield self[key]
-            
+
     def iteritems(self):
         for key in self.keys():
             yield key, self[key]
-    
-=======
-
->>>>>>> 8a149fb1
+
 optionVar = OptionVarDict()
 
 class Env(object):
