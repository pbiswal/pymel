# -*- coding: utf-8 -*-

# enum.py
# Part of enum, a package providing enumerated types for Python.
#
# Copyright © 2007 Ben Finney
# This is free software; you may copy, modify and/or distribute this work
# under the terms of the GNU General Public License, version 2 or later
# or, at your option, the terms of the Python license.

"""Robust enumerated type support in Python

This package provides a module for robust enumerations in Python.

An enumeration object is created with a sequence of string arguments
to the Enum() constructor:

    >>> from enum import Enum
    >>> Colours = Enum('Colours', ['red', 'blue', 'green'])
    >>> Weekdays = Enum('Weekdays', ['mon', 'tue', 'wed', 'thu', 'fri', 'sat', 'sun'])

The return value is an immutable sequence object with a value for each
of the string arguments. Each value is also available as an attribute
named from the corresponding string argument:

    >>> pizza_night = Weekdays[4]
    >>> shirt_colour = Colours.green

The values are constants that can be compared with values from
the same enumeration, as well as with integers or strings; comparison with other
values will invoke Python's fallback comparisons:

    >>> pizza_night == Weekdays.fri
    True
    >>> shirt_colour > Colours.red
    True
    >>> shirt_colour == "green"
    True

Each value from an enumeration exports its sequence index
as an integer, and can be coerced to a simple string matching the
original arguments used to create the enumeration:

    >>> str(pizza_night)
    'fri'
    >>> shirt_colour.index
    2
"""

__author_name__ = "Ben Finney"
__author_email__ = "ben+python@benfinney.id.au"
#__author__ = "%s <%s>" % (__author_name__, __author_email__) # confuses epydoc
__date__ = "2007-01-24"
__copyright__ = "Copyright © %s %s" % (
    __date__.split('-')[0], __author_name__
)
__license__ = "Choice of GPL or Python license"
__url__ = "http://cheeseshop.python.org/pypi/enum/"
__version__ = "0.4.3"

import operator
from collections import OrderedDict

class EnumException(Exception):

    """ Base class for all exceptions in this module """

    def __init__(self):
        if self.__class__ is EnumException:
            raise NotImplementedError, \
                "%s is an abstract class for subclassing" % self.__class__

class EnumEmptyError(AssertionError, EnumException):

    """ Raised when attempting to create an empty enumeration """

    def __str__(self):
        return "Enumerations cannot be empty"

class EnumBadKeyError(TypeError, EnumException):

    """ Raised when creating an Enum with non-string keys """

    def __init__(self, key):
        self.key = key

    def __str__(self):
        return "Enumeration keys must be strings: %r" % (self.key,)

class EnumImmutableError(TypeError, EnumException):

    """ Raised when attempting to modify an Enum """

    def __init__(self, *args):
        self.args = args

    def __str__(self):
        return "Enumeration does not allow modification"

class EnumBadDefaultKeyError(ValueError, EnumException):

    """ Raised when a supplied default key for a value was not present """

    def __init__(self, val, key):
        self.val = val
        self.key = key

    def __str__(self):
        return "Given default key %r for index %r not present in keys" % (self.key, self.val)

class EnumValue(object):

    """ A specific value of an enumerated type """

    def __init__(self, enumtype, index, key, doc=None):
        """ Set up a new instance """
        self.__enumtype = enumtype
        self.__index = index
        self.__key = key
        self.__doc = doc

    def __get_enumtype(self):
        return self.__enumtype
    enumtype = property(__get_enumtype)

    def __get_key(self):
        return self.__key
    key = property(__get_key)

    def __str__(self):
        return "%s" % (self.key)

    def __int__(self):
        return self.index

    def __get_index(self):
        return self.__index
    index = property(__get_index)

    def __repr__(self):
        if self.__doc:
            return "EnumValue(%r, %r, %r, %r, %r)" % (
                self.__enumtype._name,
                self.__index,
                self.__key,
                self.__doc,
            )
        else:
            return "EnumValue(%r, %r, %r)" % (
                self.__enumtype._name,
                self.__index,
                self.__key,
            )

    def _asTuple(self):
        return (self.__index, self.__key, self.__doc)

    def __hash__(self):
        return hash(self.__index)

#    def __cmp__(self, other):
#        result = NotImplemented
#        self_type = self.enumtype
#        try:
#            assert self_type == other.enumtype
#            result = cmp(self.index, other.index)
#        except (AssertionError, AttributeError):
#            result = NotImplemented
#
#        return result

    def __cmp__(self, other):
        result = NotImplemented
        self_type = self.enumtype
        if isinstance(other, EnumValue) and self_type == other.enumtype:
            result = cmp(self.index, other.index)
        else:
            if isinstance(other, basestring):
                result = cmp(self.key, other)
            elif isinstance(other, int):
                result = cmp(self.index, other)
        return result

# Modified to support multiple keys for the same value
class Enum(object):

    """ Enumerated type """

    def __init__(self, name, keys, **kwargs):
        """ Create an enumeration instance

        Parameters
        ----------
        name : `str`
            The name of this enumeration
        keys : `dict` from `str` to `int`, or iterable of keys
            The keys for the enumeration; if this is a dict, it should map
            from key to it's value (ie, from string to int)
            Otherwise, it should be an iterable of keys, where their index
            within the iterable is their value -ie, passing either of these
            would give the same result:
                {'Red':0,'Green':1,'Blue':2}
                ('Red', 'Green', 'Blue')
        multiKeys : `bool`
            Defaults to False
            If True, allows multiple keys per value - ie,
                Enum('Names', {'Bob':0,'Charles':1,'Chuck':1}, multiKeys=True)
            When looking up a key from a value, a single key is always returned
            - see defaultKeys for a discussion of which key this is.
            When multiKeys is enabled, the length of keys and values may not be
            equal.
            If False (default), then the end result enum will always have a
            one-to-one key / value mapping; if multiple keys are supplied for a
            a single value, then which key is used is indeterminate (an error
            will not be raised).
        defaultKeys : `dict` from `int` to `string`
            If given, should be a map from values to the 'default' key to
            return for that value when using methods like getKey(index)
            This will only be used if the value actually has multiple keys
            mapping to it, and in this case, the specified default key must be
            present within keys (if not, a EnumBadDefaultKeyError is raised).
            If there are multiple keys for a given value, and no defaultKey is
            provided, which one is used is undefined.
        docs : `dict` from `str` to `int, or None
            if given, should provide a map from keys to an associated docstring
            for that key; the dict need not provide an entry for every key
        """

        if not keys:
            raise EnumEmptyError()

        defaultKeys = kwargs.pop('defaultKeys', {})
        multiKeys = kwargs.pop('multiKeys', False)
        docs = kwargs.pop('docs', {})

        # Keys for which there are multiple keys mapping to the same
        # value, but are not the default key for that value
        extraKeys = {}

        if operator.isMappingType(keys):
            if not multiKeys:
                reverse = dict([(v, k) for k, v in keys.items()])
            else:
                reverse = dict()
                for key, val in keys.iteritems():
                    reverse.setdefault(val, []).append(key)
                for val, keyList in reverse.iteritems():
                    if len(keyList) == 1:
                        defaultKey = keyList[0]
                    else:
                        if val in defaultKeys:
                            defaultKey = defaultKeys[val]
                            if defaultKey not in keyList:
                                raise EnumBadDefaultKeyError(val, defaultKey)
                        else:
                            defaultKey = keyList[0]
                        for multiKey in keyList:
                            if multiKey != defaultKey:
                                extraKeys[multiKey] = val
                    reverse[val] = defaultKey
            keygen = [(v, reverse[v]) for v in sorted(reverse.keys())]
            values = {}
        else:
            keygen = enumerate(keys)
            values = [None] * len(keys)

        value_type = kwargs.get('value_type', EnumValue)
        #keys = tuple(keys)

        keyDict = {}
        for val, key in keygen:
            # print val, key
            value = value_type(self, val, key, docs.get(key))
            values[val] = value
            keyDict[key] = val
            try:
                super(Enum, self).__setattr__(key, value)
            except TypeError, e:
                raise EnumBadKeyError(key)

        for key, val in extraKeys.iteritems():
            # throw away any docs for the extra keys
            keyDict[key] = val

        # always store values as an OrderedDict, to provide unified behavior,
        # regardless of how it's constructed
        if not operator.isMappingType(values):
            values = OrderedDict(enumerate(values))
        elif not isinstance(values, OrderedDict):
            values = OrderedDict((key, values[key]) for key in sorted(values))

        super(Enum, self).__setattr__('_keys', keyDict)
        super(Enum, self).__setattr__('_values', values)
        super(Enum, self).__setattr__('_docs', docs)
        super(Enum, self).__setattr__('_name', name)

    @property
    def name(self):
        return self._name

    def __eq__(self, other):
        if not isinstance(other, Enum):
            return False
        if not self._keys == other._keys:
            return False
        # For values, can't just compare them straight up, as the values
        # contain a ref to this Enum class, and THEIR compare compares the
        # Enum class - which would result in a recursive cycle
        # Instead, compare the values' _asTuple

        def valTuples(enum):
            return dict((key, val._asTuple()) for (key, val)
                        in enum._values.iteritems())
        return valTuples(self) == valTuples(other)

    def __ne__(self, other):
        return not self == other

    def __repr__(self):
<<<<<<< HEAD
        return '%s(%r, {%s})' % (self.__class__.__name__, self.name,
                                 ', '.join(['%r: %s' % (v.key, k)
                                            for k, v in self._values.items()]))
=======
        if len(self._keys) != len(self._values):
            # multiKeys
            indexDict = {}
            defaults = {}
            for key, index in self._keys.iteritems():
                keysForIndex = indexDict.setdefault(index, [])
                if len(keysForIndex) == 1:
                    defaults[index] = self._values[index].key
                keysForIndex.append(key)
            keysFlat = []
            for enumValue in self.itervalues():
                for key in indexDict[enumValue.index]:
                    keysFlat.append((key, enumValue.index))
            multiKeyInfo = ', multiKeys=True, defaults=%r' % defaults
        else:
            keysFlat = [(ev.key, ev.index) for ev in self.itervalues()]
            multiKeyInfo = ''

        return '%s(%r, {\n    %s\n}%s)' % (
            self.__class__.__name__,
            self.name,
            ',\n    '.join('%r: %r' % item for item in keysFlat),
            multiKeyInfo,
        )
>>>>>>> 4736b001

    def __str__(self):
        return '%s%s' % (self.__class__.__name__, self.keys())

    def __setattr__(self, name, value):
        raise EnumImmutableError(name)

    def __delattr__(self, name):
        raise EnumImmutableError(name)

    def __len__(self):
        return len(self._values)

    def __getitem__(self, index):
        return self._values[index]

    def __setitem__(self, index, value):
        raise EnumImmutableError(index)

    def __delitem__(self, index):
        raise EnumImmutableError(index)

    def __iter__(self):
        return iter(self._values)

    def __contains__(self, value):
        is_member = False
        if isinstance(value, basestring):
            is_member = (value in self._keys)
        else:
            # EnumValueCompareError was never defined...
            #            try:
            #                is_member = (value in self._values)
            #            except EnumValueCompareError:
            #                is_member = False
            is_member = (value in self._values)
        return is_member

    def getIndex(self, key):
        """Get an index value from a key
        This method always returns an index. If a valid index is passed instead
        of a key, the index will be returned unchanged.  This is useful when you
        need an index, but are not certain whether you are starting with a key
        or an index.

            >>> units = Enum('units', ['invalid', 'inches', 'feet', 'yards', 'miles', 'millimeters', 'centimeters', 'kilometers', 'meters'])
            >>> units.getIndex('inches')
            1
            >>> units.getIndex(3)
            3
            >>> units.getIndex('hectares')
            Traceback (most recent call last):
              ...
            ValueError: invalid enumerator key: 'hectares'
            >>> units.getIndex(10)
            Traceback (most recent call last):
              ...
            ValueError: invalid enumerator index: 10
        """
        if isinstance(key, int):
            # got a potential index : checking if it's valid
            if key in self._values:
                return key
            else:
                raise ValueError, "invalid enumerator index: %r" % (key,)
        else:
            # got a key: retrieving index
            try:
                return self._keys[str(key)]
            except:
                raise ValueError, "invalid enumerator key: %r" % (key,)

    def getKey(self, index):
        """
        Get a key value from an index
        This method always returns a key. If a valid key is passed instead of an
        index, the key will be returned unchanged.  This is useful when you need
        a key, but are not certain whether you are starting with a key or an
        index.

            >>> units = Enum('units', ['invalid', 'inches', 'feet', 'yards', 'miles', 'millimeters', 'centimeters', 'kilometers', 'meters'])
            >>> units.getKey(2)
            'feet'
            >>> units.getKey('inches')
            'inches'
            >>> units.getKey(10)
            Traceback (most recent call last):
              ...
            ValueError: invalid enumerator index: 10
            >>> units.getKey('hectares')
            Traceback (most recent call last):
              ...
            ValueError: invalid enumerator key: 'hectares'
        """

        if isinstance(index, int):
            # got an index: retrieving key
            try:
                return self._values[index].key
            except:
                raise ValueError, "invalid enumerator index: %r" % index
        else:
            # got a potential key : checking if it's valid
            if str(index) in self._keys:
                return index
            else:
                raise ValueError, "invalid enumerator key: %r" % index

    def values(self):
        "return a list of `EnumValue`s"
        return tuple(self._values.values())

    def itervalues(self):
        "iterator over EnumValue objects"
        return self._values.itervalues()

    def keys(self):
        "return a list of keys as strings"
        if not hasattr(self, '_keyStrings'):
            keyStrings = tuple(v.key for v in self._values.itervalues())
            super(Enum, self).__setattr__('_keyStrings', keyStrings)
        return self._keyStrings

import utilitytypes
class EnumDict(utilitytypes.EquivalencePairs):

    """
    This class provides a dictionary type for storing enumerations.  Keys are string labels, while
    values are enumerated integers.

    To instantiate, pass a sequence of string arguments to the EnumDict() constructor:

        >>> from enum import EnumDict
        >>> Colours = EnumDict(['red', 'blue', 'green'])
        >>> Weekdays = EnumDict(['mon', 'tue', 'wed', 'thu', 'fri', 'sat', 'sun'])
        >>> sorted(Weekdays.items())
        [('fri', 4), ('mon', 0), ('sat', 5), ('sun', 6), ('thu', 3), ('tue', 1), ('wed', 2)]

    Alternately, a dictionary of label-value pairs can be provided:

        >>> Numbers = EnumDict({'one': 1, 'two': 2, 'hundred' : 100, 'thousand' : 1000 } )

    To convert from one representation to another, just use normal dictionary retrieval, it
    works in either direction:

        >>> Weekdays[4]
        'fri'
        >>> Weekdays['fri']
        4

    If you need a particular representation, but don't know what you're starting from ( for
    example, a value that was passed as an argument ) you can use `EnumDict.key` or
    `EnumDict.value`:

        >>> Weekdays.value(3)
        3
        >>> Weekdays.value('thu')
        3
        >>> Weekdays.key(2)
        'wed'
        >>> Weekdays.key('wed')
        'wed'
    """

    def __init__(self, keys, **kwargs):
        """ Create an enumeration instance """

        if not keys:
            raise EnumEmptyError()

        if operator.isMappingType(keys):
            items = keys.items()
            if isinstance(items[0][0], int):
                byKey = dict((k, v) for v, k in items)
            else:
                byKey = keys
        else:
            byKey = dict((k, v) for v, k in enumerate(keys))
        super(EnumDict, self).__init__(byKey)

#        for key, value in byKey.items():
#            try:
#                super(EnumDict, self).__setattr__(key, value)
#            except TypeError, e:
#                raise EnumBadKeyError(key)
#
#        super(EnumDict, self).__setattr__('_reverse', {})
#        self.update(byKey)
#
#    def __setattr__(self, name, value):
#        raise EnumImmutableError(name)
#
#    def __delattr__(self, name):
#        raise EnumImmutableError(name)
#
#    def __setitem__(self, index, value):
#        raise EnumImmutableError(index)
#
#    def __delitem__(self, index):
#        raise EnumImmutableError(index)

    def __repr__(self):
        return "%s(%s)" % (self.__class__.__name__, super(EnumDict, self).__repr__())

    def value(self, key):
        """
        get an index value from a key. this method always returns an index. if a valid index is passed instead of a key, the index will
        be returned unchanged.  this is useful when you need an index, but are not certain whether you are starting with a key or an index.

            >>> units = EnumDict(['invalid', 'inches', 'feet', 'yards', 'miles', 'millimeters', 'centimeters', 'kilometers', 'meters'])
            >>> units.value('inches')
            1
            >>> units.value(3)
            3
            >>> units.value('hectares')
            Traceback (most recent call last):
              ...
            ValueError: invalid enumerator key: 'hectares'
            >>> units.value(10) #doctest: +ELLIPSIS
            Traceback (most recent call last):
              ...
            ValueError: invalid enumerator value: 10
        """
        if isinstance(key, int):
            # got a potential index : checking if it's valid
            if key in self.values():
                return key
            else:
                raise ValueError, "invalid enumerator value: %r" % key
        else:
            # got a key: retrieving index
            try:
                return dict.__getitem__(self, key)
            except KeyError:
                raise ValueError, "invalid enumerator key: %r" % key

    def key(self, index):
        """
        get a key value from an index. this method always returns a key. if a valid key is passed instead of an index, the key will
        be returned unchanged.  this is useful when you need a key, but are not certain whether you are starting with a key or an index.

            >>> units = EnumDict(['invalid', 'inches', 'feet', 'yards', 'miles', 'millimeters', 'centimeters', 'kilometers', 'meters'])
            >>> units.key(2)
            'feet'
            >>> units.key('inches')
            'inches'
            >>> units.key(10)  #doctest: +ELLIPSIS
            Traceback (most recent call last):
              ...
            ValueError: invalid enumerator value: 10
            >>> units.key('hectares')
            Traceback (most recent call last):
              ...
            ValueError: invalid enumerator key: 'hectares'
        """

        if isinstance(index, int):
            # got an index: retrieving key
            try:
                return self._reverse[index]
            except KeyError:
                raise ValueError("invalid enumerator value: %r" % index)
        else:
            # got a potential key : checking if it's valid
            if index in dict.keys(self):
                return index
            else:
                raise ValueError("invalid enumerator key: %r" % index)

    def values(self):
        "return a list of ordered integer values"
        return sorted(dict.values(self))

    def keys(self):
        "return a list of keys as strings ordered by their enumerator value"
        return [self._reverse[v] for v in self.values()]<|MERGE_RESOLUTION|>--- conflicted
+++ resolved
@@ -1,625 +1,619 @@
-# -*- coding: utf-8 -*-
-
-# enum.py
-# Part of enum, a package providing enumerated types for Python.
-#
-# Copyright © 2007 Ben Finney
-# This is free software; you may copy, modify and/or distribute this work
-# under the terms of the GNU General Public License, version 2 or later
-# or, at your option, the terms of the Python license.
-
-"""Robust enumerated type support in Python
-
-This package provides a module for robust enumerations in Python.
-
-An enumeration object is created with a sequence of string arguments
-to the Enum() constructor:
-
-    >>> from enum import Enum
-    >>> Colours = Enum('Colours', ['red', 'blue', 'green'])
-    >>> Weekdays = Enum('Weekdays', ['mon', 'tue', 'wed', 'thu', 'fri', 'sat', 'sun'])
-
-The return value is an immutable sequence object with a value for each
-of the string arguments. Each value is also available as an attribute
-named from the corresponding string argument:
-
-    >>> pizza_night = Weekdays[4]
-    >>> shirt_colour = Colours.green
-
-The values are constants that can be compared with values from
-the same enumeration, as well as with integers or strings; comparison with other
-values will invoke Python's fallback comparisons:
-
-    >>> pizza_night == Weekdays.fri
-    True
-    >>> shirt_colour > Colours.red
-    True
-    >>> shirt_colour == "green"
-    True
-
-Each value from an enumeration exports its sequence index
-as an integer, and can be coerced to a simple string matching the
-original arguments used to create the enumeration:
-
-    >>> str(pizza_night)
-    'fri'
-    >>> shirt_colour.index
-    2
-"""
-
-__author_name__ = "Ben Finney"
-__author_email__ = "ben+python@benfinney.id.au"
-#__author__ = "%s <%s>" % (__author_name__, __author_email__) # confuses epydoc
-__date__ = "2007-01-24"
-__copyright__ = "Copyright © %s %s" % (
-    __date__.split('-')[0], __author_name__
-)
-__license__ = "Choice of GPL or Python license"
-__url__ = "http://cheeseshop.python.org/pypi/enum/"
-__version__ = "0.4.3"
-
-import operator
-from collections import OrderedDict
-
-class EnumException(Exception):
-
-    """ Base class for all exceptions in this module """
-
-    def __init__(self):
-        if self.__class__ is EnumException:
-            raise NotImplementedError, \
-                "%s is an abstract class for subclassing" % self.__class__
-
-class EnumEmptyError(AssertionError, EnumException):
-
-    """ Raised when attempting to create an empty enumeration """
-
-    def __str__(self):
-        return "Enumerations cannot be empty"
-
-class EnumBadKeyError(TypeError, EnumException):
-
-    """ Raised when creating an Enum with non-string keys """
-
-    def __init__(self, key):
-        self.key = key
-
-    def __str__(self):
-        return "Enumeration keys must be strings: %r" % (self.key,)
-
-class EnumImmutableError(TypeError, EnumException):
-
-    """ Raised when attempting to modify an Enum """
-
-    def __init__(self, *args):
-        self.args = args
-
-    def __str__(self):
-        return "Enumeration does not allow modification"
-
-class EnumBadDefaultKeyError(ValueError, EnumException):
-
-    """ Raised when a supplied default key for a value was not present """
-
-    def __init__(self, val, key):
-        self.val = val
-        self.key = key
-
-    def __str__(self):
-        return "Given default key %r for index %r not present in keys" % (self.key, self.val)
-
-class EnumValue(object):
-
-    """ A specific value of an enumerated type """
-
-    def __init__(self, enumtype, index, key, doc=None):
-        """ Set up a new instance """
-        self.__enumtype = enumtype
-        self.__index = index
-        self.__key = key
-        self.__doc = doc
-
-    def __get_enumtype(self):
-        return self.__enumtype
-    enumtype = property(__get_enumtype)
-
-    def __get_key(self):
-        return self.__key
-    key = property(__get_key)
-
-    def __str__(self):
-        return "%s" % (self.key)
-
-    def __int__(self):
-        return self.index
-
-    def __get_index(self):
-        return self.__index
-    index = property(__get_index)
-
-    def __repr__(self):
-        if self.__doc:
-            return "EnumValue(%r, %r, %r, %r, %r)" % (
-                self.__enumtype._name,
-                self.__index,
-                self.__key,
-                self.__doc,
-            )
-        else:
-            return "EnumValue(%r, %r, %r)" % (
-                self.__enumtype._name,
-                self.__index,
-                self.__key,
-            )
-
-    def _asTuple(self):
-        return (self.__index, self.__key, self.__doc)
-
-    def __hash__(self):
-        return hash(self.__index)
-
-#    def __cmp__(self, other):
-#        result = NotImplemented
-#        self_type = self.enumtype
-#        try:
-#            assert self_type == other.enumtype
-#            result = cmp(self.index, other.index)
-#        except (AssertionError, AttributeError):
-#            result = NotImplemented
-#
-#        return result
-
-    def __cmp__(self, other):
-        result = NotImplemented
-        self_type = self.enumtype
-        if isinstance(other, EnumValue) and self_type == other.enumtype:
-            result = cmp(self.index, other.index)
-        else:
-            if isinstance(other, basestring):
-                result = cmp(self.key, other)
-            elif isinstance(other, int):
-                result = cmp(self.index, other)
-        return result
-
-# Modified to support multiple keys for the same value
-class Enum(object):
-
-    """ Enumerated type """
-
-    def __init__(self, name, keys, **kwargs):
-        """ Create an enumeration instance
-
-        Parameters
-        ----------
-        name : `str`
-            The name of this enumeration
-        keys : `dict` from `str` to `int`, or iterable of keys
-            The keys for the enumeration; if this is a dict, it should map
-            from key to it's value (ie, from string to int)
-            Otherwise, it should be an iterable of keys, where their index
-            within the iterable is their value -ie, passing either of these
-            would give the same result:
-                {'Red':0,'Green':1,'Blue':2}
-                ('Red', 'Green', 'Blue')
-        multiKeys : `bool`
-            Defaults to False
-            If True, allows multiple keys per value - ie,
-                Enum('Names', {'Bob':0,'Charles':1,'Chuck':1}, multiKeys=True)
-            When looking up a key from a value, a single key is always returned
-            - see defaultKeys for a discussion of which key this is.
-            When multiKeys is enabled, the length of keys and values may not be
-            equal.
-            If False (default), then the end result enum will always have a
-            one-to-one key / value mapping; if multiple keys are supplied for a
-            a single value, then which key is used is indeterminate (an error
-            will not be raised).
-        defaultKeys : `dict` from `int` to `string`
-            If given, should be a map from values to the 'default' key to
-            return for that value when using methods like getKey(index)
-            This will only be used if the value actually has multiple keys
-            mapping to it, and in this case, the specified default key must be
-            present within keys (if not, a EnumBadDefaultKeyError is raised).
-            If there are multiple keys for a given value, and no defaultKey is
-            provided, which one is used is undefined.
-        docs : `dict` from `str` to `int, or None
-            if given, should provide a map from keys to an associated docstring
-            for that key; the dict need not provide an entry for every key
-        """
-
-        if not keys:
-            raise EnumEmptyError()
-
-        defaultKeys = kwargs.pop('defaultKeys', {})
-        multiKeys = kwargs.pop('multiKeys', False)
-        docs = kwargs.pop('docs', {})
-
-        # Keys for which there are multiple keys mapping to the same
-        # value, but are not the default key for that value
-        extraKeys = {}
-
-        if operator.isMappingType(keys):
-            if not multiKeys:
-                reverse = dict([(v, k) for k, v in keys.items()])
-            else:
-                reverse = dict()
-                for key, val in keys.iteritems():
-                    reverse.setdefault(val, []).append(key)
-                for val, keyList in reverse.iteritems():
-                    if len(keyList) == 1:
-                        defaultKey = keyList[0]
-                    else:
-                        if val in defaultKeys:
-                            defaultKey = defaultKeys[val]
-                            if defaultKey not in keyList:
-                                raise EnumBadDefaultKeyError(val, defaultKey)
-                        else:
-                            defaultKey = keyList[0]
-                        for multiKey in keyList:
-                            if multiKey != defaultKey:
-                                extraKeys[multiKey] = val
-                    reverse[val] = defaultKey
-            keygen = [(v, reverse[v]) for v in sorted(reverse.keys())]
-            values = {}
-        else:
-            keygen = enumerate(keys)
-            values = [None] * len(keys)
-
-        value_type = kwargs.get('value_type', EnumValue)
-        #keys = tuple(keys)
-
-        keyDict = {}
-        for val, key in keygen:
-            # print val, key
-            value = value_type(self, val, key, docs.get(key))
-            values[val] = value
-            keyDict[key] = val
-            try:
-                super(Enum, self).__setattr__(key, value)
-            except TypeError, e:
-                raise EnumBadKeyError(key)
-
-        for key, val in extraKeys.iteritems():
-            # throw away any docs for the extra keys
-            keyDict[key] = val
-
-        # always store values as an OrderedDict, to provide unified behavior,
-        # regardless of how it's constructed
-        if not operator.isMappingType(values):
-            values = OrderedDict(enumerate(values))
-        elif not isinstance(values, OrderedDict):
-            values = OrderedDict((key, values[key]) for key in sorted(values))
-
-        super(Enum, self).__setattr__('_keys', keyDict)
-        super(Enum, self).__setattr__('_values', values)
-        super(Enum, self).__setattr__('_docs', docs)
-        super(Enum, self).__setattr__('_name', name)
-
-    @property
-    def name(self):
-        return self._name
-
-    def __eq__(self, other):
-        if not isinstance(other, Enum):
-            return False
-        if not self._keys == other._keys:
-            return False
-        # For values, can't just compare them straight up, as the values
-        # contain a ref to this Enum class, and THEIR compare compares the
-        # Enum class - which would result in a recursive cycle
-        # Instead, compare the values' _asTuple
-
-        def valTuples(enum):
-            return dict((key, val._asTuple()) for (key, val)
-                        in enum._values.iteritems())
-        return valTuples(self) == valTuples(other)
-
-    def __ne__(self, other):
-        return not self == other
-
-    def __repr__(self):
-<<<<<<< HEAD
-        return '%s(%r, {%s})' % (self.__class__.__name__, self.name,
-                                 ', '.join(['%r: %s' % (v.key, k)
-                                            for k, v in self._values.items()]))
-=======
-        if len(self._keys) != len(self._values):
-            # multiKeys
-            indexDict = {}
-            defaults = {}
-            for key, index in self._keys.iteritems():
-                keysForIndex = indexDict.setdefault(index, [])
-                if len(keysForIndex) == 1:
-                    defaults[index] = self._values[index].key
-                keysForIndex.append(key)
-            keysFlat = []
-            for enumValue in self.itervalues():
-                for key in indexDict[enumValue.index]:
-                    keysFlat.append((key, enumValue.index))
-            multiKeyInfo = ', multiKeys=True, defaults=%r' % defaults
-        else:
-            keysFlat = [(ev.key, ev.index) for ev in self.itervalues()]
-            multiKeyInfo = ''
-
-        return '%s(%r, {\n    %s\n}%s)' % (
-            self.__class__.__name__,
-            self.name,
-            ',\n    '.join('%r: %r' % item for item in keysFlat),
-            multiKeyInfo,
-        )
->>>>>>> 4736b001
-
-    def __str__(self):
-        return '%s%s' % (self.__class__.__name__, self.keys())
-
-    def __setattr__(self, name, value):
-        raise EnumImmutableError(name)
-
-    def __delattr__(self, name):
-        raise EnumImmutableError(name)
-
-    def __len__(self):
-        return len(self._values)
-
-    def __getitem__(self, index):
-        return self._values[index]
-
-    def __setitem__(self, index, value):
-        raise EnumImmutableError(index)
-
-    def __delitem__(self, index):
-        raise EnumImmutableError(index)
-
-    def __iter__(self):
-        return iter(self._values)
-
-    def __contains__(self, value):
-        is_member = False
-        if isinstance(value, basestring):
-            is_member = (value in self._keys)
-        else:
-            # EnumValueCompareError was never defined...
-            #            try:
-            #                is_member = (value in self._values)
-            #            except EnumValueCompareError:
-            #                is_member = False
-            is_member = (value in self._values)
-        return is_member
-
-    def getIndex(self, key):
-        """Get an index value from a key
-        This method always returns an index. If a valid index is passed instead
-        of a key, the index will be returned unchanged.  This is useful when you
-        need an index, but are not certain whether you are starting with a key
-        or an index.
-
-            >>> units = Enum('units', ['invalid', 'inches', 'feet', 'yards', 'miles', 'millimeters', 'centimeters', 'kilometers', 'meters'])
-            >>> units.getIndex('inches')
-            1
-            >>> units.getIndex(3)
-            3
-            >>> units.getIndex('hectares')
-            Traceback (most recent call last):
-              ...
-            ValueError: invalid enumerator key: 'hectares'
-            >>> units.getIndex(10)
-            Traceback (most recent call last):
-              ...
-            ValueError: invalid enumerator index: 10
-        """
-        if isinstance(key, int):
-            # got a potential index : checking if it's valid
-            if key in self._values:
-                return key
-            else:
-                raise ValueError, "invalid enumerator index: %r" % (key,)
-        else:
-            # got a key: retrieving index
-            try:
-                return self._keys[str(key)]
-            except:
-                raise ValueError, "invalid enumerator key: %r" % (key,)
-
-    def getKey(self, index):
-        """
-        Get a key value from an index
-        This method always returns a key. If a valid key is passed instead of an
-        index, the key will be returned unchanged.  This is useful when you need
-        a key, but are not certain whether you are starting with a key or an
-        index.
-
-            >>> units = Enum('units', ['invalid', 'inches', 'feet', 'yards', 'miles', 'millimeters', 'centimeters', 'kilometers', 'meters'])
-            >>> units.getKey(2)
-            'feet'
-            >>> units.getKey('inches')
-            'inches'
-            >>> units.getKey(10)
-            Traceback (most recent call last):
-              ...
-            ValueError: invalid enumerator index: 10
-            >>> units.getKey('hectares')
-            Traceback (most recent call last):
-              ...
-            ValueError: invalid enumerator key: 'hectares'
-        """
-
-        if isinstance(index, int):
-            # got an index: retrieving key
-            try:
-                return self._values[index].key
-            except:
-                raise ValueError, "invalid enumerator index: %r" % index
-        else:
-            # got a potential key : checking if it's valid
-            if str(index) in self._keys:
-                return index
-            else:
-                raise ValueError, "invalid enumerator key: %r" % index
-
-    def values(self):
-        "return a list of `EnumValue`s"
-        return tuple(self._values.values())
-
-    def itervalues(self):
-        "iterator over EnumValue objects"
-        return self._values.itervalues()
-
-    def keys(self):
-        "return a list of keys as strings"
-        if not hasattr(self, '_keyStrings'):
-            keyStrings = tuple(v.key for v in self._values.itervalues())
-            super(Enum, self).__setattr__('_keyStrings', keyStrings)
-        return self._keyStrings
-
-import utilitytypes
-class EnumDict(utilitytypes.EquivalencePairs):
-
-    """
-    This class provides a dictionary type for storing enumerations.  Keys are string labels, while
-    values are enumerated integers.
-
-    To instantiate, pass a sequence of string arguments to the EnumDict() constructor:
-
-        >>> from enum import EnumDict
-        >>> Colours = EnumDict(['red', 'blue', 'green'])
-        >>> Weekdays = EnumDict(['mon', 'tue', 'wed', 'thu', 'fri', 'sat', 'sun'])
-        >>> sorted(Weekdays.items())
-        [('fri', 4), ('mon', 0), ('sat', 5), ('sun', 6), ('thu', 3), ('tue', 1), ('wed', 2)]
-
-    Alternately, a dictionary of label-value pairs can be provided:
-
-        >>> Numbers = EnumDict({'one': 1, 'two': 2, 'hundred' : 100, 'thousand' : 1000 } )
-
-    To convert from one representation to another, just use normal dictionary retrieval, it
-    works in either direction:
-
-        >>> Weekdays[4]
-        'fri'
-        >>> Weekdays['fri']
-        4
-
-    If you need a particular representation, but don't know what you're starting from ( for
-    example, a value that was passed as an argument ) you can use `EnumDict.key` or
-    `EnumDict.value`:
-
-        >>> Weekdays.value(3)
-        3
-        >>> Weekdays.value('thu')
-        3
-        >>> Weekdays.key(2)
-        'wed'
-        >>> Weekdays.key('wed')
-        'wed'
-    """
-
-    def __init__(self, keys, **kwargs):
-        """ Create an enumeration instance """
-
-        if not keys:
-            raise EnumEmptyError()
-
-        if operator.isMappingType(keys):
-            items = keys.items()
-            if isinstance(items[0][0], int):
-                byKey = dict((k, v) for v, k in items)
-            else:
-                byKey = keys
-        else:
-            byKey = dict((k, v) for v, k in enumerate(keys))
-        super(EnumDict, self).__init__(byKey)
-
-#        for key, value in byKey.items():
-#            try:
-#                super(EnumDict, self).__setattr__(key, value)
-#            except TypeError, e:
-#                raise EnumBadKeyError(key)
-#
-#        super(EnumDict, self).__setattr__('_reverse', {})
-#        self.update(byKey)
-#
-#    def __setattr__(self, name, value):
-#        raise EnumImmutableError(name)
-#
-#    def __delattr__(self, name):
-#        raise EnumImmutableError(name)
-#
-#    def __setitem__(self, index, value):
-#        raise EnumImmutableError(index)
-#
-#    def __delitem__(self, index):
-#        raise EnumImmutableError(index)
-
-    def __repr__(self):
-        return "%s(%s)" % (self.__class__.__name__, super(EnumDict, self).__repr__())
-
-    def value(self, key):
-        """
-        get an index value from a key. this method always returns an index. if a valid index is passed instead of a key, the index will
-        be returned unchanged.  this is useful when you need an index, but are not certain whether you are starting with a key or an index.
-
-            >>> units = EnumDict(['invalid', 'inches', 'feet', 'yards', 'miles', 'millimeters', 'centimeters', 'kilometers', 'meters'])
-            >>> units.value('inches')
-            1
-            >>> units.value(3)
-            3
-            >>> units.value('hectares')
-            Traceback (most recent call last):
-              ...
-            ValueError: invalid enumerator key: 'hectares'
-            >>> units.value(10) #doctest: +ELLIPSIS
-            Traceback (most recent call last):
-              ...
-            ValueError: invalid enumerator value: 10
-        """
-        if isinstance(key, int):
-            # got a potential index : checking if it's valid
-            if key in self.values():
-                return key
-            else:
-                raise ValueError, "invalid enumerator value: %r" % key
-        else:
-            # got a key: retrieving index
-            try:
-                return dict.__getitem__(self, key)
-            except KeyError:
-                raise ValueError, "invalid enumerator key: %r" % key
-
-    def key(self, index):
-        """
-        get a key value from an index. this method always returns a key. if a valid key is passed instead of an index, the key will
-        be returned unchanged.  this is useful when you need a key, but are not certain whether you are starting with a key or an index.
-
-            >>> units = EnumDict(['invalid', 'inches', 'feet', 'yards', 'miles', 'millimeters', 'centimeters', 'kilometers', 'meters'])
-            >>> units.key(2)
-            'feet'
-            >>> units.key('inches')
-            'inches'
-            >>> units.key(10)  #doctest: +ELLIPSIS
-            Traceback (most recent call last):
-              ...
-            ValueError: invalid enumerator value: 10
-            >>> units.key('hectares')
-            Traceback (most recent call last):
-              ...
-            ValueError: invalid enumerator key: 'hectares'
-        """
-
-        if isinstance(index, int):
-            # got an index: retrieving key
-            try:
-                return self._reverse[index]
-            except KeyError:
-                raise ValueError("invalid enumerator value: %r" % index)
-        else:
-            # got a potential key : checking if it's valid
-            if index in dict.keys(self):
-                return index
-            else:
-                raise ValueError("invalid enumerator key: %r" % index)
-
-    def values(self):
-        "return a list of ordered integer values"
-        return sorted(dict.values(self))
-
-    def keys(self):
-        "return a list of keys as strings ordered by their enumerator value"
-        return [self._reverse[v] for v in self.values()]+# -*- coding: utf-8 -*-
+
+# enum.py
+# Part of enum, a package providing enumerated types for Python.
+#
+# Copyright © 2007 Ben Finney
+# This is free software; you may copy, modify and/or distribute this work
+# under the terms of the GNU General Public License, version 2 or later
+# or, at your option, the terms of the Python license.
+
+"""Robust enumerated type support in Python
+
+This package provides a module for robust enumerations in Python.
+
+An enumeration object is created with a sequence of string arguments
+to the Enum() constructor:
+
+    >>> from enum import Enum
+    >>> Colours = Enum('Colours', ['red', 'blue', 'green'])
+    >>> Weekdays = Enum('Weekdays', ['mon', 'tue', 'wed', 'thu', 'fri', 'sat', 'sun'])
+
+The return value is an immutable sequence object with a value for each
+of the string arguments. Each value is also available as an attribute
+named from the corresponding string argument:
+
+    >>> pizza_night = Weekdays[4]
+    >>> shirt_colour = Colours.green
+
+The values are constants that can be compared with values from
+the same enumeration, as well as with integers or strings; comparison with other
+values will invoke Python's fallback comparisons:
+
+    >>> pizza_night == Weekdays.fri
+    True
+    >>> shirt_colour > Colours.red
+    True
+    >>> shirt_colour == "green"
+    True
+
+Each value from an enumeration exports its sequence index
+as an integer, and can be coerced to a simple string matching the
+original arguments used to create the enumeration:
+
+    >>> str(pizza_night)
+    'fri'
+    >>> shirt_colour.index
+    2
+"""
+
+__author_name__ = "Ben Finney"
+__author_email__ = "ben+python@benfinney.id.au"
+#__author__ = "%s <%s>" % (__author_name__, __author_email__) # confuses epydoc
+__date__ = "2007-01-24"
+__copyright__ = "Copyright © %s %s" % (
+    __date__.split('-')[0], __author_name__
+)
+__license__ = "Choice of GPL or Python license"
+__url__ = "http://cheeseshop.python.org/pypi/enum/"
+__version__ = "0.4.3"
+
+import operator
+from collections import OrderedDict
+
+class EnumException(Exception):
+
+    """ Base class for all exceptions in this module """
+
+    def __init__(self):
+        if self.__class__ is EnumException:
+            raise NotImplementedError, \
+                "%s is an abstract class for subclassing" % self.__class__
+
+class EnumEmptyError(AssertionError, EnumException):
+
+    """ Raised when attempting to create an empty enumeration """
+
+    def __str__(self):
+        return "Enumerations cannot be empty"
+
+class EnumBadKeyError(TypeError, EnumException):
+
+    """ Raised when creating an Enum with non-string keys """
+
+    def __init__(self, key):
+        self.key = key
+
+    def __str__(self):
+        return "Enumeration keys must be strings: %r" % (self.key,)
+
+class EnumImmutableError(TypeError, EnumException):
+
+    """ Raised when attempting to modify an Enum """
+
+    def __init__(self, *args):
+        self.args = args
+
+    def __str__(self):
+        return "Enumeration does not allow modification"
+
+class EnumBadDefaultKeyError(ValueError, EnumException):
+
+    """ Raised when a supplied default key for a value was not present """
+
+    def __init__(self, val, key):
+        self.val = val
+        self.key = key
+
+    def __str__(self):
+        return "Given default key %r for index %r not present in keys" % (self.key, self.val)
+
+class EnumValue(object):
+
+    """ A specific value of an enumerated type """
+
+    def __init__(self, enumtype, index, key, doc=None):
+        """ Set up a new instance """
+        self.__enumtype = enumtype
+        self.__index = index
+        self.__key = key
+        self.__doc = doc
+
+    def __get_enumtype(self):
+        return self.__enumtype
+    enumtype = property(__get_enumtype)
+
+    def __get_key(self):
+        return self.__key
+    key = property(__get_key)
+
+    def __str__(self):
+        return "%s" % (self.key)
+
+    def __int__(self):
+        return self.index
+
+    def __get_index(self):
+        return self.__index
+    index = property(__get_index)
+
+    def __repr__(self):
+        if self.__doc:
+            return "EnumValue(%r, %r, %r, %r, %r)" % (
+                self.__enumtype._name,
+                self.__index,
+                self.__key,
+                self.__doc,
+            )
+        else:
+            return "EnumValue(%r, %r, %r)" % (
+                self.__enumtype._name,
+                self.__index,
+                self.__key,
+            )
+
+    def _asTuple(self):
+        return (self.__index, self.__key, self.__doc)
+
+    def __hash__(self):
+        return hash(self.__index)
+
+#    def __cmp__(self, other):
+#        result = NotImplemented
+#        self_type = self.enumtype
+#        try:
+#            assert self_type == other.enumtype
+#            result = cmp(self.index, other.index)
+#        except (AssertionError, AttributeError):
+#            result = NotImplemented
+#
+#        return result
+
+    def __cmp__(self, other):
+        result = NotImplemented
+        self_type = self.enumtype
+        if isinstance(other, EnumValue) and self_type == other.enumtype:
+            result = cmp(self.index, other.index)
+        else:
+            if isinstance(other, basestring):
+                result = cmp(self.key, other)
+            elif isinstance(other, int):
+                result = cmp(self.index, other)
+        return result
+
+# Modified to support multiple keys for the same value
+class Enum(object):
+
+    """ Enumerated type """
+
+    def __init__(self, name, keys, **kwargs):
+        """ Create an enumeration instance
+
+        Parameters
+        ----------
+        name : `str`
+            The name of this enumeration
+        keys : `dict` from `str` to `int`, or iterable of keys
+            The keys for the enumeration; if this is a dict, it should map
+            from key to it's value (ie, from string to int)
+            Otherwise, it should be an iterable of keys, where their index
+            within the iterable is their value -ie, passing either of these
+            would give the same result:
+                {'Red':0,'Green':1,'Blue':2}
+                ('Red', 'Green', 'Blue')
+        multiKeys : `bool`
+            Defaults to False
+            If True, allows multiple keys per value - ie,
+                Enum('Names', {'Bob':0,'Charles':1,'Chuck':1}, multiKeys=True)
+            When looking up a key from a value, a single key is always returned
+            - see defaultKeys for a discussion of which key this is.
+            When multiKeys is enabled, the length of keys and values may not be
+            equal.
+            If False (default), then the end result enum will always have a
+            one-to-one key / value mapping; if multiple keys are supplied for a
+            a single value, then which key is used is indeterminate (an error
+            will not be raised).
+        defaultKeys : `dict` from `int` to `string`
+            If given, should be a map from values to the 'default' key to
+            return for that value when using methods like getKey(index)
+            This will only be used if the value actually has multiple keys
+            mapping to it, and in this case, the specified default key must be
+            present within keys (if not, a EnumBadDefaultKeyError is raised).
+            If there are multiple keys for a given value, and no defaultKey is
+            provided, which one is used is undefined.
+        docs : `dict` from `str` to `int, or None
+            if given, should provide a map from keys to an associated docstring
+            for that key; the dict need not provide an entry for every key
+        """
+
+        if not keys:
+            raise EnumEmptyError()
+
+        defaultKeys = kwargs.pop('defaultKeys', {})
+        multiKeys = kwargs.pop('multiKeys', False)
+        docs = kwargs.pop('docs', {})
+
+        # Keys for which there are multiple keys mapping to the same
+        # value, but are not the default key for that value
+        extraKeys = {}
+
+        if operator.isMappingType(keys):
+            if not multiKeys:
+                reverse = dict([(v, k) for k, v in keys.items()])
+            else:
+                reverse = dict()
+                for key, val in keys.iteritems():
+                    reverse.setdefault(val, []).append(key)
+                for val, keyList in reverse.iteritems():
+                    if len(keyList) == 1:
+                        defaultKey = keyList[0]
+                    else:
+                        if val in defaultKeys:
+                            defaultKey = defaultKeys[val]
+                            if defaultKey not in keyList:
+                                raise EnumBadDefaultKeyError(val, defaultKey)
+                        else:
+                            defaultKey = keyList[0]
+                        for multiKey in keyList:
+                            if multiKey != defaultKey:
+                                extraKeys[multiKey] = val
+                    reverse[val] = defaultKey
+            keygen = [(v, reverse[v]) for v in sorted(reverse.keys())]
+            values = {}
+        else:
+            keygen = enumerate(keys)
+            values = [None] * len(keys)
+
+        value_type = kwargs.get('value_type', EnumValue)
+        #keys = tuple(keys)
+
+        keyDict = {}
+        for val, key in keygen:
+            # print val, key
+            value = value_type(self, val, key, docs.get(key))
+            values[val] = value
+            keyDict[key] = val
+            try:
+                super(Enum, self).__setattr__(key, value)
+            except TypeError, e:
+                raise EnumBadKeyError(key)
+
+        for key, val in extraKeys.iteritems():
+            # throw away any docs for the extra keys
+            keyDict[key] = val
+
+        # always store values as an OrderedDict, to provide unified behavior,
+        # regardless of how it's constructed
+        if not operator.isMappingType(values):
+            values = OrderedDict(enumerate(values))
+        elif not isinstance(values, OrderedDict):
+            values = OrderedDict((key, values[key]) for key in sorted(values))
+
+        super(Enum, self).__setattr__('_keys', keyDict)
+        super(Enum, self).__setattr__('_values', values)
+        super(Enum, self).__setattr__('_docs', docs)
+        super(Enum, self).__setattr__('_name', name)
+
+    @property
+    def name(self):
+        return self._name
+
+    def __eq__(self, other):
+        if not isinstance(other, Enum):
+            return False
+        if not self._keys == other._keys:
+            return False
+        # For values, can't just compare them straight up, as the values
+        # contain a ref to this Enum class, and THEIR compare compares the
+        # Enum class - which would result in a recursive cycle
+        # Instead, compare the values' _asTuple
+
+        def valTuples(enum):
+            return dict((key, val._asTuple()) for (key, val)
+                        in enum._values.iteritems())
+        return valTuples(self) == valTuples(other)
+
+    def __ne__(self, other):
+        return not self == other
+
+    def __repr__(self):
+        if len(self._keys) != len(self._values):
+            # multiKeys
+            indexDict = {}
+            defaults = {}
+            for key, index in self._keys.iteritems():
+                keysForIndex = indexDict.setdefault(index, [])
+                if len(keysForIndex) == 1:
+                    defaults[index] = self._values[index].key
+                keysForIndex.append(key)
+            keysFlat = []
+            for enumValue in self.itervalues():
+                for key in indexDict[enumValue.index]:
+                    keysFlat.append((key, enumValue.index))
+            multiKeyInfo = ', multiKeys=True, defaults=%r' % defaults
+        else:
+            keysFlat = [(ev.key, ev.index) for ev in self.itervalues()]
+            multiKeyInfo = ''
+
+        return '%s(%r, {\n    %s\n}%s)' % (
+            self.__class__.__name__,
+            self.name,
+            ',\n    '.join('%r: %r' % item for item in keysFlat),
+            multiKeyInfo,
+        )
+
+    def __str__(self):
+        return '%s%s' % (self.__class__.__name__, self.keys())
+
+    def __setattr__(self, name, value):
+        raise EnumImmutableError(name)
+
+    def __delattr__(self, name):
+        raise EnumImmutableError(name)
+
+    def __len__(self):
+        return len(self._values)
+
+    def __getitem__(self, index):
+        return self._values[index]
+
+    def __setitem__(self, index, value):
+        raise EnumImmutableError(index)
+
+    def __delitem__(self, index):
+        raise EnumImmutableError(index)
+
+    def __iter__(self):
+        return iter(self._values)
+
+    def __contains__(self, value):
+        is_member = False
+        if isinstance(value, basestring):
+            is_member = (value in self._keys)
+        else:
+            # EnumValueCompareError was never defined...
+            #            try:
+            #                is_member = (value in self._values)
+            #            except EnumValueCompareError:
+            #                is_member = False
+            is_member = (value in self._values)
+        return is_member
+
+    def getIndex(self, key):
+        """Get an index value from a key
+        This method always returns an index. If a valid index is passed instead
+        of a key, the index will be returned unchanged.  This is useful when you
+        need an index, but are not certain whether you are starting with a key
+        or an index.
+
+            >>> units = Enum('units', ['invalid', 'inches', 'feet', 'yards', 'miles', 'millimeters', 'centimeters', 'kilometers', 'meters'])
+            >>> units.getIndex('inches')
+            1
+            >>> units.getIndex(3)
+            3
+            >>> units.getIndex('hectares')
+            Traceback (most recent call last):
+              ...
+            ValueError: invalid enumerator key: 'hectares'
+            >>> units.getIndex(10)
+            Traceback (most recent call last):
+              ...
+            ValueError: invalid enumerator index: 10
+        """
+        if isinstance(key, int):
+            # got a potential index : checking if it's valid
+            if key in self._values:
+                return key
+            else:
+                raise ValueError, "invalid enumerator index: %r" % (key,)
+        else:
+            # got a key: retrieving index
+            try:
+                return self._keys[str(key)]
+            except:
+                raise ValueError, "invalid enumerator key: %r" % (key,)
+
+    def getKey(self, index):
+        """
+        Get a key value from an index
+        This method always returns a key. If a valid key is passed instead of an
+        index, the key will be returned unchanged.  This is useful when you need
+        a key, but are not certain whether you are starting with a key or an
+        index.
+
+            >>> units = Enum('units', ['invalid', 'inches', 'feet', 'yards', 'miles', 'millimeters', 'centimeters', 'kilometers', 'meters'])
+            >>> units.getKey(2)
+            'feet'
+            >>> units.getKey('inches')
+            'inches'
+            >>> units.getKey(10)
+            Traceback (most recent call last):
+              ...
+            ValueError: invalid enumerator index: 10
+            >>> units.getKey('hectares')
+            Traceback (most recent call last):
+              ...
+            ValueError: invalid enumerator key: 'hectares'
+        """
+
+        if isinstance(index, int):
+            # got an index: retrieving key
+            try:
+                return self._values[index].key
+            except:
+                raise ValueError, "invalid enumerator index: %r" % index
+        else:
+            # got a potential key : checking if it's valid
+            if str(index) in self._keys:
+                return index
+            else:
+                raise ValueError, "invalid enumerator key: %r" % index
+
+    def values(self):
+        "return a list of `EnumValue`s"
+        return tuple(self._values.values())
+
+    def itervalues(self):
+        "iterator over EnumValue objects"
+        return self._values.itervalues()
+
+    def keys(self):
+        "return a list of keys as strings"
+        if not hasattr(self, '_keyStrings'):
+            keyStrings = tuple(v.key for v in self._values.itervalues())
+            super(Enum, self).__setattr__('_keyStrings', keyStrings)
+        return self._keyStrings
+
+import utilitytypes
+class EnumDict(utilitytypes.EquivalencePairs):
+
+    """
+    This class provides a dictionary type for storing enumerations.  Keys are string labels, while
+    values are enumerated integers.
+
+    To instantiate, pass a sequence of string arguments to the EnumDict() constructor:
+
+        >>> from enum import EnumDict
+        >>> Colours = EnumDict(['red', 'blue', 'green'])
+        >>> Weekdays = EnumDict(['mon', 'tue', 'wed', 'thu', 'fri', 'sat', 'sun'])
+        >>> sorted(Weekdays.items())
+        [('fri', 4), ('mon', 0), ('sat', 5), ('sun', 6), ('thu', 3), ('tue', 1), ('wed', 2)]
+
+    Alternately, a dictionary of label-value pairs can be provided:
+
+        >>> Numbers = EnumDict({'one': 1, 'two': 2, 'hundred' : 100, 'thousand' : 1000 } )
+
+    To convert from one representation to another, just use normal dictionary retrieval, it
+    works in either direction:
+
+        >>> Weekdays[4]
+        'fri'
+        >>> Weekdays['fri']
+        4
+
+    If you need a particular representation, but don't know what you're starting from ( for
+    example, a value that was passed as an argument ) you can use `EnumDict.key` or
+    `EnumDict.value`:
+
+        >>> Weekdays.value(3)
+        3
+        >>> Weekdays.value('thu')
+        3
+        >>> Weekdays.key(2)
+        'wed'
+        >>> Weekdays.key('wed')
+        'wed'
+    """
+
+    def __init__(self, keys, **kwargs):
+        """ Create an enumeration instance """
+
+        if not keys:
+            raise EnumEmptyError()
+
+        if operator.isMappingType(keys):
+            items = keys.items()
+            if isinstance(items[0][0], int):
+                byKey = dict((k, v) for v, k in items)
+            else:
+                byKey = keys
+        else:
+            byKey = dict((k, v) for v, k in enumerate(keys))
+        super(EnumDict, self).__init__(byKey)
+
+#        for key, value in byKey.items():
+#            try:
+#                super(EnumDict, self).__setattr__(key, value)
+#            except TypeError, e:
+#                raise EnumBadKeyError(key)
+#
+#        super(EnumDict, self).__setattr__('_reverse', {})
+#        self.update(byKey)
+#
+#    def __setattr__(self, name, value):
+#        raise EnumImmutableError(name)
+#
+#    def __delattr__(self, name):
+#        raise EnumImmutableError(name)
+#
+#    def __setitem__(self, index, value):
+#        raise EnumImmutableError(index)
+#
+#    def __delitem__(self, index):
+#        raise EnumImmutableError(index)
+
+    def __repr__(self):
+        return "%s(%s)" % (self.__class__.__name__, super(EnumDict, self).__repr__())
+
+    def value(self, key):
+        """
+        get an index value from a key. this method always returns an index. if a valid index is passed instead of a key, the index will
+        be returned unchanged.  this is useful when you need an index, but are not certain whether you are starting with a key or an index.
+
+            >>> units = EnumDict(['invalid', 'inches', 'feet', 'yards', 'miles', 'millimeters', 'centimeters', 'kilometers', 'meters'])
+            >>> units.value('inches')
+            1
+            >>> units.value(3)
+            3
+            >>> units.value('hectares')
+            Traceback (most recent call last):
+              ...
+            ValueError: invalid enumerator key: 'hectares'
+            >>> units.value(10) #doctest: +ELLIPSIS
+            Traceback (most recent call last):
+              ...
+            ValueError: invalid enumerator value: 10
+        """
+        if isinstance(key, int):
+            # got a potential index : checking if it's valid
+            if key in self.values():
+                return key
+            else:
+                raise ValueError, "invalid enumerator value: %r" % key
+        else:
+            # got a key: retrieving index
+            try:
+                return dict.__getitem__(self, key)
+            except KeyError:
+                raise ValueError, "invalid enumerator key: %r" % key
+
+    def key(self, index):
+        """
+        get a key value from an index. this method always returns a key. if a valid key is passed instead of an index, the key will
+        be returned unchanged.  this is useful when you need a key, but are not certain whether you are starting with a key or an index.
+
+            >>> units = EnumDict(['invalid', 'inches', 'feet', 'yards', 'miles', 'millimeters', 'centimeters', 'kilometers', 'meters'])
+            >>> units.key(2)
+            'feet'
+            >>> units.key('inches')
+            'inches'
+            >>> units.key(10)  #doctest: +ELLIPSIS
+            Traceback (most recent call last):
+              ...
+            ValueError: invalid enumerator value: 10
+            >>> units.key('hectares')
+            Traceback (most recent call last):
+              ...
+            ValueError: invalid enumerator key: 'hectares'
+        """
+
+        if isinstance(index, int):
+            # got an index: retrieving key
+            try:
+                return self._reverse[index]
+            except KeyError:
+                raise ValueError("invalid enumerator value: %r" % index)
+        else:
+            # got a potential key : checking if it's valid
+            if index in dict.keys(self):
+                return index
+            else:
+                raise ValueError("invalid enumerator key: %r" % index)
+
+    def values(self):
+        "return a list of ordered integer values"
+        return sorted(dict.values(self))
+
+    def keys(self):
+        "return a list of keys as strings ordered by their enumerator value"
+        return [self._reverse[v] for v in self.values()]