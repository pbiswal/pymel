--- conflicted
+++ resolved
@@ -467,251 +467,6 @@
             return self.f(instance, *args)
         return newfunc
 
-<<<<<<< HEAD
-class TwoWayDict(dict):
-    """
-    A dictionary that can also map in reverse: value to key.
-
-    >>> twd = TwoWayDict( {3:'foobar'} )
-    >>> twd[3]
-    'foobar'
-    >>> twd.get_key('foobar')
-    3
-        
-    Entries in both sets (keys and values) must be unique within that set, but
-    not necessarily across the two sets - ie, you may have 12 as both a key and
-    a value, but you may not have two keys which both map to 12 (or, as with a
-    regular dict, two key entries for 12).
-    
-    If a key is updated to a new value, get_key for the old value will raise
-    a KeyError:
-    
-    >>> twd = TwoWayDict( {3:'old'} )
-    >>> twd[3] = 'new'
-    >>> twd[3]
-    'new'
-    >>> twd.get_key('new')
-    3
-    >>> twd.get_key('old')
-    Traceback (most recent call last):
-        ...
-    KeyError: 'old'
-    
-    Similarly, if a key is updated to an already-existing value, then the old key
-    will be removed from the dictionary! 
-    
-    >>> twd = TwoWayDict( {'oldKey':'aValue'} )
-    >>> twd['newKey'] = 'aValue'
-    >>> twd['newKey']
-    'aValue'
-    >>> twd.get_key('aValue')
-    'newKey'
-    >>> twd['oldKey']
-    Traceback (most recent call last):
-        ...
-    KeyError: 'oldKey'
-    
-    If a group of values is fed to the TwoWayDict (either on initialization, or
-    through 'update', etc) that is not consistent with these conditions, then the
-    resulting dictionary is indeterminate; however, it is guaranteed to be a valid/
-    uncorrupted TwoWayDict.
-    (This is similar to how dict will allow, for instance, {1:'foo', 1:'bar'}).
-
-    >>> twd = TwoWayDict( {1:'foo', 1:'bar'} )
-    >>> # Is twd[1] 'foo' or 'bar'?? Nobody knows!
-    >>> # ...however, one of these is guaranteed to raise an error...
-    >>> twd.get_key('foo') + twd.get_key('bar')   #doctest: +IGNORE_EXCEPTION_DETAIL
-    Traceback (most recent call last):
-        ...
-    KeyError: (either 'bar' or 'foo')
-    >>> twd = TwoWayDict( {1:'foo', 2:'foo'} )
-    >>> # Is twd.get_key('foo') 1 or 2? Nobody knows!
-    >>> # ...however, one of these is guaranteed to raise an error...
-    >>> twd[1] + twd[2]   #doctest: +IGNORE_EXCEPTION_DETAIL
-    Traceback (most recent call last):
-        ...
-    KeyError: (either 1 or 2)
-        
-    Obviously, such shenannigans should be avoided - at some point in the future, this may
-    cause an error to be raised...
-    """
-    
-    def __init__(self, *args, **kwargs):
-        dict.__init__(self)
-        self._reverse = {}
-        self.update(*args, **kwargs)
-
-    def __setitem__(self, k, v):
-        # Maintain the 1-1 mapping
-        if dict.__contains__(self, k):
-            del self._reverse[self[k]]
-        if v in self._reverse:
-            dict.__delitem__(self, self.get_key(v))
-        dict.__setitem__(self, k, v)
-        self._reverse[v] = k
-
-    def has_value(self, v):
-        return self._reverse.has_key(v)
-    
-    def __delitem__(self, k):
-        del self._reverse[self[k]]
-        dict.__delitem__(self, k)
-            
-    def clear(self):
-        self._reverse.clear()
-        dict.clear(self)
-
-    def copy(self):
-        return TwoWayDict(self)
-
-    def pop(self, k):
-        del self._reverse[self[k]]
-        return self.pop(k)
-
-    def popitem(self, **kws):
-        raise NotImplementedError()
-
-    def setdefault(self, **kws):
-        raise NotImplementedError()
-
-    def update(self, *args, **kwargs):
-        if len(args) > 1:
-            raise TypeError('update expected at most 1 arguments, got %d' % len(args))
-        # since args may be a couple different things, cast it to a dict to
-        # simplify things...
-        tempDict = dict(args[0])
-        tempDict.update(kwargs)
-        for key, val in tempDict.iteritems():
-            self[key] = val
-
-    def get_key(self, v):
-        return self._reverse[v] 
-
-class EquivalencePairs(TwoWayDict):
-    """
-    A mapping object similar to a TwoWayDict, with the addition that indexing
-    and '__contains__' can now be used with keys OR values:
-    
-    >>> eq = EquivalencePairs( {3:'foobar'} )
-    >>> eq[3]
-    'foobar'
-    >>> eq['foobar']
-    3
-    >>> 3 in eq
-    True
-    >>> 'foobar' in eq
-    True
-    
-    This is intended to be used where there is a clear distinction between
-    keys and values, so there is little likelihood of the sets of keys
-    and values intersecting. 
-    
-    The dictionary has the same restrictions as a TwoWayDict, with the added restriction
-    that an object must NOT appear in both the keys and values, unless it maps to itself.
-    If a new item is set that would break this restriction, the old keys/values will be
-    removed from the mapping to ensure these restrictions are met. 
-    
-    >>> eq = EquivalencePairs( {1:'a', 2:'b', 3:'die'} )
-    >>> eq['a']
-    1
-    >>> eq['b']
-    2
-    >>> eq[1]
-    'a'
-    >>> eq[2]
-    'b'
-    >>> del eq['die']
-    >>> eq[3]
-    Traceback (most recent call last):
-        ...
-    KeyError: 3
-    >>> eq[2] = 1
-    >>> eq[1]
-    2
-    >>> eq[2]
-    1
-    >>> eq['a']
-    Traceback (most recent call last):
-        ...
-    KeyError: 'a'
-    >>> eq['b']
-    Traceback (most recent call last):
-        ...
-    KeyError: 'b'
-
-    # Even though 2 is set as a VALUE, since it already
-    # exists as a KEY, the 2:'b' mapping is removed,
-    # so eq['b'] will be invalid...
-    >>> eq = EquivalencePairs( {1:'a', 2:'b'} )
-    >>> eq['new'] = 2
-    >>> eq['new']
-    2
-    >>> eq[2]
-    'new'
-    >>> eq['b']
-    Traceback (most recent call last):
-        ...
-    KeyError: 'b'
-    
-    # Similarly, if you set as a KEy something that
-    # already exists as a value...
-    >>> eq = EquivalencePairs( {1:'a', 2:'b'} )
-    >>> eq['b'] = 3
-    >>> eq['b']
-    3
-    >>> eq[3]
-    'b'
-    >>> eq[2]
-    Traceback (most recent call last):
-        ...
-    KeyError: 2
-
-    If a group of values is fed to the EquivalencePairs (either on initialization, or
-    through 'update', etc) that is not consistent with it's restrictions, then the
-    resulting dictionary is indeterminate; however, it is guaranteed to be a valid/
-    uncorrupted TwoWayDict.
-    
-    (This is somewhat similar to the behavior of the dict object itself, which will allow
-    a definition such as {1:2, 1:4} )
-    
-    Obviously, such shenannigans should be avoided - at some point in the future, this may
-    even cause an error to be raised...
-    
-    Finally, note that a distinction between keys and values IS maintained, for compatibility
-    with keys(), iter_values(), etc.
-    """
-    def __setitem__(self, k, v):
-        if k in self:
-            # this will check if k is in the keys OR values...
-            del self[k]
-        if v in self:
-            del self[v]
-        dict.__setitem__(self, k, v)
-        self._reverse[v] = k
-        
-    def __delitem__(self, key):
-        if dict.__contains__(self, key):
-            super(EquivalencePairs, self).__delitem__(key)
-        elif key in self._reverse:
-            dict.__delitem__(self, self[key])
-            del self._reverse[key]
-        else:
-            raise KeyError(key)
-            
-    def __getitem__(self, key):
-        if dict.__contains__(self, key):
-            return super(EquivalencePairs, self).__getitem__(key)
-        elif key in self._reverse:
-            return self._reverse[key]
-        else:
-            raise KeyError(key)
-    
-    def __contains__(self, key):
-        return (dict.__contains__(self, key) or
-                key in self._reverse)
-          
-    
-=======
 def lazyLoadModule(name, contents):
     """
     :param name: name of the module
@@ -886,7 +641,7 @@
     """
     object.__doc__ = LazyDocString( (object, creator, creatorArgs, creatorKwargs) )
 
->>>>>>> 59c559b7
+
 # unit test with doctest
 if __name__ == '__main__' :
     import doctest
