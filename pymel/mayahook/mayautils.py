"""
Maya-related functions, which are useful to both `api` and `core`, including `mayaInit` which ensures
that maya is initialized in standalone mode.
"""
from __future__ import with_statement
import re, os.path, sys, platform, time

from pwarnings import *
import plogging

from pymel.util import path as _path, shellOutput, picklezip

import pymel.version as version
from pymel.version import parseVersionStr, shortName, installName
import maya

_logger = plogging.getLogger(__name__)
try:
    import cPickle as pickle
except:
    _logger.warning("using pickle instead of cPickle: load performance will be affected")
    import pickle

<<<<<<< HEAD
=======
from version import Version, parseVersionStr
import envparse
import maya
import maya.OpenMaya as om

>>>>>>> bc05c862
#from maya.cmds import encodeString

if os.name == 'nt' :
    # There are also cases where platform.system fails completely on Vista
    mayabin = 'maya.exe'
    libdir = 'bin'
    system = 'Windows'
else :
    mayabin = 'maya.bin'
    system = platform.system()
    if system == 'Darwin':
        libdir = 'MacOS'
    else:
        libdir = 'lib'
    
sep = os.path.pathsep

isInitializing = False
    
# tells whether this maya package has been modified to work with pymel
pymelMayaPackage = hasattr(maya, 'pymelCompatible') or version.CURRENT >= version.v2011
        

def _moduleJoin(*args):
    """
    Joins with the base pymel directory.
    :rtype: string
    """
    moduleDir = os.path.dirname( os.path.dirname( sys.modules[__name__].__file__ ) )
    return os.path.realpath(os.path.join( moduleDir, *args))

# A source command that will search for the Python script "file" in the specified path
# (using the system path if none is provided) path and tries to call execfile() on it
def source (file, searchPath=None, recurse=False) :
    """Looks for a python script in the specified path (uses system path if no path is specified)
        and executes it if it's found """
    filepath = unicode(file)
    filename = os.path.basename(filepath)
    dirname = os.path.dirname(filepath)
    
    if searchPath is None :
        searchPath=sys.path
    if isinstance(searchPath, basestring ):
        searchPath = [searchPath]
    itpath = iter(searchPath)
    _logger.debug("looking for file as: "+filepath)
    while not os.path.exists(filepath) :
        try :
            p = os.path.abspath(os.path.realpath(itpath.next()))
            filepath = os.path.join(p, filename)
            _logger.debug('looking for file as: '+filepath)
            if recurse and not filepath.exists() :
                itsub = os.walk(p)
                while not os.path.exists(filepath) :
                    try :
                        root, dirs, files = itsub.next()
                        itdirs = iter(dirs)
                        while not os.path.exists(filepath) :
                            try :
                                filepath = os.path.join(root, itdirs.next(), filename)
                                _logger.debug('looking for file as: '+filepath)
                            except :
                                pass
                    except :
                        pass
        except :
            raise ValueError, "File '"+filename+"' not found in path"
            # In case the raise exception is replaced by a warning don't forget to return here
            return
    # _logger.debug("Executing: "+filepath)
    return execfile(filepath)

def getMayaLocation(version=None):
    """ Remember to pass the FULL version (with extension if any) to this function! """
    try:
        loc = os.path.realpath( os.environ['MAYA_LOCATION'] )
    except:
        loc = os.path.dirname( os.path.dirname( sys.executable ) )
    # get the path of a different maya version than current
    if version:
        # note that a recursive loop between getMayaLocation / getMayaVersion
        # is avoided because getMayaVersion always calls getMayaLocation with
        # version == None
        actual_long_version = installName()
        actual_short_version = shortName()
        if version != actual_long_version:
            short_version = parseVersionStr(version, extension=False)
            if version == short_version :
                try_version = actual_long_version.replace(actual_short_version, short_version)
            else :
                try_version = version
            try_loc = loc.replace( actual_long_version, try_version )
            if os.path.exists(try_loc) :
                loc = try_loc
            else :
                _logger.warn("No Maya found for version %s" % version )
                loc = None
                
    return loc


def mayaIsRunning():
    """
    Returns True if maya.cmds have  False otherwise.
    
    Early in interactive startup it is possible for commands to exist but for Maya to not yet be initialized.
    
    :rtype: bool
    """
    
    # Implementation is essentially just a wrapper for getRunningMayaVersionString -
    # this function was included for clearer / more readable code
    
    try :
        from maya.cmds import about
        about(version=True)
        return True
    except :
        return False

def mayaStartupHasRun():
    """
    Returns True if maya.app.startup has run, False otherwise.
    """
    return 'maya.app.startup.gui' in sys.modules or 'maya.app.startup.batch' in sys.modules
    
def getMayaExecutable(version=None, commandLine=True):
    """Returns the path string to the maya executable for the given version; if version is None, then returns the path
    string for the current maya version.
    
    If commandLine is True and we are running on windows, will return the path to mayabatch.exe, instead of maya.exe"""
    
    
    filename = "maya"
    
    if commandLine and os.name == "nt":
        filename += "batch"    
        
    if os.name == "nt":
        filename += ".exe"
        
    fullPath = os.path.join(getMayaLocation(version), 'bin', filename )
    
    if os.path.isfile(fullPath):
        return fullPath
    else:
        # if all else fails... check sys.executable
        binaryRoot, binaryExtension = os.path.splitext(os.path.basename(sys.executable))
        if binaryRoot == "python":
            # sys.executable was the python binary
            raise RuntimeError("Unable to locate maya executable - try setting 'MAYA_LOCATION' environment variable")
        return sys.executable
    

def getMayaAppDir():
    if not os.environ.has_key('MAYA_APP_DIR') :
        home = os.environ.get('HOME', os.environ.get('USERPROFILE', None) )
        if not home :
            return None
        else :
            if system == 'darwin':
                return os.path.join(home, 'Library/Preferences/Autodesk/maya')
            else:
                return os.path.join(home, 'maya')
    return os.environ['MAYA_APP_DIR']


def mayaDocsLocation(version=None):
    docLocation = None
    if (version == None or version == installName() ) and mayaIsRunning():
        # Return the doc location for the running version of maya
        from maya.cmds import showHelp
        docLocation = showHelp("", q=True, docs=True)
        
        # Older implementations had no trailing slash, but the result returned by
        # showHelp has a trailing slash... so eliminate any trailing slashes for
        # consistency
        while docLocation != "" and os.path.basename(docLocation) == "":
            docLocation = os.path.dirname(docLocation)
                
    # Want the docs for a different version, or maya isn't initialized yet
    if not docLocation or not os.path.isdir(docLocation):
        docLocation = getMayaLocation(version) # use original version
        if docLocation is None :
            docLocation = getMayaLocation(None)
            _logger.warning("Could not find an installed Maya for exact version %s, using first installed Maya location found in %s" % (version, docLocation) )

        if version:
            short_version = parseVersionStr(version, extension=False)
        else:
            short_version = shortName()
        if system == 'Darwin':
            docLocation = os.path.dirname(os.path.dirname(docLocation))
            
        docLocation = os.path.join(docLocation , 'docs/Maya%s/en_US' % short_version)

    return docLocation

def refreshEnviron():
    """
    copy the shell environment into python's environment, as stored in os.environ
    """ 
    exclude = ['SHLVL'] 
    
    if system in ('Darwin', 'Linux'):
        cmd = '/usr/bin/env'
    else:
        cmd = 'set'
        
    cmdOutput = shellOutput(cmd)
    #print "ENV", cmdOutput
    # use splitlines rather than split('\n') for better handling of different
    # newline characters on various os's
    for line in cmdOutput.splitlines():
        # need the check for '=' in line b/c on windows (and perhaps on other systems? orenouard?), an extra empty line may be appended
        if '=' in line:
            var, val = line.split('=', 1)  # split at most once, so that lines such as 'smiley==)' will work
            if not var.startswith('_') and var not in exclude:
                    os.environ[var] = val

def recurseMayaScriptPath(roots=[], verbose=False, excludeRegex=None, errors='warn'):
    """
    Given a path or list of paths, recurses through directories appending to the MAYA_SCRIPT_PATH
    environment variable
    
    :Parameters:
        roots
            a single path or list of paths to recurse. if left to its default, will use the current 
            MAYA_SCRIPT_PATH values
            
        verobse : bool
            verbose on or off
            
        excludeRegex : str
            string to be compiled to a regular expression of paths to skip.  This regex only needs to match
            the folder name
        
    """
    
    regex = '[.]|(obsolete)'

    if excludeRegex:
        assert isinstance(excludeRegex, basestring), "please pass a regular expression as a string" 
        regex = regex + '|' + excludeRegex
    
    includeRegex =  "(?!(" + regex + "))" # add a negative lookahead assertion
        
#    try:
#        excludeRegex = re.compile(  regex  ) 
#        
#    except Exception, e:
#        _logger.error(e)
    
    #print "------------starting--------------"
    #for x in os.environ.get(envVariableName, '').split(':'): print x
    
    try :
        from maya.cmds import about
        if about(batch=1):
            refreshEnviron() 
    except ImportError:
        pass

    #print "---------"
    #for x in os.environ.get(envVariableName, '').split(':'): print x

    ## if passed an rootsument  then only expand the rootsument string 

    if roots:
        if isinstance( roots, list) or isinstance( roots, tuple):
            rootVars = list(roots)
        else:
            rootVars = [roots]
    ##  else expand the whole  environment  currently set 
    else:
        rootVars = os.environ["MAYA_SCRIPT_PATH"].split(os.path.pathsep)
        
    varList = rootVars[:]
    
    _logger.debug("Recursing Maya script path")
    _logger.debug( "Only directories which match %s will be traversed" % includeRegex )
    for rootVar in rootVars:
        root = _path( rootVar )
        if re.match( includeRegex, root.name ) and root.exists():
            _logger.debug( "Searching for all valid script directories below %s" % rootVar )
            # TODO: fix walkdirs so we can pass our regular expression directly to it. this will prevent us from descending into directories whose parents have failed
            for f in root.walkdirs( errors=errors, regex=includeRegex ):
                try:
                    if len(f.files("*.mel")):            
                        if f not in varList:
                            _logger.debug("Appending script path directory %s" % f)
                            varList.append( str(f) )
                        
                except OSError: pass
    
    if varList > rootVars:
        os.environ["MAYA_SCRIPT_PATH"] = os.path.pathsep.join( varList )
        _logger.info("Added %d directories to Maya script path" % (len(varList) - len(rootVars)) )

    else:
        _logger.info("Maya script path recursion did not find any paths to add")


def loadDynamicLibs():
    """
    due to a bug in maya.app.commands many functions do not return any value the first time they are run,
    especially in standalone mode.  this function forces the loading of all dynamic libraries, which is
    a very fast and memory-efficient process, which begs the question: why bother dynamically loading?
    
    this function can only be run after maya.standalone is initialized
    """
            
    commandListPath = os.path.realpath( os.environ[ 'MAYA_LOCATION' ] )
    commandListPath = os.path.join( commandListPath, libdir, 'commandList' )

    import maya.cmds
    assert hasattr( maya.cmds, 'dynamicLoad'), "maya.standalone must be initialized before running this function"
    file = open( commandListPath, 'r' )
    libraries = set( [ line.split()[1] for line in file] )
    for library in libraries:
        try:
            maya.cmds.dynamicLoad(library)
        except RuntimeError:
            _logger.debug("Error dynamically loading maya library: %s" % library)

# Will test initialize maya standalone if necessary (like if scripts are run from an exernal interpeter)
# returns True if Maya is available, False either
def mayaInit(forversion=None) :
    """ Try to init Maya standalone module, use when running pymel from an external Python inerpreter,
    it is possible to pass the desired Maya version number to define which Maya to initialize 
    
    
    Part of the complexity of initializing maya in standalone mode is that maya does not populate os.environ when
    parsing Maya.env.  If we initialize normally, the env's are available via maya (via the shell), but not in python
    via os.environ.
    
    Note: the following example assumes that MAYA_SCRIPT_PATH is not set in your shell environment prior to launching
    python or mayapy.
    
    >>> import maya.standalone            #doctest: +SKIP
    >>> maya.standalone.initialize()      #doctest: +SKIP
    >>> import maya.mel as mm             #doctest: +SKIP
    >>> print mm.eval("getenv MAYA_SCRIPT_PATH")    #doctest: +SKIP 
    /Network/Servers/sv-user.luma-pictures.com/luma .....
    >>> import os                         #doctest: +SKIP
    >>> 'MAYA_SCRIPT_PATH' in os.environ  #doctest: +SKIP
    False
    
    The solution lies in `refreshEnviron`, which copies the environment from the shell to os.environ after maya.standalone
    initializes.
    
    :rtype: bool
    :return: returns True if maya.cmds required initializing ( in other words, we are in a standalone python interpreter )
    
    """
    global isInitializing
    
    # test that Maya actually is loaded and that commands have been initialized,for the requested version

    try :
        from maya.cmds import about
        # if this succeeded, we're initialized
        isInitializing = False
        return False
    except:
        pass
    
    # for use with pymel compatible maya package
    os.environ['MAYA_SKIP_USERSETUP_PY'] = 'on'
                
    # reload env vars, define MAYA_ENV_VERSION in the Maya.env to avoid unneeded reloads
    sep = os.path.pathsep
             
    if not sys.modules.has_key('maya.standalone'):
        try :
            import maya.standalone #@UnresolvedImport
            maya.standalone.initialize(name="python")
            
            #if version.current < version.v2009:
            #    refreshEnviron()

        except ImportError, e:
            raise e, str(e) + ": pymel was unable to intialize maya.standalone"

    try:
        from maya.cmds import about
    except Exception, e:
        raise e, str(e) + ": maya.standalone was successfully initialized, but pymel failed to import maya.cmds"
    
    # return True, meaning we had to initialize maya standalone
    isInitializing = True
    return True

def initMEL():
    if 'PYMEL_SKIP_MEL_INIT' in os.environ or pymel_options.get( 'skip_mel_init', False ) :
        _logger.info( "Skipping MEL initialization" )
        return
    
    _logger.debug( "initMEL" )        
    import maya.mel
    
    mayaVersion = installName()
    try:
        prefsDir = os.path.join( getMayaAppDir(), mayaVersion, 'prefs' )
        assert prefsDir
    except:
        _logger.error( "could not perform maya initialization sequence: please set MAYA_APP_DIR, HOME (osx/linux) or USERPROFILE (windows)" )
    else:
        # TODO : use cmds.internalVar to get paths
        # got this startup sequence from autodesk support
        startup = [   
            #'defaultRunTimeCommands.mel',  # sourced automatically
            #os.path.join( prefsDir, 'userRunTimeCommands.mel'), # sourced automatically
            'createPreferencesOptVars.mel',
            'createGlobalOptVars.mel',
            os.path.join( prefsDir, 'userPrefs.mel'),
            'initialStartup.mel',
            #$HOME/Documents/maya/projects/default/workspace.mel
            'initialPlugins.mel',
            #'initialGUI.mel', #GUI
            #'initialLayout.mel', #GUI
            #os.path.join( prefsDir, 'windowPrefs.mel'), #GUI
            #os.path.join( prefsDir, 'menuSetPrefs.mel'), #GUI
            #'hotkeySetup.mel', #GUI
            'namedCommandSetup.mel',
            os.path.join( prefsDir, 'userNamedCommands.mel' ),
            #'initAfter.mel', #GUI
            os.path.join( prefsDir, 'pluginPrefs.mel' ),
        ]
        try:
            for f in startup:
                if isinstance(f, unicode):
                    encoding = 'unicode_escape'
                else:
                    encoding = 'string_escape'
                # need to encode backslashes (used for windows paths)
                maya.mel.eval( 'source "%s"' % f.encode(encoding) )
                
        except Exception, e:
            _logger.error( "could not perform maya initialization sequence: failed on %s: %s" % ( f, e) )
        
    try:
        # make sure it exists
        res = maya.mel.eval('whatIs "userSetup.mel"')
        if res != 'Unknown':
            maya.mel.eval( 'source "userSetup.mel"')
    except RuntimeError: pass


def finalize():
<<<<<<< HEAD
    if 'maya.app.startup.batch' in sys.modules: # means were in batch mode
=======
    if om.MGlobal.mayaState() == om.MGlobal.kLibraryApp: # mayapy only
>>>>>>> bc05c862
        global isInitializing
        if pymelMayaPackage and isInitializing:
            # this module is not encapsulated into functions, but it should already
            # be imported, so it won't run again
            assert 'maya.app.startup.basic' in sys.modules, \
                "something is very wrong. maya.app.startup.basic should be imported by now"
            import maya.app.startup.basic
            maya.app.startup.basic.executeUserSetup()
        initMEL()
        
                       
# Fix for non US encodings in Maya
def encodeFix():
    if mayaInit() :
        from maya.cmds import about
        
        mayaEncode = about(cs=True)
        pyEncode = sys.getdefaultencoding()     # Encoding tel que defini par sitecustomize
        if mayaEncode != pyEncode :             # s'il faut redefinir l'encoding
            #reload (sys)                       # attention reset aussi sys.stdout et sys.stderr
            #sys.setdefaultencoding(newEncode) 
            #del sys.setdefaultencoding
            #print "# Encoding changed from '"+pyEncode+'" to "'+newEncode+"' #"
            if not about(b=True) :              # si pas en batch, donc en mode UI, redefinir stdout et stderr avec encoding Maya
                import maya.utils    
                try :
                    import maya.app.baseUI
                    # Replace sys.stdin with a GUI version that will request input from the user
                    sys.stdin = codecs.getreader(mayaEncode)(maya.app.baseUI.StandardInput())
                    # Replace sys.stdout and sys.stderr with versions that can output to Maya's GUI
                    sys.stdout = codecs.getwriter(mayaEncode)(maya.utils.Output())
                    sys.stderr = codecs.getwriter(mayaEncode)(maya.utils.Output( error=1 ))
                except ImportError :
                    _logger.debug("Unable to import maya.app.baseUI")


def _dump( data, filename, protocol = -1):
    with open(filename, mode='wb') as file:
        pickle.dump( data, file, protocol)

def _load(filename):
    with open(filename, mode='rb') as file:
        res = pickle.load(file)
        return res

                 
def loadCache( filePrefix, description='', useVersion=True, compressed=True):
    if useVersion:
        short_version = shortName()
    else:
        short_version = ''
    newPath = _moduleJoin( 'cache', filePrefix+short_version )

    if compressed:
        newPath += '.zip'
        func = picklezip.load
    else:
        newPath += '.bin'
        func = _load
        
    if description:
        description = ' ' + description
  
    try:
        return func(newPath)
    except Exception, e:
        _logger.error("Unable to load%s from '%s': %s" % (description, newPath, e))


 
def writeCache( data, filePrefix, description='', useVersion=True, compressed=True):
    
    if useVersion:
        short_version = shortName()
    else:
        short_version = ''
    
    newPath = _moduleJoin( 'cache', filePrefix+short_version )
    if compressed:
        newPath += '.zip'
        func = picklezip.dump
    else:
        newPath += '.bin'
        func = _dump
        
    if description:
        description = ' ' + description
    
    _logger.info("Saving%s to '%s'" % ( description, newPath ))
    
    try :
        func( data, newPath, 2)
    except Exception, e:
        _logger.error("Unable to write%s to '%s': %s" % (description, newPath, e))

              

def getConfigFile():
    return plogging.getConfigFile()

def parsePymelConfig():
    import ConfigParser

    types = { '0_7_compatibility_mode' : 'boolean',
              'skip_mel_init' : 'boolean' }
    
    defaults = { '0_7_compatibility_mode' : 'off',
                 'skip_mel_init' : 'off' }
    
    config = ConfigParser.ConfigParser(defaults)
    config.read( getConfigFile() )
    
    d = {}
    for option in config.options('pymel'):
        getter = getattr( config, 'get' + types.get(option, '') ) 
        d[option] = getter( 'pymel', option )
    return d

def executeDeferred(func):
    """
    This is a wrap for maya.utils.executeDeferred.  Maya's version does not execute at all when in batch mode, so this
    function does a simple check to see if we're in batch or interactive mode.  In interactive it runs maya.utils.executeDeferred,
    and if we're in batch mode, it just executes the function.
    
    Use this function in your userSetup.py file if:
        1. you are importing pymel there
        2. you want to execute some code that relies on maya.cmds
        3. you want your userSetup.py to work in both interactive and standalone mode
    
    Example userSetup.py file::
    
        from pymel.all import *
        def delayedStartup():
           print "executing a command"
           pymel.about(apiVersion=1)
        pymel.mayahook.executeDeferred( delayedStartup )
       
    Takes a single parameter which should be a callable function.
    
    """
    import maya.utils
    import maya.OpenMaya
    if maya.OpenMaya.MGlobal.mayaState() == maya.OpenMaya.MGlobal.kInteractive:
        maya.utils.executeDeferred(func)
    else:
        func()
   

pymel_options = parsePymelConfig() <|MERGE_RESOLUTION|>--- conflicted
+++ resolved
@@ -21,14 +21,11 @@
     _logger.warning("using pickle instead of cPickle: load performance will be affected")
     import pickle
 
-<<<<<<< HEAD
-=======
 from version import Version, parseVersionStr
 import envparse
 import maya
 import maya.OpenMaya as om
 
->>>>>>> bc05c862
 #from maya.cmds import encodeString
 
 if os.name == 'nt' :
@@ -428,47 +425,57 @@
         return
     
     _logger.debug( "initMEL" )        
-    import maya.mel
     
     mayaVersion = installName()
+    appDir = getMayaAppDir()
+    if appDir is None:
+        _logger.error( "could not initialize user preferences: MAYA_APP_DIR not set" )
+        prefsDir = None
+    else:
+        prefsDir = os.path.realpath(os.path.join( appDir, mayaVersion, 'prefs' ))
+        if not os.path.isdir(prefsDir):
+            prefsDir = None
+            _logger.error( "could not initialize user preferences: %s does not exist" % prefsDir  )
+
+    # TODO : use cmds.internalVar to get paths
+    # got this startup sequence from autodesk support
+    startup = [   
+        #'defaultRunTimeCommands.mel',  # sourced automatically
+        #os.path.join( prefsDir, 'userRunTimeCommands.mel'), # sourced automatically
+        'createPreferencesOptVars.mel',
+        'createGlobalOptVars.mel',
+        os.path.join( prefsDir, 'userPrefs.mel') if prefsDir else None,
+        'initialStartup.mel',
+        #$HOME/Documents/maya/projects/default/workspace.mel
+        'initialPlugins.mel',
+        #'initialGUI.mel', #GUI
+        #'initialLayout.mel', #GUI
+        #os.path.join( prefsDir, 'windowPrefs.mel'), #GUI
+        #os.path.join( prefsDir, 'menuSetPrefs.mel'), #GUI
+        #'hotkeySetup.mel', #GUI
+        'namedCommandSetup.mel',
+        os.path.join( prefsDir, 'userNamedCommands.mel' ) if prefsDir else None,
+        #'initAfter.mel', #GUI
+        os.path.join( prefsDir, 'pluginPrefs.mel' )  if prefsDir else None
+    ]
     try:
-        prefsDir = os.path.join( getMayaAppDir(), mayaVersion, 'prefs' )
-        assert prefsDir
-    except:
-        _logger.error( "could not perform maya initialization sequence: please set MAYA_APP_DIR, HOME (osx/linux) or USERPROFILE (windows)" )
-    else:
-        # TODO : use cmds.internalVar to get paths
-        # got this startup sequence from autodesk support
-        startup = [   
-            #'defaultRunTimeCommands.mel',  # sourced automatically
-            #os.path.join( prefsDir, 'userRunTimeCommands.mel'), # sourced automatically
-            'createPreferencesOptVars.mel',
-            'createGlobalOptVars.mel',
-            os.path.join( prefsDir, 'userPrefs.mel'),
-            'initialStartup.mel',
-            #$HOME/Documents/maya/projects/default/workspace.mel
-            'initialPlugins.mel',
-            #'initialGUI.mel', #GUI
-            #'initialLayout.mel', #GUI
-            #os.path.join( prefsDir, 'windowPrefs.mel'), #GUI
-            #os.path.join( prefsDir, 'menuSetPrefs.mel'), #GUI
-            #'hotkeySetup.mel', #GUI
-            'namedCommandSetup.mel',
-            os.path.join( prefsDir, 'userNamedCommands.mel' ),
-            #'initAfter.mel', #GUI
-            os.path.join( prefsDir, 'pluginPrefs.mel' ),
-        ]
-        try:
-            for f in startup:
-                if isinstance(f, unicode):
-                    encoding = 'unicode_escape'
+        for f in startup:
+            if f is not None:
+                if os.path.isabs(f) and not os.path.exists(f):
+                    _logger.warning( "Maya startup file %s does not exist" % f )
                 else:
-                    encoding = 'string_escape'
-                # need to encode backslashes (used for windows paths)
-                maya.mel.eval( 'source "%s"' % f.encode(encoding) )
-                
-        except Exception, e:
-            _logger.error( "could not perform maya initialization sequence: failed on %s: %s" % ( f, e) )
+                    # need to encode backslashes (used for windows paths)
+                    if isinstance(f, unicode):
+                        encoding = 'unicode_escape'
+                    else:
+                        encoding = 'string_escape'
+                    #import pymel.core.language as lang
+                    #lang.mel.source( f.encode(encoding)  )
+                    import maya.mel
+                    maya.mel.eval( 'source "%s"' % f.encode(encoding) )
+            
+    except Exception, e:
+        _logger.error( "could not perform Maya initialization sequence: failed on %s: %s" % ( f, e) )
         
     try:
         # make sure it exists
@@ -479,11 +486,7 @@
 
 
 def finalize():
-<<<<<<< HEAD
-    if 'maya.app.startup.batch' in sys.modules: # means were in batch mode
-=======
     if om.MGlobal.mayaState() == om.MGlobal.kLibraryApp: # mayapy only
->>>>>>> bc05c862
         global isInitializing
         if pymelMayaPackage and isInitializing:
             # this module is not encapsulated into functions, but it should already
